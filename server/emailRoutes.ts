--- conflicted
+++ resolved
@@ -1,75 +1,31 @@
-/**
- * @file Defines the API routes for email management.
- *
- * This file creates an Express router for handling all CRUD (Create, Read, Update, Delete)
- * operations related to emails. It uses the `emailService` to interact with the
- * data layer and supports filtering by category and search terms.
- */
 import express from "express";
-import { emailService } from "./services/emailService";
-import { asyncHandler } from "./utils/asyncHandler";
+import { storage } from "./storage";
+import { insertEmailSchema } from "@shared/schema";
+import { z } from "zod";
 
 const router = express.Router();
 
-<<<<<<< HEAD
-/**
- * @route GET /api/emails/
- * @description Retrieves a list of emails, with optional filtering by category or search query.
- * @param {string} [req.query.category] - The category to filter emails by.
- * @param {string} [req.query.search] - The search term to filter emails by.
- * @returns {Array<object>} A list of email objects that match the criteria.
- */
-router.get("/", asyncHandler(async (req, res) => {
-  const { category, search } = req.query;
-  const emails = await emailService.getEmails(category as string, search as string);
-  res.json(emails);
-}));
-=======
 // Handler for GET /api/emails
 export const getEmailsHandler = async (req, res) => {
   try {
     const { category, search } = req.query;
->>>>>>> 163a675c
 
-/**
- * @route GET /api/emails/:id
- * @description Retrieves a single email by its ID.
- * @param {object} req.params - The route parameters.
- * @param {string} req.params.id - The ID of the email to retrieve.
- * @returns {object} The email object if found, otherwise null.
- */
-router.get("/:id", asyncHandler(async (req, res) => {
-  const id = parseInt(req.params.id);
-  const email = await emailService.getEmailById(id);
-  res.json(email);
-}));
+    let emails;
+    if (search && typeof search === 'string') {
+      console.time("storage.searchEmails");
+      emails = await storage.searchEmails(search);
+      console.timeEnd("storage.searchEmails");
+    } else if (category && typeof category === 'string') {
+      const categoryId = parseInt(category);
+      console.time("storage.getEmailsByCategory");
+      emails = await storage.getEmailsByCategory(categoryId);
+      console.timeEnd("storage.getEmailsByCategory");
+    } else {
+      console.time("storage.getAllEmails");
+      emails = await storage.getAllEmails();
+      console.timeEnd("storage.getAllEmails");
+    }
 
-<<<<<<< HEAD
-/**
- * @route POST /api/emails/
- * @description Creates a new email.
- * @param {object} req.body - The request body containing the new email's data.
- * @returns {object} The newly created email object.
- */
-router.post("/", asyncHandler(async (req, res) => {
-  const email = await emailService.createEmail(req.body);
-  res.status(201).json(email);
-}));
-
-/**
- * @route PUT /api/emails/:id
- * @description Updates an existing email.
- * @param {object} req.params - The route parameters.
- * @param {string} req.params.id - The ID of the email to update.
- * @param {object} req.body - The request body containing the updated email data.
- * @returns {object} The updated email object.
- */
-router.put("/:id", asyncHandler(async (req, res) => {
-  const id = parseInt(req.params.id);
-  const email = await emailService.updateEmail(id, req.body);
-  res.json(email);
-}));
-=======
     res.json(emails);
   } catch (error) {
     res.status(500).json({ message: "Failed to fetch emails" });
@@ -135,6 +91,5 @@
 router.get("/:id", getEmailByIdHandler);
 router.post("/", createEmailHandler);
 router.put("/:id", updateEmailHandler);
->>>>>>> 163a675c
 
 export default router;