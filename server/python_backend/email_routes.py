--- conflicted
+++ resolved
@@ -4,17 +4,10 @@
 
 import psycopg2
 from fastapi import APIRouter, BackgroundTasks, Depends, HTTPException, Request
-<<<<<<< HEAD
 
 from server.python_nlp.smart_filters import \
     SmartFilterManager  # Corrected import
 
-=======
-
-from server.python_nlp.smart_filters import \
-    SmartFilterManager  # Corrected import
-
->>>>>>> 4976b61b
 from .ai_engine import AdvancedAIEngine
 from .database import DatabaseManager, get_db
 from .models import EmailResponse  # Changed from .main to .models
@@ -61,20 +54,11 @@
     except Exception as e:
         log_data = {
             "message": "Unhandled error in get_emails",
-<<<<<<< HEAD
-                    "endpoint": str(request.url),
-                    "error_type": type(e).__name__,
-                    "error_detail": str(e),
-                }
-            )
-        )
-=======
-            "endpoint": str(request.url),
-            "error_type": type(e).__name__,
-            "error_detail": str(e),
-        }
-        logger.error(json.dumps(log_data))
->>>>>>> 4976b61b
+            "endpoint": str(request.url),
+            "error_type": type(e).__name__,
+            "error_detail": str(e),
+        }
+        logger.error(json.dumps(log_data))
         raise HTTPException(status_code=500, detail="Failed to fetch emails")
 
 
@@ -106,20 +90,11 @@
     except Exception as e:
         log_data = {
             "message": f"Unhandled error fetching email id {email_id}",
-<<<<<<< HEAD
-                    "endpoint": str(request.url),
-                    "error_type": type(e).__name__,
-                    "error_detail": str(e),
-                }
-            )
-        )
-=======
-            "endpoint": str(request.url),
-            "error_type": type(e).__name__,
-            "error_detail": str(e),
-        }
-        logger.error(json.dumps(log_data))
->>>>>>> 4976b61b
+            "endpoint": str(request.url),
+            "error_type": type(e).__name__,
+            "error_detail": str(e),
+        }
+        logger.error(json.dumps(log_data))
         raise HTTPException(status_code=500, detail="Failed to fetch email")
 
 
@@ -178,20 +153,11 @@
     except Exception as e:
         log_data = {
             "message": "Unhandled error in create_email",
-<<<<<<< HEAD
-                    "endpoint": str(request.url),
-                    "error_type": type(e).__name__,
-                    "error_detail": str(e),
-                }
-            )
-        )
-=======
-            "endpoint": str(request.url),
-            "error_type": type(e).__name__,
-            "error_detail": str(e),
-        }
-        logger.error(json.dumps(log_data))
->>>>>>> 4976b61b
+            "endpoint": str(request.url),
+            "error_type": type(e).__name__,
+            "error_detail": str(e),
+        }
+        logger.error(json.dumps(log_data))
         raise HTTPException(status_code=500, detail="Failed to create email")
 
 
@@ -228,18 +194,9 @@
     except Exception as e:
         log_data = {
             "message": f"Unhandled error updating email id {email_id}",
-<<<<<<< HEAD
-                    "endpoint": str(request.url),
-                    "error_type": type(e).__name__,
-                    "error_detail": str(e),
-                }
-            )
-        )
-=======
-            "endpoint": str(request.url),
-            "error_type": type(e).__name__,
-            "error_detail": str(e),
-        }
-        logger.error(json.dumps(log_data))
->>>>>>> 4976b61b
+            "endpoint": str(request.url),
+            "error_type": type(e).__name__,
+            "error_detail": str(e),
+        }
+        logger.error(json.dumps(log_data))
         raise HTTPException(status_code=500, detail="Failed to update email")