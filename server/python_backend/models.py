"""
Pydantic Models for Gmail AI Email Management
Data validation and serialization models
"""

from pydantic import BaseModel, Field, validator
from typing import List, Dict, Any, Optional
from datetime import datetime
from enum import Enum

# Enums
class EmailPriority(str, Enum):
    LOW = "low"
    MEDIUM = "medium"
    HIGH = "high"
    CRITICAL = "critical"

class SentimentType(str, Enum):
    POSITIVE = "positive"
    NEGATIVE = "negative"
    NEUTRAL = "neutral"

class ActivityType(str, Enum):
    LABEL = "label"
    CATEGORIZE = "categorize"
    FILTER = "filter"
    SYNC = "sync"
    ANALYZE = "analyze"

# Base Models
class EmailBase(BaseModel):
    sender: str = Field(..., min_length=1, max_length=255)
    senderEmail: str = Field(..., pattern=r'^[^@]+@[^@]+\.[^@]+$')
    subject: str = Field(..., min_length=1)
    content: str = Field(..., min_length=1)
    time: datetime

class EmailCreate(EmailBase):
    messageId: Optional[str] = None
    threadId: Optional[str] = None
    contentHtml: Optional[str] = None
    preview: Optional[str] = None
    labels: List[str] = Field(default_factory=list)
    isImportant: bool = False
    isStarred: bool = False
    isUnread: bool = True
    hasAttachments: bool = False
    attachmentCount: int = 0
    sizeEstimate: int = 0
    
    @validator('preview', always=True)
    def set_preview(cls, v, values):
        if not v and 'content' in values:
            return values['content'][:200] + "..." if len(values['content']) > 200 else values['content']
        return v

class EmailUpdate(BaseModel):
    subject: Optional[str] = None
    content: Optional[str] = None
    categoryId: Optional[int] = None
    labels: Optional[List[str]] = None
    isImportant: Optional[bool] = None
    isStarred: Optional[bool] = None
    isUnread: Optional[bool] = None
    isRead: Optional[bool] = None

class EmailResponse(EmailBase):
    id: int
    messageId: Optional[str]
    threadId: Optional[str]
    preview: str
    category: Optional[str]
    categoryId: Optional[int]
    labels: List[str]
    confidence: int = Field(ge=0, le=100)
    isImportant: bool
    isStarred: bool
    isUnread: bool
    hasAttachments: bool
    attachmentCount: int
    sizeEstimate: int
    aiAnalysis: Dict[str, Any] = Field(default_factory=dict)
    filterResults: Dict[str, Any] = Field(default_factory=dict)

# Category Models
class CategoryBase(BaseModel):
    name: str = Field(..., min_length=1, max_length=255)
    description: Optional[str] = None
    color: str = Field(default="#6366f1", pattern=r'^#[0-9A-Fa-f]{6}$')

class CategoryCreate(CategoryBase):
    pass

class CategoryResponse(CategoryBase):
    id: int
    count: int = 0

# Activity Models
class ActivityBase(BaseModel):
    type: ActivityType
    description: str = Field(..., min_length=1)
    emailId: Optional[int] = None
    metadata: Dict[str, Any] = Field(default_factory=dict)

class ActivityCreate(ActivityBase):
    pass

class ActivityResponse(ActivityBase):
    id: int
    emailSubject: Optional[str] = None
    createdAt: datetime

# AI Analysis Models
class AIAnalysisResponse(BaseModel):
    topic: str
    sentiment: SentimentType
    intent: str
    urgency: EmailPriority
    confidence: float = Field(ge=0.0, le=1.0)
    categories: List[str]
    keywords: List[str]
    reasoning: str
    suggestedLabels: List[str] = Field(alias="suggested_labels")
    riskFlags: List[str] = Field(alias="risk_flags")
    categoryId: Optional[int] = None
    
    class Config:
        validate_by_name = True

# Gmail Sync Models
class GmailSyncRequest(BaseModel):
    maxEmails: int = Field(default=500, ge=1, le=5000)
    queryFilter: str = "newer_than:1d"
    includeAIAnalysis: bool = True
    strategies: List[str] = Field(default_factory=list)
    timeBudgetMinutes: int = Field(default=15, ge=1, le=120)

class GmailSyncResponse(BaseModel):
    success: bool
    processedCount: int
    emailsCreated: int = 0
    errorsCount: int = 0
    batchInfo: Dict[str, Any]
    statistics: Dict[str, Any]
    error: Optional[str] = None

# Smart Retrieval Models
class SmartRetrievalRequest(BaseModel):
    strategies: List[str] = Field(default_factory=list)
    maxApiCalls: int = Field(default=100, ge=1, le=1000)
    timeBudgetMinutes: int = Field(default=30, ge=1, le=180)

class RetrievalStrategy(BaseModel):
    name: str
    queryFilter: str
    priority: int = Field(ge=1, le=10)
    batchSize: int = Field(ge=1, le=500)
    frequency: str
    maxEmailsPerRun: int = Field(ge=1, le=2000)
    includeFolders: List[str] = Field(default_factory=list)
    excludeFolders: List[str] = Field(default_factory=list)
    dateRangeDays: int = Field(ge=1, le=365)

# Filter Models
class EmailFilterCriteria(BaseModel):
    fromPatterns: Optional[List[str]] = Field(alias="from_patterns")
    subjectKeywords: Optional[List[str]] = Field(alias="subject_keywords")
    contentKeywords: Optional[List[str]] = Field(alias="content_keywords")
    excludePatterns: Optional[List[str]] = Field(alias="exclude_patterns")
    timeSensitivity: Optional[str] = Field(alias="time_sensitivity")
    
    class Config:
        validate_by_name = True

class EmailFilterActions(BaseModel):
    addLabel: Optional[str] = Field(alias="add_label")
    markImportant: bool = Field(default=False, alias="mark_important")
    markRead: bool = Field(default=False, alias="mark_read")
    archive: bool = False
    forwardTo: Optional[str] = Field(alias="forward_to")
    autoReply: bool = Field(default=False, alias="auto_reply")
    
    class Config:
        validate_by_name = True

class FilterRequest(BaseModel):
    name: str = Field(..., min_length=1, max_length=255)
    description: Optional[str] = None
    criteria: EmailFilterCriteria
    actions: EmailFilterActions
    priority: int = Field(default=5, ge=1, le=10)

class FilterResponse(BaseModel):
    filterId: str = Field(alias="filter_id")
    name: str
    description: Optional[str]
    criteria: Dict[str, Any]
    actions: Dict[str, Any]
    priority: int
    effectivenessScore: float = Field(alias="effectiveness_score")
    createdDate: datetime = Field(alias="created_date")
    lastUsed: datetime = Field(alias="last_used")
    usageCount: int = Field(alias="usage_count")
    falsePositiveRate: float = Field(alias="false_positive_rate")
    isActive: bool = Field(alias="is_active")
    
    class Config:
        validate_by_name = True

# Performance Models
class PerformanceMetric(BaseModel):
    metricType: str = Field(alias="metric_type")
    metricName: str = Field(alias="metric_name")
    metricValue: float = Field(alias="metric_value")
    metadata: Dict[str, Any] = Field(default_factory=dict)
    recordedAt: datetime = Field(alias="recorded_at")
    
    class Config:
        validate_by_name = True

class QuotaStatus(BaseModel):
    dailyUsage: Dict[str, Any] = Field(alias="daily_usage")
    hourlyUsage: Dict[str, Any] = Field(alias="hourly_usage")
    projectedDailyUsage: int = Field(alias="projected_daily_usage")
    
    class Config:
        validate_by_name = True

class PerformanceAlert(BaseModel):
    type: str
    strategy: str
    message: str
    severity: str
    timestamp: datetime

class PerformanceRecommendation(BaseModel):
    type: str
    strategy: str
    priority: str
    recommendation: str
    expectedImprovement: str = Field(alias="expected_improvement")
    action: str
    
    class Config:
        validate_by_name = True

class PerformanceOverview(BaseModel):
    timestamp: datetime
    overallStatus: Dict[str, Any] = Field(alias="overall_status")
    quotaStatus: QuotaStatus = Field(alias="quota_status")
    strategyPerformance: List[Dict[str, Any]] = Field(alias="strategy_performance")
    alerts: List[PerformanceAlert]
    recommendations: List[PerformanceRecommendation]
    
    class Config:
        validate_by_name = True

# Dashboard Models
class WeeklyGrowth(BaseModel):
    emails: int
    percentage: float

class DashboardStats(BaseModel):
    totalEmails: int = Field(alias="total_emails")
    autoLabeled: int = Field(alias="auto_labeled")
    categories: int
    timeSaved: str = Field(alias="time_saved")
    weeklyGrowth: WeeklyGrowth = Field(alias="weekly_growth")
    
    class Config:
        validate_by_name = True

# Training Models
class TrainingRequest(BaseModel):
    trainingQuery: str = Field(default="newer_than:30d", alias="training_query")
    maxTrainingEmails: int = Field(default=5000, ge=100, le=10000, alias="max_training_emails")
    modelTypes: List[str] = Field(default_factory=lambda: ["sentiment", "topic", "intent", "urgency"], alias="model_types")
    validationSplit: float = Field(default=0.2, ge=0.1, le=0.5, alias="validation_split")
    
    class Config:
        validate_by_name = True

class TrainingResponse(BaseModel):
    success: bool
    modelsTrained: List[str] = Field(alias="models_trained")
    trainingAccuracy: Dict[str, float] = Field(alias="training_accuracy")
    validationAccuracy: Dict[str, float] = Field(alias="validation_accuracy")
    trainingTime: float = Field(alias="training_time")
    emailsProcessed: int = Field(alias="emails_processed")
    error: Optional[str] = None
    
    class Config:
        validate_by_name = True

# Health Check Models
class ServiceHealth(BaseModel):
    status: str = Field(pattern=r'^(healthy|degraded|unhealthy)$')
    error: Optional[str] = None
    timestamp: datetime
    responseTime: Optional[float] = Field(alias="response_time")
    
    class Config:
        validate_by_name = True

class SystemHealth(BaseModel):
    status: str
    timestamp: datetime
    version: str = "2.0.0"
    services: Dict[str, ServiceHealth]
    uptime: Optional[float] = None

# Search Models
class SearchRequest(BaseModel):
    query: str = Field(..., min_length=1)
    category: Optional[int] = None
    dateFrom: Optional[datetime] = Field(alias="date_from")
    dateTo: Optional[datetime] = Field(alias="date_to")
    labels: Optional[List[str]] = None
    isImportant: Optional[bool] = Field(alias="is_important")
    isUnread: Optional[bool] = Field(alias="is_unread")
    limit: int = Field(default=50, ge=1, le=200)
    offset: int = Field(default=0, ge=0)
    
    class Config:
        validate_by_name = True

class SearchResponse(BaseModel):
    emails: List[EmailResponse]
    totalCount: int = Field(alias="total_count")
    hasMore: bool = Field(alias="has_more")
    searchTime: float = Field(alias="search_time")
    
    class Config:
        validate_by_name = True

# Batch Operations
class BatchEmailUpdate(BaseModel):
    emailIds: List[int] = Field(alias="email_ids", min_items=1)
    updates: EmailUpdate
    
    class Config:
        validate_by_name = True
<<<<<<< HEAD
        validate_by_name = True
=======
>>>>>>> d844fc9a

class BatchOperationResponse(BaseModel):
    success: bool
    processedCount: int = Field(alias="processed_count")
    successCount: int = Field(alias="success_count")
    errorCount: int = Field(alias="error_count")
    errors: List[Dict[str, Any]] = Field(default_factory=list)
    
    class Config:
        validate_by_name = True<|MERGE_RESOLUTION|>--- conflicted
+++ resolved
@@ -340,10 +340,6 @@
     
     class Config:
         validate_by_name = True
-<<<<<<< HEAD
-        validate_by_name = True
-=======
->>>>>>> d844fc9a
 
 class BatchOperationResponse(BaseModel):
     success: bool
