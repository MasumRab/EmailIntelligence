--- conflicted
+++ resolved
@@ -1,54 +1,10 @@
-/**
- * @file Defines the API routes for category management.
- *
- * This file creates an Express router for handling all CRUD (Create, Read, Update, Delete)
- * operations related to email categories. It uses the `categoryService` to interact
- * with the data layer.
- */
 import express from "express";
-import { categoryService } from "./services/categoryService";
-import { asyncHandler } from "./utils/asyncHandler";
+import { storage } from "./storage";
+import { insertCategorySchema } from "@shared/schema";
+import { z } from "zod";
 
 const router = express.Router();
 
-<<<<<<< HEAD
-/**
- * @route GET /api/categories/
- * @description Retrieves all email categories.
- * @returns {Array<object>} A list of all category objects.
- */
-router.get("/", asyncHandler(async (_req, res) => {
-  const categories = await categoryService.getAllCategories();
-  res.json(categories);
-}));
-
-/**
- * @route POST /api/categories/
- * @description Creates a new email category.
- * @param {object} req.body - The request body.
- * @param {string} req.body.name - The name of the new category.
- * @param {string} [req.body.color] - The color of the new category.
- * @returns {object} The newly created category object.
- */
-router.post("/", asyncHandler(async (req, res) => {
-  const category = await categoryService.createCategory(req.body);
-  res.status(201).json(category);
-}));
-
-/**
- * @route PUT /api/categories/:id
- * @description Updates an existing email category.
- * @param {object} req.params - The route parameters.
- * @param {string} req.params.id - The ID of the category to update.
- * @param {object} req.body - The request body containing the updated category data.
- * @returns {object} The updated category object.
- */
-router.put("/:id", asyncHandler(async (req, res) => {
-  const id = parseInt(req.params.id);
-  const category = await categoryService.updateCategory(id, req.body);
-  res.json(category);
-}));
-=======
 // Handler for GET /api/categories
 export const getAllCategoriesHandler = async (_req, res) => {
   try {
@@ -101,6 +57,5 @@
 router.get("/", getAllCategoriesHandler);
 router.post("/", createCategoryHandler);
 router.put("/:id", updateCategoryHandler);
->>>>>>> 163a675c
 
 export default router;