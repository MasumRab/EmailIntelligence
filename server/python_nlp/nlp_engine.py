--- conflicted
+++ resolved
@@ -94,17 +94,10 @@
         # Load models if dependencies are available
         if HAS_SKLEARN_AND_JOBLIB:
             logger.info("Attempting to load NLP models...")
-<<<<<<< HEAD
-            self.sentiment_model = self._load_model(SENTIMENT_MODEL_PATH) # Still load for SentimentAnalyzer
-            self.topic_model = self._load_model(TOPIC_MODEL_PATH)
-            self.intent_model = self._load_model(INTENT_MODEL_PATH)
-            self.urgency_model = self._load_model(URGENCY_MODEL_PATH)
-=======
             self.sentiment_model = self._load_model(self.sentiment_model_path)
             self.topic_model = self._load_model(self.topic_model_path)
             self.intent_model = self._load_model(self.intent_model_path)
             self.urgency_model = self._load_model(self.urgency_model_path)
->>>>>>> ffbaec40
         else:
             logger.warning(
                 "Scikit-learn or joblib not available. "
@@ -170,9 +163,6 @@
         Returns:
             Dictionary containing sentiment analysis results
         """
-<<<<<<< HEAD
-        return self.sentiment_analyzer.analyze(text)
-=======
         # Try model-based analysis first
         analysis_result = self._analyze_sentiment_model(text)
         if analysis_result:
@@ -274,7 +264,6 @@
                 'confidence': 0.5, 
                 'method_used': 'fallback_keyword_topic'
             }
->>>>>>> ffbaec40
 
     def _analyze_topic(self, text: str) -> Dict[str, Any]:
         """
