--- conflicted
+++ resolved
@@ -1,12 +1,7 @@
+import pytest
 from unittest.mock import AsyncMock
 
-<<<<<<< HEAD
-import pytest
-
-from backend.python_backend.models import CategoryCreate
-=======
 from src.core.models import CategoryCreate
->>>>>>> 75822e6d
 
 
 async def test_get_categories_success(client, mock_db_manager: AsyncMock):
