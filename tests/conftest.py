--- conflicted
+++ resolved
@@ -1,18 +1,4 @@
 import pytest
-<<<<<<< HEAD
-from fastapi.testclient import TestClient
-from src.main import create_app
-
-@pytest.fixture(scope="module")
-def client():
-    """
-    A pytest fixture that provides a FastAPI TestClient for the application.
-    This allows tests to make requests to the application without a live server.
-    """
-    app = create_app()
-    with TestClient(app) as c:
-        yield c
-=======
 from unittest.mock import AsyncMock
 from fastapi.testclient import TestClient
 
@@ -50,5 +36,4 @@
     with TestClient(app) as test_client:
         yield test_client
 
-    del app.dependency_overrides[get_db]
->>>>>>> fe870a29
+    del app.dependency_overrides[get_db]