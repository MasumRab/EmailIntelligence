import os
import sys

<<<<<<< HEAD
sys.path.insert(0, os.path.dirname(os.path.dirname(__file__)))

=======
>>>>>>> 17273084
import pytest
from unittest.mock import AsyncMock
from fastapi.testclient import TestClient

<<<<<<< HEAD
=======
# Add project root to path
sys.path.insert(0, os.path.dirname(os.path.dirname(__file__)))

>>>>>>> 17273084
from src.main import create_app
from src.core.database import get_db


@pytest.fixture
def mock_db_manager():
    """
    Provides a mock DatabaseManager instance.
    This mock is reset for each test function, ensuring test isolation.
    """
    mock = AsyncMock()
    # Pre-configure all database methods as AsyncMocks
    mock.get_all_categories = AsyncMock()
    mock.create_category = AsyncMock()
    mock.get_email_by_id = AsyncMock()
    mock.get_all_emails = AsyncMock()
    mock.search_emails = AsyncMock()
    mock.get_emails_by_category = AsyncMock()
    mock.create_email = AsyncMock()
    mock.update_email = AsyncMock()
    mock.get_dashboard_stats = AsyncMock()
    mock.get_recent_emails = AsyncMock()
    return mock


<<<<<<< HEAD
@pytest.fixture
def client(mock_db_manager: AsyncMock):
=======

@pytest.fixture(scope="module")
def client():
>>>>>>> 17273084
    """
    Provides a TestClient with the database dependency overridden.
    This fixture ensures that API endpoints use the mock_db_manager instead of a real database.
    """
    app = create_app()
    app.dependency_overrides[get_db] = lambda: mock_db_manager

    with TestClient(app) as test_client:
        yield test_client

    del app.dependency_overrides[get_db]<|MERGE_RESOLUTION|>--- conflicted
+++ resolved
@@ -1,62 +1,21 @@
 import os
 import sys
 
-<<<<<<< HEAD
-sys.path.insert(0, os.path.dirname(os.path.dirname(__file__)))
-
-=======
->>>>>>> 17273084
 import pytest
-from unittest.mock import AsyncMock
 from fastapi.testclient import TestClient
 
-<<<<<<< HEAD
-=======
 # Add project root to path
 sys.path.insert(0, os.path.dirname(os.path.dirname(__file__)))
 
->>>>>>> 17273084
 from src.main import create_app
-from src.core.database import get_db
 
-
-@pytest.fixture
-def mock_db_manager():
-    """
-    Provides a mock DatabaseManager instance.
-    This mock is reset for each test function, ensuring test isolation.
-    """
-    mock = AsyncMock()
-    # Pre-configure all database methods as AsyncMocks
-    mock.get_all_categories = AsyncMock()
-    mock.create_category = AsyncMock()
-    mock.get_email_by_id = AsyncMock()
-    mock.get_all_emails = AsyncMock()
-    mock.search_emails = AsyncMock()
-    mock.get_emails_by_category = AsyncMock()
-    mock.create_email = AsyncMock()
-    mock.update_email = AsyncMock()
-    mock.get_dashboard_stats = AsyncMock()
-    mock.get_recent_emails = AsyncMock()
-    return mock
-
-
-<<<<<<< HEAD
-@pytest.fixture
-def client(mock_db_manager: AsyncMock):
-=======
 
 @pytest.fixture(scope="module")
 def client():
->>>>>>> 17273084
     """
-    Provides a TestClient with the database dependency overridden.
-    This fixture ensures that API endpoints use the mock_db_manager instead of a real database.
+    A pytest fixture that provides a FastAPI TestClient for the application.
+    This allows tests to make requests to the application without a live server.
     """
     app = create_app()
-    app.dependency_overrides[get_db] = lambda: mock_db_manager
-
-    with TestClient(app) as test_client:
-        yield test_client
-
-    del app.dependency_overrides[get_db]+    with TestClient(app) as c:
+        yield c