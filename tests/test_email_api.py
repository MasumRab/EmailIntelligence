--- conflicted
+++ resolved
@@ -1,16 +1,8 @@
-from datetime import datetime
+import pytest
 from unittest.mock import AsyncMock, patch
-<<<<<<< HEAD
-
-import pytest
-
-from backend.python_backend.ai_engine import AIAnalysisResult
-from backend.python_backend.models import EmailCreate, EmailUpdate
-=======
 from src.core.models import EmailCreate, EmailUpdate
 from src.core.ai_engine import AIAnalysisResult
 from datetime import datetime
->>>>>>> efb9a9dd
 
 
 async def _create_mock_email(id: int, subject: str) -> dict:
