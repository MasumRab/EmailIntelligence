from unittest.mock import AsyncMock, patch
<<<<<<< HEAD

import pytest

from backend.python_backend.ai_engine import AIAnalysisResult
=======
from src.core.ai_engine import AIAnalysisResult
>>>>>>> 75822e6d


@pytest.fixture
def mock_ai_engine():
    """Fixture to mock the AdvancedAIEngine used in the action routes."""
    with patch("backend.python_backend.ai_routes.ai_engine", new_callable=AsyncMock) as mock_ae:
        yield mock_ae


def test_extract_actions_from_text_success(client, mock_ai_engine):
    """Test successful extraction of action items from text."""
    mock_action_item_data = [
        {
            "action_phrase": "Please review the document by tomorrow",
            "verb": "review",
            "object": "document",
            "raw_due_date_text": "by tomorrow",
            "context": "A test sentence. Please review the document by tomorrow. Thank you.",
        }
    ]
    mock_ai_result = AIAnalysisResult(data={"action_items": mock_action_item_data})
    mock_ai_engine.analyze_email.return_value = mock_ai_result

    request_payload = {
        "subject": "Meeting Follow-up",
        "content": "Please review the document by tomorrow.",
    }
    response = client.post("/api/actions/extract-from-text", json=request_payload)

    assert response.status_code == 200
    response_data = response.json()
    assert isinstance(response_data, list)
    assert len(response_data) == 1
    assert response_data[0]["action_phrase"] == "Please review the document by tomorrow"
    mock_ai_engine.analyze_email.assert_called_once_with(
        subject=request_payload["subject"], content=request_payload["content"], db=None
    )


def test_extract_actions_no_actions_found(client, mock_ai_engine):
    """Test case where no action items are found in the text."""
    mock_ai_result = AIAnalysisResult(data={"action_items": []})
    mock_ai_engine.analyze_email.return_value = mock_ai_result
    request_payload = {"subject": "General Update", "content": "This is just a general update."}

    response = client.post("/api/actions/extract-from-text", json=request_payload)

    assert response.status_code == 200
    assert response.json() == []


def test_extract_actions_missing_content(client):
    """Test request with missing content field, expecting a validation error."""
    request_payload = {"subject": "Missing content"}
    response = client.post("/api/actions/extract-from-text", json=request_payload)
    assert response.status_code == 422


def test_extract_actions_ai_engine_exception(client, mock_ai_engine):
    """Test handling of an exception from the AI engine."""
    mock_ai_engine.analyze_email.side_effect = Exception("AI Engine error")
    request_payload = {"subject": "Test Error", "content": "This content will cause an error."}

    response = client.post("/api/actions/extract-from-text", json=request_payload)

    assert response.status_code == 500
    assert "Failed to extract action items" in response.json()["detail"]<|MERGE_RESOLUTION|>--- conflicted
+++ resolved
@@ -1,12 +1,6 @@
+import pytest
 from unittest.mock import AsyncMock, patch
-<<<<<<< HEAD
-
-import pytest
-
-from backend.python_backend.ai_engine import AIAnalysisResult
-=======
 from src.core.ai_engine import AIAnalysisResult
->>>>>>> 75822e6d
 
 
 @pytest.fixture
