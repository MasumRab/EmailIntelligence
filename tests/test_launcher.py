import argparse
import subprocess
import sys
from pathlib import Path
from unittest.mock import MagicMock, patch

# Add the project root to the Python path to allow importing 'launch'
sys.path.insert(0, str(Path(__file__).resolve().parents[1]))

import pytest

from launch import (
    PYTHON_MAX_VERSION,
    PYTHON_MIN_VERSION,
    ROOT_DIR,
    check_python_version,
    create_venv,
    download_nltk_data,
    main,
    process_manager,
    setup_dependencies,
    start_backend,
    start_gradio_ui,
)


@patch("launch.logger")
def test_install_deps_npm_install_fails(mock_logger, mock_run, mock_which, mock_exists):
    """
    Verifies that install_nodejs_dependencies exits gracefully if 'npm install' fails.
    """
    result = install_nodejs_dependencies("client")

    assert result is False, "Function should return False when npm install fails"
    mock_logger.error.assert_any_call("Failed: Installing Node.js dependencies for 'client/'")


@patch("launch.os.environ", {"LAUNCHER_REEXEC_GUARD": "0"})
@patch("launch.sys.argv", ["launch.py"])
@patch("launch.platform.system", return_value="Linux")
@patch("launch.sys.version_info", (3, 10, 0))  # Incompatible version
@patch("launch.shutil.which")
@patch("launch.subprocess.run")
@patch("launch.os.execv", side_effect=Exception("Called execve"))
@patch("launch.sys.exit")
@patch("launch.logger")
def test_python_interpreter_discovery_avoids_substring_match(
    mock_logger, mock_exit, mock_execve, mock_subprocess_run, mock_which, _mock_system
):
    """
    Tests that the launcher does not incorrectly match partial version strings.
    """
    # Arrange
    mock_which.side_effect = [
        "/usr/bin/python-tricky",
        "/usr/bin/python-good",
        None,
    ]
    mock_subprocess_run.side_effect = [
        MagicMock(stdout="Python 3.1.11", stderr="", returncode=0),  # Should be rejected
        MagicMock(stdout="Python 3.12.5", stderr="", returncode=0),  # Should be accepted
    ]

    def test_compatible_version(self):
        """Test that compatible Python versions pass."""
        with (
            patch("launch.sys.version_info", (3, 12, 0)),
            patch("launch.sys.version", "3.12.0"),
            patch("launch.logger") as mock_logger,
        ):
            check_python_version()
            mock_logger.info.assert_called_with("Python version 3.12.0 is compatible.")

    @patch("launch.sys.version_info", (3, 8, 0))
    def test_incompatible_version(self):
        """Test that incompatible Python versions exit."""
        with pytest.raises(SystemExit):
            check_python_version()


class TestVirtualEnvironment:
    """Test virtual environment creation and management."""

    @patch("launch.venv.create")
    @patch("launch.Path.exists", return_value=False)
    def test_create_venv_success(self, mock_exists, mock_venv_create):
        """Test successful venv creation."""
        venv_path = ROOT_DIR / "venv"
        with patch("launch.logger") as mock_logger:
            create_venv(venv_path)
            mock_venv_create.assert_called_once_with(venv_path, with_pip=True)
            mock_logger.info.assert_called_with("Creating virtual environment.")

    @patch("launch.shutil.rmtree")
    @patch("launch.venv.create")
    @patch("launch.Path.exists")
    def test_create_venv_recreate(self, mock_exists, mock_venv_create, mock_rmtree):
        """Test venv recreation when forced."""
        # Mock exists to return True initially, then False after rmtree
        mock_exists.side_effect = [True, False]
        venv_path = ROOT_DIR / "venv"
        with patch("launch.logger") as mock_logger:
            create_venv(venv_path, recreate=True)
            mock_rmtree.assert_called_once_with(venv_path)
            mock_venv_create.assert_called_once_with(venv_path, with_pip=True)


class TestDependencyManagement:
    """Test dependency installation and management."""

    @patch("launch.subprocess.run")
    def test_setup_dependencies_success(self, mock_subprocess_run):
        """Test successful dependency setup."""
        mock_subprocess_run.return_value = MagicMock(returncode=0, stdout="", stderr="")
        venv_path = ROOT_DIR / "venv"
<<<<<<< HEAD
        with patch("launch.logger") as mock_logger:
            setup_dependencies(venv_path)
            mock_logger.info.assert_any_call("Installing project dependencies with uv...")
=======
        setup_dependencies(venv_path)
        mock_subprocess_run.assert_called_once()

>>>>>>> 99a114ff

    @patch("launch.subprocess.run")
    def test_download_nltk_success(self, mock_subprocess_run):
        """Test successful NLTK data download."""
        mock_subprocess_run.return_value = MagicMock(returncode=0, stdout="", stderr="")
        venv_path = ROOT_DIR / "venv"
        download_nltk_data(venv_path)
        assert mock_subprocess_run.call_count == 2


class TestServiceStartup:
    """Test service startup functions."""

    @patch("launch.check_uvicorn_installed", return_value=True)
    @patch("launch.get_venv_executable", return_value=Path("/app/venv/bin/python"))
    @patch("launch.subprocess.Popen")
    def test_start_backend_success(self, mock_popen, mock_check_uvicorn, mock_get_exec):
        """Test successful backend startup."""
        mock_process = MagicMock()
        mock_popen.return_value = mock_process

        venv_path = ROOT_DIR / "venv"
        with patch("launch.process_manager.processes", []):
            result = start_backend(venv_path, "127.0.0.1", 8000)
            assert result == mock_process
            assert mock_process in process_manager.processes

    @patch("launch.check_gradio_installed", return_value=True)
    @patch("launch.get_venv_executable", return_value=Path("/app/venv/bin/python"))
    @patch("launch.subprocess.Popen")
    def test_start_gradio_ui_success(self, mock_popen, mock_get_exec, mock_check_gradio):
        """Test successful Gradio UI startup."""
        mock_process = MagicMock()
        mock_popen.return_value = mock_process

        venv_path = ROOT_DIR / "venv"
        with patch("launch.process_manager.processes", []):
            result = start_gradio_ui(venv_path, "127.0.0.1")
            assert result == mock_process
            assert mock_process in process_manager.processes


# Integration tests
class TestLauncherIntegration:
    """Integration tests for complete launcher workflows."""

    @patch("launch.subprocess.run")
    @patch("launch.shutil.which", return_value="/usr/bin/npm")
    @patch("launch.Path.exists", return_value=True)
    def test_full_setup_workflow(self, mock_exists, mock_which, mock_run):
        """Test complete setup workflow."""
        mock_run.return_value = MagicMock(returncode=0, stdout="", stderr="")
        pass  # In a real scenario, you'd verify the final state

    def test_version_compatibility_matrix(self):
        """Test version compatibility for different Python versions."""
        test_cases = [
            ((3, 9, 0), False),  # Too old
            (PYTHON_MIN_VERSION, True),  # Compatible
            ((3, 12, 5), True),  # Compatible
            (PYTHON_MAX_VERSION, True),  # Compatible
        ]

        for version_tuple, should_pass in test_cases:
            with patch("launch.sys.version_info", version_tuple):
                if should_pass:
                    try:
                        check_python_version()
                    except SystemExit:
                        pytest.fail(f"Version {version_tuple} should be compatible")
                else:
                    with pytest.raises(SystemExit):
                        check_python_version()<|MERGE_RESOLUTION|>--- conflicted
+++ resolved
@@ -113,15 +113,10 @@
         """Test successful dependency setup."""
         mock_subprocess_run.return_value = MagicMock(returncode=0, stdout="", stderr="")
         venv_path = ROOT_DIR / "venv"
-<<<<<<< HEAD
         with patch("launch.logger") as mock_logger:
             setup_dependencies(venv_path)
             mock_logger.info.assert_any_call("Installing project dependencies with uv...")
-=======
-        setup_dependencies(venv_path)
         mock_subprocess_run.assert_called_once()
-
->>>>>>> 99a114ff
 
     @patch("launch.subprocess.run")
     def test_download_nltk_success(self, mock_subprocess_run):
