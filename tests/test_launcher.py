"""
Tests for the EmailIntelligence launcher (launch.py).

This module contains comprehensive tests for the launcher functionality,
including environment setup, dependency management, and service startup.
"""

import argparse
import sys
from pathlib import Path
from unittest.mock import MagicMock, call, patch

import pytest

<<<<<<< HEAD
<<<<<<< HEAD
<<<<<<< HEAD
from launch import ROOT_DIR, main, start_gradio_ui
=======
from launch import ROOT_DIR, start_gradio_ui
>>>>>>> origin/feature/git-history-analysis-report
=======
from launch import ROOT_DIR, main, install_nodejs_dependencies
>>>>>>> origin/feat/modular-ai-platform

# Test case 1: node executable is not found
@patch("launch.ROOT_DIR", Path("/app"))
@patch("pathlib.Path.exists", return_value=True)
@patch("shutil.which", return_value=None) # This will now correctly trigger the node check first
@patch("launch.logger")
<<<<<<< HEAD
<<<<<<< HEAD
def test_start_frontend_npm_not_found(
=======
def test_start_gradio_ui_npm_not_found(
>>>>>>> origin/feature/git-history-analysis-report
    mock_logger, mock_check_call, mock_which, mock_exists
):
=======
def test_install_deps_node_not_found(mock_logger, mock_which, mock_exists):
>>>>>>> origin/feat/modular-ai-platform
    """
    Verifies that install_nodejs_dependencies exits gracefully if node is not installed.
    """
<<<<<<< HEAD
<<<<<<< HEAD
    # The function expects 'port' for VITE_API_URL, which was missing before
    args = argparse.Namespace(host="127.0.0.1", port=8000, gradio_port=7860, debug=False, share=False)
    result = start_gradio_ui(args, sys.executable)

    # This assertion is expected to fail with the buggy code
=======
    args = argparse.Namespace(host="127.0.0.1", port=8000, gradio_port=7860, debug=False, share=False)
    python_executable = sys.executable
    result = start_gradio_ui(args, python_executable)

>>>>>>> origin/feature/git-history-analysis-report
    assert result is None, "Function should return None when npm is not found"
    client_dir = ROOT_DIR / "client"
    expected_error = (
        f"The 'npm' command was not found in your system's PATH. "
        f"Please ensure Node.js and npm are correctly installed and that the npm installation directory is added to your PATH environment variable. "
        f"Attempted to find 'npm' for the client in: {client_dir}"
    )
    mock_logger.error.assert_called_with(expected_error)
=======
    result = install_nodejs_dependencies("client")
>>>>>>> origin/feat/modular-ai-platform

    assert result is False, "Function should return False when node is not found"
    # Correctly assert the first error that should be logged
    mock_logger.error.assert_called_with("Node.js is not installed. Please install it to continue.")

# Test case 2: npm install fails
@patch("launch.ROOT_DIR", Path("/app"))
@patch("pathlib.Path.exists", return_value=True)
@patch("shutil.which", side_effect=["/fake/path/to/node", "/fake/path/to/npm"]) # Mock both node and npm
@patch(
    "subprocess.run",
    side_effect=subprocess.CalledProcessError(1, "npm install", "Error output", "Error details"),
)
@patch("launch.logger")
<<<<<<< HEAD
<<<<<<< HEAD
def test_start_frontend_npm_install_fails(
=======
def test_start_gradio_ui_npm_install_fails(
>>>>>>> origin/feature/git-history-analysis-report
    mock_logger, mock_run, mock_check_call, mock_which, mock_exists
):
=======
def test_install_deps_npm_install_fails(mock_logger, mock_run, mock_which, mock_exists):
>>>>>>> origin/feat/modular-ai-platform
    """
    Verifies that install_nodejs_dependencies exits gracefully if 'npm install' fails.
    """
<<<<<<< HEAD
<<<<<<< HEAD
    # The function expects 'port' for VITE_API_URL, which was missing before
    args = argparse.Namespace(host="127.0.0.1", port=8000, gradio_port=7860, debug=False, share=False)
    result = start_gradio_ui(args, sys.executable)

    # This assertion is expected to fail with the buggy code
=======
    args = argparse.Namespace(host="127.0.0.1", port=8000, gradio_port=7860, debug=False, share=False)
    python_executable = sys.executable
    result = start_gradio_ui(args, python_executable)

>>>>>>> origin/feature/git-history-analysis-report
    assert result is None, "Function should return None when npm install fails"
    client_dir = ROOT_DIR / "client"
    mock_logger.error.assert_any_call(
        f"Failed to install frontend dependencies in {client_dir}."
<<<<<<< HEAD
    )
=======
    result = install_nodejs_dependencies("client")

    assert result is False, "Function should return False when npm install fails"
    mock_logger.error.assert_any_call("Failed: Installing Node.js dependencies for 'client/'")

>>>>>>> origin/feat/modular-ai-platform

@patch('launch.os.environ', {"LAUNCHER_REEXEC_GUARD": "0"})
@patch('launch.sys.argv', ['launch.py'])
@patch('launch.platform.system', return_value='Linux')
@patch('launch.sys.version_info', (3, 10, 0)) # Incompatible version
@patch('launch.shutil.which')
@patch('launch.subprocess.run')
@patch('launch.os.execv', side_effect=Exception("Called execve"))
@patch('launch.sys.exit')
@patch('launch.logger')
def test_python_interpreter_discovery_avoids_substring_match(
    mock_logger, mock_exit, mock_execve, mock_subprocess_run, mock_which, _mock_system
):
    """
    Tests that the launcher does not incorrectly match partial version strings.
    """
    # Arrange
    mock_which.side_effect = [
        '/usr/bin/python-tricky',
        '/usr/bin/python-good',
        None,
    ]
    mock_subprocess_run.side_effect = [
        MagicMock(stdout="Python 3.1.11", stderr="", returncode=0), # Should be rejected
        MagicMock(stdout="Python 3.12.5", stderr="", returncode=0), # Should be accepted
    ]

    # Act
    try:
        main()
    except Exception as e:
        assert "Called execve" in str(e)

    # Assert
    mock_execve.assert_called_once()
    # Correctly unpack the two arguments for os.execv
    exec_path, exec_args = mock_execve.call_args[0]
    assert exec_path == '/usr/bin/python-good'
<<<<<<< HEAD

    # When the mocked execve raises an exception, the except block should log it
    # and then exit with status 1.
    assert mock_logger.error.call_count > 0
    mock_exit.assert_called_once_with(1)
=======
    )
>>>>>>> origin/feature/git-history-analysis-report
=======
    assert exec_args[0] == '/usr/bin/python-good'
>>>>>>> origin/feat/modular-ai-platform
=======
from launch import (
    PYTHON_MAX_VERSION,
    PYTHON_MIN_VERSION,
    ROOT_DIR,
    check_python_version,
    create_venv,
    download_nltk_data,
    install_uv,
    main,
    processes,
    setup_dependencies,
    start_backend,
    start_client,
    start_gradio_ui,
    start_server_ts,
)


class TestPythonVersionCheck:
    """Test Python version compatibility checking."""

    @patch("launch.sys.version", "3.12.0")
    @patch("launch.sys.version_info", (3, 12, 0))
    def test_compatible_version(self, mock_version_info, mock_version):
        """Test that compatible Python versions pass."""
        with patch("launch.logger") as mock_logger:
            check_python_version()
            mock_logger.info.assert_called_with("Python version 3.12.0 is compatible.")

    @patch("launch.sys.version_info", (3, 8, 0))
    def test_incompatible_version(self, mock_version_info):
        """Test that incompatible Python versions exit."""
        with patch("launch.sys.exit") as mock_exit:
            check_python_version()
            mock_exit.assert_called_once_with(1)


class TestVirtualEnvironment:
    """Test virtual environment creation and management."""

    @patch("launch.venv.create")
    @patch("launch.Path.exists", return_value=False)
    def test_create_venv_success(self, mock_exists, mock_venv_create):
        """Test successful venv creation."""
        venv_path = ROOT_DIR / "venv"
        with patch("launch.logger") as mock_logger:
            create_venv(venv_path)
            mock_venv_create.assert_called_once_with(venv_path, with_pip=True)
            mock_logger.info.assert_called_with(f"Creating virtual environment at {venv_path}")

    @patch("launch.Path.exists", return_value=True)
    def test_create_venv_already_exists(self, mock_exists):
        """Test when venv already exists."""
        venv_path = ROOT_DIR / "venv"
        with patch("launch.logger") as mock_logger:
            create_venv(venv_path)
            mock_logger.info.assert_called_with(
                f"Virtual environment already exists at {venv_path}"
            )

    @patch("launch.shutil.rmtree")
    @patch("launch.venv.create")
    @patch("launch.Path.exists")
    def test_create_venv_recreate(self, mock_exists, mock_venv_create, mock_rmtree):
        """Test venv recreation when forced."""
        # Mock exists to return True initially, then False after rmtree
        mock_exists.side_effect = [True, False]
        venv_path = ROOT_DIR / "venv"
        with patch("launch.logger") as mock_logger:
            create_venv(venv_path, recreate=True)
            mock_rmtree.assert_called_once_with(venv_path)
            mock_venv_create.assert_called_once_with(venv_path, with_pip=True)


class TestDependencyManagement:
    """Test dependency installation and management."""

    @patch("launch.subprocess.run")
    @patch("launch.Path.exists", return_value=True)
    def test_install_uv_success(self, mock_exists, mock_run):
        """Test successful uv installation."""
        mock_run.return_value = MagicMock(returncode=0, stdout="", stderr="")

        venv_path = ROOT_DIR / "venv"
        with patch("launch.logger") as mock_logger:
            install_uv(venv_path)
            mock_run.assert_called_once()
            mock_logger.info.assert_any_call("Installing uv package manager...")

    @patch("launch.subprocess.run")
    @patch("launch.Path.exists", return_value=True)
    def test_setup_dependencies_success(self, mock_exists, mock_run):
        """Test successful dependency setup."""
        mock_run.return_value = MagicMock(returncode=0, stdout="", stderr="")

        venv_path = ROOT_DIR / "venv"
        with patch("launch.logger") as mock_logger:
            setup_dependencies(venv_path)
            mock_logger.info.assert_any_call("Installing project dependencies...")

    @patch("launch.subprocess.run")
    @patch("launch.Path.exists", return_value=True)
    def test_download_nltk_success(self, mock_exists, mock_run):
        """Test successful NLTK data download."""
        mock_run.return_value = MagicMock(returncode=0, stdout="", stderr="")

        venv_path = ROOT_DIR / "venv"
        with patch("launch.logger") as mock_logger:
            download_nltk_data(venv_path)
            mock_logger.info.assert_called_with("NLTK data downloaded successfully.")


class TestServiceStartup:
    """Test service startup functions."""

    @patch("launch.subprocess.Popen")
    @patch("launch.Path.exists", return_value=True)
    def test_start_backend_success(self, mock_exists, mock_popen):
        """Test successful backend startup."""
        mock_process = MagicMock()
        mock_popen.return_value = mock_process

        venv_path = ROOT_DIR / "venv"
        with patch("launch.processes", []):
            result = start_backend(venv_path, "127.0.0.1", 8000)
            assert result == mock_process
            assert mock_process in processes

    @patch("launch.subprocess.Popen")
    @patch("launch.Path.exists", return_value=True)
    def test_start_gradio_ui_success(self, mock_exists, mock_popen):
        """Test successful Gradio UI startup."""
        mock_process = MagicMock()
        mock_popen.return_value = mock_process

        venv_path = ROOT_DIR / "venv"
        with patch("launch.processes", []):
            result = start_gradio_ui(venv_path, "127.0.0.1")
            assert result == mock_process
            assert mock_process in processes

    @patch("launch.subprocess.Popen")
    @patch("launch.subprocess.run")
    @patch("launch.shutil.which", return_value="/usr/bin/npm")
    @patch("launch.Path.exists", return_value=False)
    def test_start_client_install_deps(self, mock_exists, mock_which, mock_run, mock_popen):
        """Test client startup with dependency installation."""
        mock_run.return_value = MagicMock(returncode=0, stdout="", stderr="")
        mock_process = MagicMock()
        mock_popen.return_value = mock_process

        with patch("launch.processes", []):
            result = start_client()
            assert result == mock_process
            assert mock_process in processes
            # Should install dependencies first
            mock_run.assert_called_once_with(
                ["npm", "install"], cwd=ROOT_DIR / "client", capture_output=True, text=True
            )

    @patch("launch.subprocess.Popen")
    @patch("launch.subprocess.run")
    @patch("launch.shutil.which", return_value="/usr/bin/npm")
    @patch("launch.Path.exists", return_value=False)
    def test_start_server_ts_install_deps(self, mock_exists, mock_which, mock_run, mock_popen):
        """Test TypeScript server startup with dependency installation."""
        mock_run.return_value = MagicMock(returncode=0, stdout="", stderr="")
        mock_process = MagicMock()
        mock_popen.return_value = mock_process

        with patch("launch.processes", []):
            result = start_server_ts()
            assert result == mock_process
            assert mock_process in processes
            mock_run.assert_called_once_with(
                ["npm", "install"], cwd=ROOT_DIR / "server", capture_output=True, text=True
            )


class TestMainFunction:
    """Test the main launcher function and argument parsing."""

    @patch("launch.check_python_version")
    @patch("launch.parse_arguments")
    def test_main_setup_mode(self, mock_parse, mock_check_version):
        """Test main function in setup mode."""
        # Mock setup arguments
        mock_args = MagicMock()
        mock_args.setup = True
        mock_args.update_deps = False
        mock_args.no_venv = False
        mock_args.force_recreate_venv = False
        mock_args.no_download_nltk = False
        mock_args.env_file = None
        mock_parse.return_value = mock_args

        with patch("launch.create_venv") as mock_create_venv:
            with patch("launch.install_uv") as mock_install_uv:
                with patch("launch.setup_dependencies") as mock_setup_deps:
                    with patch("launch.download_nltk_data") as mock_download_nltk:
                        with patch("launch.logger") as mock_logger:
                            main()
                            mock_create_venv.assert_called_once()
                            mock_install_uv.assert_called_once()
                            mock_setup_deps.assert_called_once()
                            mock_download_nltk.assert_called_once()
                            mock_logger.info.assert_called_with("Setup completed successfully.")

    @patch("launch.check_python_version")
    @patch("launch.parse_arguments")
    @patch("launch.Path.exists", return_value=True)
    def test_main_launch_mode(self, mock_exists, mock_parse, mock_check_version):
        """Test main function in launch mode."""
        # Mock launch arguments
        mock_args = MagicMock()
        mock_args.setup = False
        mock_args.no_venv = False
        mock_args.no_backend = False
        mock_args.no_ui = False
        mock_args.no_client = False
        mock_args.host = "127.0.0.1"
        mock_args.port = 8000
        mock_args.gradio_port = None
        mock_args.debug = False
        mock_args.share = False
        mock_args.listen = False
        mock_args.env_file = None
        mock_parse.return_value = mock_args

        with patch("launch.start_backend") as mock_start_backend:
            with patch("launch.start_gradio_ui") as mock_start_ui:
                with patch("launch.start_client") as mock_start_client:
                    with patch("launch.start_server_ts") as mock_start_server:
                        with patch("launch.time.sleep"):
                            with patch("launch.wait_for_processes"):
                                with patch("launch.logger") as mock_logger:
                                    main()
                                    mock_start_backend.assert_called_once()
                                    mock_start_ui.assert_called_once()
                                    mock_start_client.assert_called_once()
                                    mock_start_server.assert_called_once()


class TestErrorHandling:
    """Test error handling scenarios."""

    @patch("launch.subprocess.run")
    def test_run_command_failure(self, mock_run):
        """Test command execution failure handling."""
        from launch import run_command

        mock_run.return_value = MagicMock(
            returncode=1, stdout="error output", stderr="error details"
        )

        result = run_command(["failing", "command"], "Test command")
        assert result is False

    @patch("launch.shutil.which", return_value=None)
    def test_node_not_found(self, mock_which):
        """Test handling when Node.js is not installed."""
        from launch import check_node_npm_installed

        result = check_node_npm_installed()
        assert result is False

    @patch("launch.shutil.which")
    def test_npm_not_found(self, mock_which):
        """Test handling when npm is not installed."""

        # Mock shutil.which to return node but not npm
        def which_side_effect(cmd):
            if cmd == "node":
                return "/usr/bin/node"
            elif cmd == "npm":
                return None
            return None

        mock_which.side_effect = which_side_effect
        from launch import check_node_npm_installed

        result = check_node_npm_installed()
        assert result is False


# Integration tests
class TestLauncherIntegration:
    """Integration tests for complete launcher workflows."""

    @patch("launch.subprocess.run")
    @patch("launch.shutil.which", return_value="/usr/bin/npm")
    @patch("launch.Path.exists", return_value=True)
    def test_full_setup_workflow(self, mock_exists, mock_which, mock_run):
        """Test complete setup workflow."""
        mock_run.return_value = MagicMock(returncode=0, stdout="", stderr="")

        # This would test the complete setup process
        # In a real scenario, you'd set up actual temp directories
        # and verify the final state
        pass

    def test_version_compatibility_matrix(self):
        """Test version compatibility for different Python versions."""
        test_cases = [
            ((3, 11, 0), False),  # Too old
            ((3, 12, 0), True),  # Compatible
            ((3, 12, 5), True),  # Compatible
            ((3, 13, 0), False),  # Too new
        ]

        for version_tuple, should_pass in test_cases:
            with patch("launch.sys.version_info", version_tuple):
                if should_pass:
                    # Should not raise SystemExit
                    try:
                        check_python_version()
                    except SystemExit:
                        pytest.fail(f"Version {version_tuple} should be compatible")
                else:
                    # Should raise SystemExit
                    with pytest.raises(SystemExit):
                        check_python_version()
>>>>>>> cb6ae348
<|MERGE_RESOLUTION|>--- conflicted
+++ resolved
@@ -12,165 +12,6 @@
 
 import pytest
 
-<<<<<<< HEAD
-<<<<<<< HEAD
-<<<<<<< HEAD
-from launch import ROOT_DIR, main, start_gradio_ui
-=======
-from launch import ROOT_DIR, start_gradio_ui
->>>>>>> origin/feature/git-history-analysis-report
-=======
-from launch import ROOT_DIR, main, install_nodejs_dependencies
->>>>>>> origin/feat/modular-ai-platform
-
-# Test case 1: node executable is not found
-@patch("launch.ROOT_DIR", Path("/app"))
-@patch("pathlib.Path.exists", return_value=True)
-@patch("shutil.which", return_value=None) # This will now correctly trigger the node check first
-@patch("launch.logger")
-<<<<<<< HEAD
-<<<<<<< HEAD
-def test_start_frontend_npm_not_found(
-=======
-def test_start_gradio_ui_npm_not_found(
->>>>>>> origin/feature/git-history-analysis-report
-    mock_logger, mock_check_call, mock_which, mock_exists
-):
-=======
-def test_install_deps_node_not_found(mock_logger, mock_which, mock_exists):
->>>>>>> origin/feat/modular-ai-platform
-    """
-    Verifies that install_nodejs_dependencies exits gracefully if node is not installed.
-    """
-<<<<<<< HEAD
-<<<<<<< HEAD
-    # The function expects 'port' for VITE_API_URL, which was missing before
-    args = argparse.Namespace(host="127.0.0.1", port=8000, gradio_port=7860, debug=False, share=False)
-    result = start_gradio_ui(args, sys.executable)
-
-    # This assertion is expected to fail with the buggy code
-=======
-    args = argparse.Namespace(host="127.0.0.1", port=8000, gradio_port=7860, debug=False, share=False)
-    python_executable = sys.executable
-    result = start_gradio_ui(args, python_executable)
-
->>>>>>> origin/feature/git-history-analysis-report
-    assert result is None, "Function should return None when npm is not found"
-    client_dir = ROOT_DIR / "client"
-    expected_error = (
-        f"The 'npm' command was not found in your system's PATH. "
-        f"Please ensure Node.js and npm are correctly installed and that the npm installation directory is added to your PATH environment variable. "
-        f"Attempted to find 'npm' for the client in: {client_dir}"
-    )
-    mock_logger.error.assert_called_with(expected_error)
-=======
-    result = install_nodejs_dependencies("client")
->>>>>>> origin/feat/modular-ai-platform
-
-    assert result is False, "Function should return False when node is not found"
-    # Correctly assert the first error that should be logged
-    mock_logger.error.assert_called_with("Node.js is not installed. Please install it to continue.")
-
-# Test case 2: npm install fails
-@patch("launch.ROOT_DIR", Path("/app"))
-@patch("pathlib.Path.exists", return_value=True)
-@patch("shutil.which", side_effect=["/fake/path/to/node", "/fake/path/to/npm"]) # Mock both node and npm
-@patch(
-    "subprocess.run",
-    side_effect=subprocess.CalledProcessError(1, "npm install", "Error output", "Error details"),
-)
-@patch("launch.logger")
-<<<<<<< HEAD
-<<<<<<< HEAD
-def test_start_frontend_npm_install_fails(
-=======
-def test_start_gradio_ui_npm_install_fails(
->>>>>>> origin/feature/git-history-analysis-report
-    mock_logger, mock_run, mock_check_call, mock_which, mock_exists
-):
-=======
-def test_install_deps_npm_install_fails(mock_logger, mock_run, mock_which, mock_exists):
->>>>>>> origin/feat/modular-ai-platform
-    """
-    Verifies that install_nodejs_dependencies exits gracefully if 'npm install' fails.
-    """
-<<<<<<< HEAD
-<<<<<<< HEAD
-    # The function expects 'port' for VITE_API_URL, which was missing before
-    args = argparse.Namespace(host="127.0.0.1", port=8000, gradio_port=7860, debug=False, share=False)
-    result = start_gradio_ui(args, sys.executable)
-
-    # This assertion is expected to fail with the buggy code
-=======
-    args = argparse.Namespace(host="127.0.0.1", port=8000, gradio_port=7860, debug=False, share=False)
-    python_executable = sys.executable
-    result = start_gradio_ui(args, python_executable)
-
->>>>>>> origin/feature/git-history-analysis-report
-    assert result is None, "Function should return None when npm install fails"
-    client_dir = ROOT_DIR / "client"
-    mock_logger.error.assert_any_call(
-        f"Failed to install frontend dependencies in {client_dir}."
-<<<<<<< HEAD
-    )
-=======
-    result = install_nodejs_dependencies("client")
-
-    assert result is False, "Function should return False when npm install fails"
-    mock_logger.error.assert_any_call("Failed: Installing Node.js dependencies for 'client/'")
-
->>>>>>> origin/feat/modular-ai-platform
-
-@patch('launch.os.environ', {"LAUNCHER_REEXEC_GUARD": "0"})
-@patch('launch.sys.argv', ['launch.py'])
-@patch('launch.platform.system', return_value='Linux')
-@patch('launch.sys.version_info', (3, 10, 0)) # Incompatible version
-@patch('launch.shutil.which')
-@patch('launch.subprocess.run')
-@patch('launch.os.execv', side_effect=Exception("Called execve"))
-@patch('launch.sys.exit')
-@patch('launch.logger')
-def test_python_interpreter_discovery_avoids_substring_match(
-    mock_logger, mock_exit, mock_execve, mock_subprocess_run, mock_which, _mock_system
-):
-    """
-    Tests that the launcher does not incorrectly match partial version strings.
-    """
-    # Arrange
-    mock_which.side_effect = [
-        '/usr/bin/python-tricky',
-        '/usr/bin/python-good',
-        None,
-    ]
-    mock_subprocess_run.side_effect = [
-        MagicMock(stdout="Python 3.1.11", stderr="", returncode=0), # Should be rejected
-        MagicMock(stdout="Python 3.12.5", stderr="", returncode=0), # Should be accepted
-    ]
-
-    # Act
-    try:
-        main()
-    except Exception as e:
-        assert "Called execve" in str(e)
-
-    # Assert
-    mock_execve.assert_called_once()
-    # Correctly unpack the two arguments for os.execv
-    exec_path, exec_args = mock_execve.call_args[0]
-    assert exec_path == '/usr/bin/python-good'
-<<<<<<< HEAD
-
-    # When the mocked execve raises an exception, the except block should log it
-    # and then exit with status 1.
-    assert mock_logger.error.call_count > 0
-    mock_exit.assert_called_once_with(1)
-=======
-    )
->>>>>>> origin/feature/git-history-analysis-report
-=======
-    assert exec_args[0] == '/usr/bin/python-good'
->>>>>>> origin/feat/modular-ai-platform
-=======
 from launch import (
     PYTHON_MAX_VERSION,
     PYTHON_MIN_VERSION,
@@ -492,5 +333,4 @@
                 else:
                     # Should raise SystemExit
                     with pytest.raises(SystemExit):
-                        check_python_version()
->>>>>>> cb6ae348
+                        check_python_version()