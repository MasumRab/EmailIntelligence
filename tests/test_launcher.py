"""
Tests for the EmailIntelligence launcher (launch.py).

This module contains comprehensive tests for the launcher functionality,
including environment setup, dependency management, and service startup.
"""

import argparse
import subprocess
import sys
from pathlib import Path
from unittest.mock import MagicMock, call, patch

import pytest

from launch import (
    PYTHON_MAX_VERSION,
    PYTHON_MIN_VERSION,
    ROOT_DIR,
    check_python_version,
    create_venv,
    download_nltk_data,
    install_uv,
    main,
    processes,
    setup_dependencies,
    start_backend,
    start_client,
    start_gradio_ui,
    start_server_ts,
    install_nodejs_dependencies,
)


class TestPythonVersionCheck:
    """Test Python version compatibility checking."""

    @patch("launch.sys.version", "3.12.0")
    @patch("launch.sys.version_info", (3, 12, 0))
    def test_compatible_version(self, mock_version_info, mock_version):
        """Test that compatible Python versions pass."""
        with patch("launch.logger") as mock_logger:
            check_python_version()
            mock_logger.info.assert_called_with("Python version 3.12.0 is compatible.")

    @patch("launch.sys.version_info", (3, 8, 0))
    def test_incompatible_version(self, mock_version_info):
        """Test that incompatible Python versions exit."""
        with patch("launch.sys.exit") as mock_exit:
            check_python_version()
            mock_exit.assert_called_once_with(1)

<<<<<<< HEAD
=======
@patch("launch.os.environ", {"LAUNCHER_REEXEC_GUARD": "0"})
@patch("launch.sys.argv", ["launch.py"])
@patch("launch.platform.system", return_value="Linux")
@patch("launch.sys.version_info", (3, 10, 0))  # Incompatible version
@patch("launch.shutil.which")
@patch("launch.subprocess.run")
@patch("launch.os.execv", side_effect=Exception("Called execve"))
@patch("launch.sys.exit")
@patch("launch.logger")
def test_python_interpreter_discovery_avoids_substring_match(
    mock_logger, mock_exit, mock_execve, mock_subprocess_run, mock_which, _mock_system
):
    """
    Tests that the launcher does not incorrectly match partial version strings.
    """
    # Arrange
    mock_which.side_effect = [
        "/usr/bin/python-tricky",
        "/usr/bin/python-good",
        None,
    ]
    mock_subprocess_run.side_effect = [
        MagicMock(stdout="Python 3.1.11", stderr="", returncode=0),  # Should be rejected
        MagicMock(stdout="Python 3.12.5", stderr="", returncode=0),  # Should be accepted
    ]

    # Act
    try:
        main()
    except Exception as e:
        assert "Called execve" in str(e)

    # Assert
    mock_execve.assert_called_once()
    # Correctly unpack the two arguments for os.execv
    exec_path, exec_args = mock_execve.call_args[0]
    assert exec_path == "/usr/bin/python-good"

    # When the mocked execve raises an exception, the except block should log it
    # and then exit with status 1.
    assert mock_logger.error.call_count > 0
    mock_exit.assert_called_once_with(1)

>>>>>>> 8ea3c8eb

class TestVirtualEnvironment:
    """Test virtual environment creation and management."""

    @patch("launch.venv.create")
    @patch("launch.Path.exists", return_value=False)
    def test_create_venv_success(self, mock_exists, mock_venv_create):
        """Test successful venv creation."""
        venv_path = ROOT_DIR / "venv"
        with patch("launch.logger") as mock_logger:
            create_venv(venv_path)
            mock_venv_create.assert_called_once_with(venv_path, with_pip=True)
            mock_logger.info.assert_called_with(f"Creating virtual environment at {venv_path}")

    @patch("launch.Path.exists", return_value=True)
    def test_create_venv_already_exists(self, mock_exists):
        """Test when venv already exists."""
        venv_path = ROOT_DIR / "venv"
        with patch("launch.logger") as mock_logger:
            create_venv(venv_path)
            mock_logger.info.assert_called_with(
                f"Virtual environment already exists at {venv_path}"
            )

    @patch("launch.shutil.rmtree")
    @patch("launch.venv.create")
    @patch("launch.Path.exists")
    def test_create_venv_recreate(self, mock_exists, mock_venv_create, mock_rmtree):
        """Test venv recreation when forced."""
        # Mock exists to return True initially, then False after rmtree
        mock_exists.side_effect = [True, False]
        venv_path = ROOT_DIR / "venv"
        with patch("launch.logger") as mock_logger:
            create_venv(venv_path, recreate=True)
            mock_rmtree.assert_called_once_with(venv_path)
            mock_venv_create.assert_called_once_with(venv_path, with_pip=True)


class TestDependencyManagement:
    """Test dependency installation and management."""

    @patch("launch.subprocess.run")
    @patch("launch.Path.exists", return_value=True)
    def test_install_uv_success(self, mock_exists, mock_run):
        """Test successful uv installation."""
        mock_run.return_value = MagicMock(returncode=0, stdout="", stderr="")

        venv_path = ROOT_DIR / "venv"
        with patch("launch.logger") as mock_logger:
            install_uv(venv_path)
            mock_run.assert_called_once()
            mock_logger.info.assert_any_call("Installing uv package manager...")

    @patch("launch.subprocess.run")
    @patch("launch.Path.exists", return_value=True)
    def test_setup_dependencies_success(self, mock_exists, mock_run):
        """Test successful dependency setup."""
        mock_run.return_value = MagicMock(returncode=0, stdout="", stderr="")

        venv_path = ROOT_DIR / "venv"
        with patch("launch.logger") as mock_logger:
            setup_dependencies(venv_path)
            mock_logger.info.assert_any_call("Installing project dependencies...")

    @patch("launch.subprocess.run")
    @patch("launch.Path.exists", return_value=True)
    def test_download_nltk_success(self, mock_exists, mock_run):
        """Test successful NLTK data download."""
        mock_run.return_value = MagicMock(returncode=0, stdout="", stderr="")

        venv_path = ROOT_DIR / "venv"
        with patch("launch.logger") as mock_logger:
            download_nltk_data(venv_path)
            mock_logger.info.assert_called_with("NLTK data downloaded successfully.")


class TestServiceStartup:
    """Test service startup functions."""

    @patch("launch.subprocess.Popen")
    @patch("launch.Path.exists", return_value=True)
    def test_start_backend_success(self, mock_exists, mock_popen):
        """Test successful backend startup."""
        mock_process = MagicMock()
        mock_popen.return_value = mock_process

        venv_path = ROOT_DIR / "venv"
        with patch("launch.processes", []):
            result = start_backend(venv_path, "127.0.0.1", 8000)
            assert result == mock_process
            assert mock_process in processes

    @patch("launch.subprocess.Popen")
    @patch("launch.Path.exists", return_value=True)
    def test_start_gradio_ui_success(self, mock_exists, mock_popen):
        """Test successful Gradio UI startup."""
        mock_process = MagicMock()
        mock_popen.return_value = mock_process

        venv_path = ROOT_DIR / "venv"
        with patch("launch.processes", []):
            result = start_gradio_ui(venv_path, "127.0.0.1")
            assert result == mock_process
            assert mock_process in processes

    @patch("launch.subprocess.Popen")
    @patch("launch.subprocess.run")
    @patch("launch.shutil.which", return_value="/usr/bin/npm")
    @patch("launch.Path.exists", return_value=False)
    def test_start_client_install_deps(self, mock_exists, mock_which, mock_run, mock_popen):
        """Test client startup with dependency installation."""
        mock_run.return_value = MagicMock(returncode=0, stdout="", stderr="")
        mock_process = MagicMock()
        mock_popen.return_value = mock_process

        with patch("launch.processes", []):
            result = start_client()
            assert result == mock_process
            assert mock_process in processes
            # Should install dependencies first
            mock_run.assert_called_once_with(
                ["npm", "install"], cwd=ROOT_DIR / "client", capture_output=True, text=True
            )

    @patch("launch.subprocess.Popen")
    @patch("launch.subprocess.run")
    @patch("launch.shutil.which", return_value="/usr/bin/npm")
    @patch("launch.Path.exists", return_value=False)
    def test_start_server_ts_install_deps(self, mock_exists, mock_which, mock_run, mock_popen):
        """Test TypeScript server startup with dependency installation."""
        mock_run.return_value = MagicMock(returncode=0, stdout="", stderr="")
        mock_process = MagicMock()
        mock_popen.return_value = mock_process

        with patch("launch.processes", []):
            result = start_server_ts()
            assert result == mock_process
            assert mock_process in processes
            mock_run.assert_called_once_with(
                ["npm", "install"], cwd=ROOT_DIR / "server", capture_output=True, text=True
            )


# Test case 1: node executable is not found
@patch("launch.ROOT_DIR", Path("/app"))
@patch("pathlib.Path.exists", return_value=True)
@patch("shutil.which", return_value=None)  # This will now correctly trigger the node check first
@patch("launch.logger")
def test_install_deps_node_not_found(mock_logger, mock_which, mock_exists):
    """
    Verifies that install_nodejs_dependencies exits gracefully if node is not installed.
    """
    result = install_nodejs_dependencies("client")

    assert result is False, "Function should return False when node is not found"
    # Correctly assert the first error that should be logged
    mock_logger.error.assert_called_with("Node.js is not installed. Please install it to continue.")


# Test case 2: npm install fails
@patch("launch.ROOT_DIR", Path("/app"))
@patch("pathlib.Path.exists", return_value=True)
@patch(
    "shutil.which", side_effect=["/fake/path/to/node", "/fake/path/to/npm"]
)  # Mock both node and npm
@patch(
    "subprocess.run",
    side_effect=subprocess.CalledProcessError(1, "npm install", "Error output", "Error details"),
)
@patch("launch.logger")
def test_install_deps_npm_install_fails(mock_logger, mock_run, mock_which, mock_exists):
    """
    Verifies that install_nodejs_dependencies exits gracefully if 'npm install' fails.
    """
    result = install_nodejs_dependencies("client")

    assert result is False, "Function should return False when npm install fails"
    mock_logger.error.assert_any_call("Failed: Installing Node.js dependencies for 'client/'")


class TestMainFunction:
    """Test the main launcher function and argument parsing."""

    @patch("launch.check_python_version")
    @patch("launch.parse_arguments")
    def test_main_setup_mode(self, mock_parse, mock_check_version):
        """Test main function in setup mode."""
        # Mock setup arguments
        mock_args = MagicMock()
        mock_args.setup = True
        mock_args.update_deps = False
        mock_args.no_venv = False
        mock_args.force_recreate_venv = False
        mock_args.no_download_nltk = False
        mock_args.env_file = None
        mock_parse.return_value = mock_args

        with patch("launch.create_venv") as mock_create_venv:
            with patch("launch.install_uv") as mock_install_uv:
                with patch("launch.setup_dependencies") as mock_setup_deps:
                    with patch("launch.download_nltk_data") as mock_download_nltk:
                        with patch("launch.logger") as mock_logger:
                            main()
                            mock_create_venv.assert_called_once()
                            mock_install_uv.assert_called_once()
                            mock_setup_deps.assert_called_once()
                            mock_download_nltk.assert_called_once()
                            mock_logger.info.assert_called_with("Setup completed successfully.")

    @patch("launch.check_python_version")
    @patch("launch.parse_arguments")
    @patch("launch.Path.exists", return_value=True)
    def test_main_launch_mode(self, mock_exists, mock_parse, mock_check_version):
        """Test main function in launch mode."""
        # Mock launch arguments
        mock_args = MagicMock()
        mock_args.setup = False
        mock_args.no_venv = False
        mock_args.no_backend = False
        mock_args.no_ui = False
        mock_args.no_client = False
        mock_args.host = "127.0.0.1"
        mock_args.port = 8000
        mock_args.gradio_port = None
        mock_args.debug = False
        mock_args.share = False
        mock_args.listen = False
        mock_args.env_file = None
        mock_parse.return_value = mock_args

        with patch("launch.start_backend") as mock_start_backend:
            with patch("launch.start_gradio_ui") as mock_start_ui:
                with patch("launch.start_client") as mock_start_client:
                    with patch("launch.start_server_ts") as mock_start_server:
                        with patch("launch.time.sleep"):
                            with patch("launch.wait_for_processes"):
                                with patch("launch.logger") as mock_logger:
                                    main()
                                    mock_start_backend.assert_called_once()
                                    mock_start_ui.assert_called_once()
                                    mock_start_client.assert_called_once()
                                    mock_start_server.assert_called_once()


class TestErrorHandling:
    """Test error handling scenarios."""

    @patch("launch.subprocess.run")
    def test_run_command_failure(self, mock_run):
        """Test command execution failure handling."""
        from launch import run_command

        mock_run.return_value = MagicMock(
            returncode=1, stdout="error output", stderr="error details"
        )

        result = run_command(["failing", "command"], "Test command")
        assert result is False

    @patch("launch.shutil.which", return_value=None)
    def test_node_not_found(self, mock_which):
        """Test handling when Node.js is not installed."""
        from launch import check_node_npm_installed

        result = check_node_npm_installed()
        assert result is False

    @patch("launch.shutil.which")
    def test_npm_not_found(self, mock_which):
        """Test handling when npm is not installed."""

        # Mock shutil.which to return node but not npm
        def which_side_effect(cmd):
            if cmd == "node":
                return "/usr/bin/node"
            elif cmd == "npm":
                return None
            return None

        mock_which.side_effect = which_side_effect
        from launch import check_node_npm_installed

        result = check_node_npm_installed()
        assert result is False


# Integration tests
class TestLauncherIntegration:
    """Integration tests for complete launcher workflows."""

    @patch("launch.subprocess.run")
    @patch("launch.shutil.which", return_value="/usr/bin/npm")
    @patch("launch.Path.exists", return_value=True)
    def test_full_setup_workflow(self, mock_exists, mock_which, mock_run):
        """Test complete setup workflow."""
        mock_run.return_value = MagicMock(returncode=0, stdout="", stderr="")

        # This would test the complete setup process
        # In a real scenario, you'd set up actual temp directories
        # and verify the final state
        pass

    def test_version_compatibility_matrix(self):
        """Test version compatibility for different Python versions."""
        test_cases = [
            ((3, 11, 0), False),  # Too old
            ((3, 12, 0), True),  # Compatible
            ((3, 12, 5), True),  # Compatible
            ((3, 13, 0), False),  # Too new
        ]

        for version_tuple, should_pass in test_cases:
            with patch("launch.sys.version_info", version_tuple):
                if should_pass:
                    # Should not raise SystemExit
                    try:
                        check_python_version()
                    except SystemExit:
                        pytest.fail(f"Version {version_tuple} should be compatible")
                else:
                    # Should raise SystemExit
                    with pytest.raises(SystemExit):
                        check_python_version()<|MERGE_RESOLUTION|>--- conflicted
+++ resolved
@@ -1,57 +1,54 @@
-"""
-Tests for the EmailIntelligence launcher (launch.py).
-
-This module contains comprehensive tests for the launcher functionality,
-including environment setup, dependency management, and service startup.
-"""
-
 import argparse
 import subprocess
 import sys
 from pathlib import Path
-from unittest.mock import MagicMock, call, patch
+from unittest.mock import MagicMock, patch
+
+# Add the project root to the Python path to allow importing 'launch'
+sys.path.insert(0, str(Path(__file__).resolve().parents[1]))
 
 import pytest
 
-from launch import (
-    PYTHON_MAX_VERSION,
-    PYTHON_MIN_VERSION,
-    ROOT_DIR,
-    check_python_version,
-    create_venv,
-    download_nltk_data,
-    install_uv,
-    main,
-    processes,
-    setup_dependencies,
-    start_backend,
-    start_client,
-    start_gradio_ui,
-    start_server_ts,
-    install_nodejs_dependencies,
+from launch import ROOT_DIR, main, start_gradio_ui, install_nodejs_dependencies
+
+
+# Test case 1: node executable is not found
+@patch("launch.ROOT_DIR", Path("/app"))
+@patch("pathlib.Path.exists", return_value=True)
+@patch("shutil.which", return_value=None)  # This will now correctly trigger the node check first
+@patch("launch.logger")
+def test_install_deps_node_not_found(mock_logger, mock_which, mock_exists):
+    """
+    Verifies that install_nodejs_dependencies exits gracefully if node is not installed.
+    """
+    result = install_nodejs_dependencies("client")
+
+    assert result is False, "Function should return False when node is not found"
+    # Correctly assert the first error that should be logged
+    mock_logger.error.assert_called_with("Node.js is not installed. Please install it to continue.")
+
+
+# Test case 2: npm install fails
+@patch("launch.ROOT_DIR", Path("/app"))
+@patch("pathlib.Path.exists", return_value=True)
+@patch(
+    "shutil.which", side_effect=["/fake/path/to/node", "/fake/path/to/npm"]
+)  # Mock both node and npm
+@patch(
+    "subprocess.run",
+    side_effect=subprocess.CalledProcessError(1, "npm install", "Error output", "Error details"),
 )
-
-
-class TestPythonVersionCheck:
-    """Test Python version compatibility checking."""
-
-    @patch("launch.sys.version", "3.12.0")
-    @patch("launch.sys.version_info", (3, 12, 0))
-    def test_compatible_version(self, mock_version_info, mock_version):
-        """Test that compatible Python versions pass."""
-        with patch("launch.logger") as mock_logger:
-            check_python_version()
-            mock_logger.info.assert_called_with("Python version 3.12.0 is compatible.")
-
-    @patch("launch.sys.version_info", (3, 8, 0))
-    def test_incompatible_version(self, mock_version_info):
-        """Test that incompatible Python versions exit."""
-        with patch("launch.sys.exit") as mock_exit:
-            check_python_version()
-            mock_exit.assert_called_once_with(1)
-
-<<<<<<< HEAD
-=======
+@patch("launch.logger")
+def test_install_deps_npm_install_fails(mock_logger, mock_run, mock_which, mock_exists):
+    """
+    Verifies that install_nodejs_dependencies exits gracefully if 'npm install' fails.
+    """
+    result = install_nodejs_dependencies("client")
+
+    assert result is False, "Function should return False when npm install fails"
+    mock_logger.error.assert_any_call("Failed: Installing Node.js dependencies for 'client/'")
+
+
 @patch("launch.os.environ", {"LAUNCHER_REEXEC_GUARD": "0"})
 @patch("launch.sys.argv", ["launch.py"])
 @patch("launch.platform.system", return_value="Linux")
@@ -95,7 +92,6 @@
     assert mock_logger.error.call_count > 0
     mock_exit.assert_called_once_with(1)
 
->>>>>>> 8ea3c8eb
 
 class TestVirtualEnvironment:
     """Test virtual environment creation and management."""
@@ -237,43 +233,6 @@
             mock_run.assert_called_once_with(
                 ["npm", "install"], cwd=ROOT_DIR / "server", capture_output=True, text=True
             )
-
-
-# Test case 1: node executable is not found
-@patch("launch.ROOT_DIR", Path("/app"))
-@patch("pathlib.Path.exists", return_value=True)
-@patch("shutil.which", return_value=None)  # This will now correctly trigger the node check first
-@patch("launch.logger")
-def test_install_deps_node_not_found(mock_logger, mock_which, mock_exists):
-    """
-    Verifies that install_nodejs_dependencies exits gracefully if node is not installed.
-    """
-    result = install_nodejs_dependencies("client")
-
-    assert result is False, "Function should return False when node is not found"
-    # Correctly assert the first error that should be logged
-    mock_logger.error.assert_called_with("Node.js is not installed. Please install it to continue.")
-
-
-# Test case 2: npm install fails
-@patch("launch.ROOT_DIR", Path("/app"))
-@patch("pathlib.Path.exists", return_value=True)
-@patch(
-    "shutil.which", side_effect=["/fake/path/to/node", "/fake/path/to/npm"]
-)  # Mock both node and npm
-@patch(
-    "subprocess.run",
-    side_effect=subprocess.CalledProcessError(1, "npm install", "Error output", "Error details"),
-)
-@patch("launch.logger")
-def test_install_deps_npm_install_fails(mock_logger, mock_run, mock_which, mock_exists):
-    """
-    Verifies that install_nodejs_dependencies exits gracefully if 'npm install' fails.
-    """
-    result = install_nodejs_dependencies("client")
-
-    assert result is False, "Function should return False when npm install fails"
-    mock_logger.error.assert_any_call("Failed: Installing Node.js dependencies for 'client/'")
 
 
 class TestMainFunction:
