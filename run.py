"""
Development server runner for the FastAPI backend.

This script starts the Uvicorn server with hot-reloading enabled, making it
suitable for development purposes. It ensures that the application reloads
automatically when code changes are detected.
"""
<<<<<<< HEAD

=======
import uvicorn
>>>>>>> 8ea3c8eb
import os
import sys
from pathlib import Path

import uvicorn

# Add the current directory to the path to ensure modules can be found
sys.path.append(str(Path(__file__).parent))

if __name__ == "__main__":
    port = int(os.getenv("PORT", 8000))
    # We use a string to specify the app location to allow for reloading.
    uvicorn.run("backend.python_backend.main:app", host="0.0.0.0", port=port, reload=True)<|MERGE_RESOLUTION|>--- conflicted
+++ resolved
@@ -5,11 +5,7 @@
 suitable for development purposes. It ensures that the application reloads
 automatically when code changes are detected.
 """
-<<<<<<< HEAD
-
-=======
 import uvicorn
->>>>>>> 8ea3c8eb
 import os
 import sys
 from pathlib import Path
