--- conflicted
+++ resolved
@@ -1,8 +1,3 @@
-<<<<<<< HEAD
-<<<<<<< HEAD
-=======
-=======
->>>>>>> cb6ae348
 """
 Development server runner for the FastAPI backend.
 
@@ -10,12 +5,7 @@
 suitable for development purposes. It ensures that the application reloads
 automatically when code changes are detected.
 """
-<<<<<<< HEAD
-import uvicorn
->>>>>>> origin/feature/git-history-analysis-report
-=======
 
->>>>>>> cb6ae348
 import os
 import sys
 from pathlib import Path
