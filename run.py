"""
Development server runner for the FastAPI backend.

This script starts the Uvicorn server with hot-reloading enabled, making it
suitable for development purposes. It ensures that the application reloads
automatically when code changes are detected.
"""
<<<<<<< HEAD

=======
import uvicorn
>>>>>>> 7f0ac9ee
import os
import sys
from pathlib import Path

import uvicorn

# Add the current directory to the path to ensure modules can be found
sys.path.append(str(Path(__file__).parent))

if __name__ == "__main__":
    port = int(os.getenv("PORT", 8000))
    # We use a string to specify the app location to allow for reloading.
    uvicorn.run("backend.python_backend.main:app", host="0.0.0.0", port=port, reload=True)<|MERGE_RESOLUTION|>--- conflicted
+++ resolved
@@ -5,11 +5,7 @@
 suitable for development purposes. It ensures that the application reloads
 automatically when code changes are detected.
 """
-<<<<<<< HEAD
-
-=======
 import uvicorn
->>>>>>> 7f0ac9ee
 import os
 import sys
 from pathlib import Path
