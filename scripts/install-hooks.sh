#!/bin/bash
# install-hooks.sh - Install Git hooks from orchestration-tools branch
#
# DESCRIPTION:
#   Installs Git hooks from the canonical orchestration-tools branch to ensure
#   consistent hook versions across all branches and worktrees.
#
# BEHAVIOR:
#   - Pulls hooks from remote orchestration-tools branch (source of truth)
#   - Installs to local .git/hooks/ directory
#   - Ensures all branches use identical hook versions
#
# USAGE:
#   ./scripts/install-hooks.sh [--force] [--verbose]
#
# OPTIONS:
#   --force    Force reinstallation of all hooks
#   --verbose  Enable verbose logging
#
# AUTHOR: Orchestration Team
# VERSION: 2.1.0
#
# NOTE: When orchestration files are updated, run this script to ensure
# all hooks are properly installed. See docs/orchestration_hook_management.md
# for complete update procedures.

# Source common utilities
SCRIPT_DIR="$(cd "$(dirname "${BASH_SOURCE[0]}")" && pwd)"
source "$SCRIPT_DIR/lib/common.sh"

# Configuration
ORCHESTRATION_BRANCH="${ORCHESTRATION_BRANCH:-orchestration-tools}"
HOOKS_DIR="scripts/hooks"
REQUIRED_HOOKS=(
    "pre-commit"
    "post-commit"
    "post-merge"
    "post-checkout"
    "post-push"
)

# Parse command line arguments
parse_install_args() {
<<<<<<< HEAD
=======
    FORCE=false
    VERBOSE=false
>>>>>>> afabddf1
    HELP_REQUESTED=false

    while [[ $# -gt 0 ]]; do
        case $1 in
            --force|-f)
                FORCE=true
                shift
                ;;
            --verbose|-v)
                VERBOSE=true
                LOG_LEVEL="DEBUG"
                shift
                ;;
            --help|-h)
                echo "Usage: $0 [--force] [--verbose]"
                echo "Install Git hooks from orchestration-tools branch"
                HELP_REQUESTED=true
                return 0 # Return from parse_install_args
                ;;
            *)
                log_error "Unknown option: $1"
                exit 1
                ;;
        esac
    done
}

# Install a single hook from orchestration-tools branch
install_hook_from_remote() {
    local hook_name=$1
    local hook_path="$HOOKS_DIR/$hook_name"
    local git_hook_path=".git/hooks/$hook_name"

    log_info "Installing hook: $hook_name"

    # Check if hook exists in remote orchestration-tools
    if ! git ls-remote --exit-code --heads origin "$ORCHESTRATION_BRANCH" >/dev/null 2>&1; then
        log_error "Remote branch $ORCHESTRATION_BRANCH not found"
        return 1
    fi

    # Fetch latest from remote
    if ! git fetch origin "$ORCHESTRATION_BRANCH" --quiet 2>/dev/null; then
        log_warn "Failed to fetch from remote $ORCHESTRATION_BRANCH"
    fi

    # Check if hook exists in remote branch
    if ! git ls-tree -r "origin/$ORCHESTRATION_BRANCH" --name-only | grep -q "^$hook_path$"; then
        log_debug "Hook $hook_name not found in remote $ORCHESTRATION_BRANCH"
        return 1
    fi

    # Check if update is needed
    local needs_update=true
    if [[ -f "$git_hook_path" ]] && ! $FORCE; then
        # Compare local installed hook with remote version
        if git diff --quiet "origin/$ORCHESTRATION_BRANCH:$hook_path" "$git_hook_path" 2>/dev/null; then
            log_debug "Hook $hook_name is already up to date"
            needs_update=false
        fi
    fi

    if $needs_update; then
        log_info "Updating hook: $hook_name"

        # Checkout from remote branch
        if git show "origin/$ORCHESTRATION_BRANCH:$hook_path" > "$git_hook_path" 2>/dev/null; then
            chmod +x "$git_hook_path"
            log_info "Successfully installed hook: $hook_name"
            return 0
        else
            log_error "Failed to install hook: $hook_name"
            return 1
        fi
    else
        log_debug "Skipping hook (up to date): $hook_name"
        return 0
    fi
}

# Main installation function
main() {
    # Initialize logging manually to avoid common.sh issues
    LOG_LEVEL=${LOG_LEVEL:-INFO}
    CURRENT_LOG_LEVEL=${LOG_LEVEL}

    parse_install_args "$@"

    if $HELP_REQUESTED; then
        return 0
    fi

    log_info "Installing Git hooks from remote $ORCHESTRATION_BRANCH branch..."

    # Validate environment
    if ! git rev-parse --git-dir >/dev/null 2>&1; then
        log_error "Not in a git repository"
        exit 1
    fi

    local installed=0
    local failed=0

    # Install each required hook
    for hook_name in "${REQUIRED_HOOKS[@]}"; do
        if install_hook_from_remote "$hook_name"; then
            ((installed++))
        else
            ((failed++))
        fi
    done

    log_info "Hook installation completed: $installed installed, $failed failed"

    if [[ $failed -gt 0 ]]; then
        log_warn "Some hooks failed to install. Check logs above."
        exit 1
    fi

    log_info "All hooks installed successfully from $ORCHESTRATION_BRANCH"
}

# Run main function
main "$@"<|MERGE_RESOLUTION|>--- conflicted
+++ resolved
@@ -41,12 +41,9 @@
 
 # Parse command line arguments
 parse_install_args() {
-<<<<<<< HEAD
-=======
     FORCE=false
     VERBOSE=false
->>>>>>> afabddf1
-    HELP_REQUESTED=false
+    HELP_REQUESTED=true
 
     while [[ $# -gt 0 ]]; do
         case $1 in
