--- conflicted
+++ resolved
@@ -1,66 +1,3 @@
-<<<<<<< HEAD
-/**
- * @file Defines the shared data schemas and types using Zod.
- *
- * This file contains the Zod schemas that are used for data validation and
- * type inference across both the frontend and backend of the application.
- * It ensures data consistency and provides a single source of truth for the
- * data structures.
- */
-import { z } from 'zod';
-
-/**
- * @const categorySchema
- * @description The Zod schema for an email category.
- */
-export const categorySchema = z.object({
-  id: z.number(),
-  name: z.string(),
-  description: z.string().optional(),
-  color: z.string().optional(),
-  count: z.number().optional(),
-});
-
-/**
- * @const emailSchema
- * @description The Zod schema for an email.
- */
-export const emailSchema = z.object({
-  id: z.number(),
-  sender: z.string(),
-  senderEmail: z.string().email(),
-  subject: z.string(),
-  content: z.string(),
-  time: z.string(), // or z.date() if you parse it
-  messageId: z.string().optional(),
-  threadId: z.string().optional(),
-  preview: z.string(),
-  category: z.string().optional(),
-  categoryId: z.number().optional(),
-  labels: z.array(z.string()),
-  confidence: z.number(),
-  isImportant: z.boolean(),
-  isStarred: z.boolean(),
-  isUnread: z.boolean(),
-  hasAttachments: z.boolean(),
-  attachmentCount: z.number(),
-  sizeEstimate: z.number(),
-  aiAnalysis: z.record(z.string(), z.any()).optional(),
-  filterResults: z.record(z.string(), z.any()).optional(),
-});
-
-/**
- * @const insertEmailSchema
- * @description The Zod schema for creating a new email (omits the 'id' field).
- */
-export const insertEmailSchema = emailSchema.omit({ id: true });
-
-/**
- * @const updateEmailSchema
- * @description The Zod schema for updating an email (all fields are optional).
- */
-export const updateEmailSchema = emailSchema.partial();
-=======
 import { sqliteTable, text, integer } from "drizzle-orm/sqlite-core";
 import { sql } from 'drizzle-orm';
 import { createInsertSchema } from "drizzle-zod";
@@ -166,78 +103,49 @@
   icon: text("icon").notNull(),
   iconBg: text("icon_bg").notNull(),
 });
->>>>>>> 163a675c
 
-/**
- * @const emailWithCategorySchema
- * @description The Zod schema for an email that includes its category data.
- */
-export const emailWithCategorySchema = emailSchema.extend({
-  categoryData: categorySchema.optional(),
+export const insertUserSchema = createInsertSchema(users).pick({
+  username: true,
+  password: true,
 });
 
-/**
- * @const dashboardStatsSchema
- * @description The Zod schema for the dashboard statistics.
- */
-export const dashboardStatsSchema = z.object({
-  totalEmails: z.number(),
-  unreadEmails: z.number(),
-  importantEmails: z.number(),
-  categorizedEmails: z.number(),
-  categories: z.array(categorySchema),
+export const insertCategorySchema = createInsertSchema(categories).omit({
+  id: true,
 });
 
-/**
- * @const activitySchema
- * @description The Zod schema for a user or system activity.
- */
-export const activitySchema = z.object({
-  id: z.number(),
-  type: z.string(),
-  description: z.string(),
-  timestamp: z.string(),
-  metadata: z.record(z.string(), z.any()).optional(),
+export const insertEmailSchema = createInsertSchema(emails).omit({
+  id: true,
 });
 
-/**
- * @type Category
- * @description The TypeScript type for an email category, inferred from the Zod schema.
- */
-export type Category = z.infer<typeof categorySchema>;
+export const insertActivitySchema = createInsertSchema(activities).omit({
+  id: true,
+});
 
-/**
- * @type Email
- * @description The TypeScript type for an email, inferred from the Zod schema.
- */
-export type Email = z.infer<typeof emailSchema>;
+export type InsertUser = z.infer<typeof insertUserSchema>;
+export type User = typeof users.$inferSelect;
 
-/**
- * @type InsertEmail
- * @description The TypeScript type for creating a new email, inferred from the Zod schema.
- */
+export type InsertCategory = z.infer<typeof insertCategorySchema>;
+export type Category = typeof categories.$inferSelect;
+
 export type InsertEmail = z.infer<typeof insertEmailSchema>;
+export type Email = typeof emails.$inferSelect;
 
-/**
- * @type UpdateEmail
- * @description The TypeScript type for updating an email, inferred from the Zod schema.
- */
-export type UpdateEmail = z.infer<typeof updateEmailSchema>;
+export type InsertActivity = z.infer<typeof insertActivitySchema>;
+export type Activity = typeof activities.$inferSelect;
 
-/**
- * @type EmailWithCategory
- * @description The TypeScript type for an email with its category data, inferred from the Zod schema.
- */
-export type EmailWithCategory = z.infer<typeof emailWithCategorySchema>;
+export type EmailWithCategory = Email & {
+  categoryData?: Category; // Renamed from 'category' to avoid collision
+};
 
-/**
- * @type DashboardStats
- * @description The TypeScript type for the dashboard statistics, inferred from the Zod schema.
- */
-export type DashboardStats = z.infer<typeof dashboardStatsSchema>;
-
-/**
- * @type Activity
- * @description The TypeScript type for a user or system activity, inferred from the Zod schema.
- */
-export type Activity = z.infer<typeof activitySchema>;+export type DashboardStats = {
+  totalEmails: number;
+  autoLabeled: number;
+  categories: number;
+  timeSaved: string;
+  weeklyGrowth: {
+    totalEmails: number;
+    autoLabeled: number;
+    categories: number;
+    timeSaved: number;
+  };
+};