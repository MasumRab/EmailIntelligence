#!/usr/bin/env python3
"""
EmailIntelligence Unified Launcher

This script provides a single, unified way to set up, manage, and run all
components of the EmailIntelligence application, including the Python backend,
Gradio UI, and Node.js services. It uses 'uv' for Python dependency management
based on pyproject.toml.

Usage:
    python launch.py [arguments]
"""

import argparse
import atexit
import logging
import os
import platform
import shutil
import signal
import subprocess
import sys
import time
import venv
from pathlib import Path
from typing import List, Optional

try:
    from dotenv import load_dotenv
<<<<<<< HEAD

    DOTENV_AVAILABLE = True
except ImportError:
    DOTENV_AVAILABLE = False
=======
    DOTENV_AVAILABLE = True
except ImportError:
    DOTENV_AVAILABLE = False
    load_dotenv = None  # Will be loaded later if needed
>>>>>>> 41193776

# Configure logging
logging.basicConfig(
    level=logging.INFO, format="%(asctime)s - %(name)s - %(levelname)s - %(message)s"
)
logger = logging.getLogger("launcher")


# --- Hardening Functions ---
def check_for_merge_conflicts() -> bool:
    """Check for unresolved merge conflict markers in critical files."""
    conflict_markers = ["<<<<<<< ", "======= ", ">>>>>>> "]
    critical_files = [
        "backend/python_backend/main.py",
        "backend/python_nlp/nlp_engine.py",
        "backend/python_backend/database.py",
        "backend/python_backend/email_routes.py",
        "backend/python_backend/category_routes.py",
        "backend/python_backend/gmail_routes.py",
        "backend/python_backend/filter_routes.py",
        "backend/python_backend/action_routes.py",
        "backend/python_backend/dashboard_routes.py",
        "backend/python_backend/workflow_routes.py",
        "backend/python_backend/performance_monitor.py",
        "backend/python_nlp/gmail_integration.py",
        "backend/python_nlp/gmail_service.py",
        "backend/python_nlp/smart_filters.py",
        "backend/python_nlp/smart_retrieval.py",
        "backend/python_nlp/ai_training.py",
        "README.md",
        "pyproject.toml",
        "requirements.txt",
        "requirements-dev.txt",
    ]

    conflicts_found = False
    for file_path in critical_files:
        full_path = ROOT_DIR / file_path
        if full_path.exists():
            try:
                with open(full_path, "r", encoding="utf-8") as f:
                    content = f.read()
                    for marker in conflict_markers:
                        if marker in content:
                            logger.error(
                                f"Unresolved merge conflict detected in {file_path} with marker: {marker.strip()}"
                            )
                            conflicts_found = True
            except Exception as e:
                logger.warning(f"Could not check {file_path} for conflicts: {e}")

    if conflicts_found:
        logger.error("Please resolve all merge conflicts before proceeding.")
        return False

    logger.info("No unresolved merge conflicts detected in critical files.")
    return True


def check_required_components() -> bool:
    """Check for required components and configurations."""
    issues = []

    # Check Python version
    current_version = sys.version_info[:2]
    if not ((3, 11) <= current_version <= (3, 13)):
        issues.append(f"Python version {current_version} is not compatible. Required: 3.11-3.13")

    # Check key directories
    required_dirs = ["backend", "client", "server", "shared", "tests"]
    for dir_name in required_dirs:
        if not (ROOT_DIR / dir_name).exists():
            issues.append(f"Required directory '{dir_name}' is missing.")

    # Check key files
    required_files = ["pyproject.toml", "README.md", "requirements.txt"]
    for file_name in required_files:
        if not (ROOT_DIR / file_name).exists():
            issues.append(f"Required file '{file_name}' is missing.")

    # Check AI models directory
    models_dir = ROOT_DIR / "models"
    if not models_dir.exists():
        logger.warning("AI models directory not found. Creating it...")
        try:
            models_dir.mkdir(parents=True, exist_ok=True)
            logger.info("AI models directory created successfully.")
        except Exception as e:
            logger.error(f"Failed to create models directory: {e}")
            issues.append("Failed to create models directory")

    if issues:
        for issue in issues:
            logger.error(issue)
        return False

    logger.info("All required components are present.")
    return True


def validate_environment() -> bool:
    """Run comprehensive environment validation."""
    logger.info("Running environment validation...")

    if not check_for_merge_conflicts():
        return False

    if not check_required_components():
        return False

    logger.info("Environment validation passed.")
    return True


# --- Input Validation ---
def validate_port(port: int) -> int:
    """Validate port number is within valid range."""
    if not 1 <= port <= 65535:
        raise ValueError(f"Invalid port: {port}. Port must be between 1 and 65535.")
    return port


def validate_host(host: str) -> str:
<<<<<<< HEAD
    """Validate host name/address format."""
    import re

    if not re.match(r"^[a-zA-Z0-9.-]+$", host):
        raise ValueError(f"Invalid host: {host}")
    return host
=======
    """Validate host name/address format (IPv4, IPv6, or hostname)."""
    import re
    import ipaddress

    try:
        # Try IPv4/IPv6 validation
        ipaddress.ip_address(host)
        return host
    except ValueError:
        # Not an IP, check for valid hostname
        # Hostname RFC 1123: max 253 chars, labels separated by dots, each label 1-63 chars, allowed: a-zA-Z0-9-, cannot start/end with -
        hostname_regex = re.compile(
            r"^(?=.{1,253}$)(?!-)[A-Za-z0-9-]{1,63}(?<!-)(\.(?!-)[A-Za-z0-9-]{1,63}(?<!-))*$"
        )
        if not hostname_regex.match(host):
            raise ValueError(f"Invalid host: {host}")
        return host
>>>>>>> 41193776


# --- Global state ---
def find_project_root() -> Path:
    """Find the project root directory by looking for key files."""
    current = Path(__file__).resolve().parent

    # Check if we're already in project root
    if (current / "pyproject.toml").exists() and (current / "README.md").exists():
        return current

    # Search upwards for project markers
    for parent in current.parents:
        if (parent / "pyproject.toml").exists() and (parent / "README.md").exists():
            return parent

    # Fallback to script directory
    return current


ROOT_DIR = find_project_root()
processes: List[subprocess.Popen] = []


class ProcessManager:
    """Manages child processes for the application."""

    def __init__(self):
        self.processes = []

    def add_process(self, process):
        """Add a process to be managed."""
        self.processes.append(process)

    def cleanup(self):
        """Explicitly cleanup all managed processes."""
        logger.info("Performing explicit resource cleanup...")
        for p in self.processes[:]:  # Create a copy to iterate over
            if p.poll() is None:
                logger.info(f"Terminating process {p.pid}...")
                p.terminate()
                try:
                    p.wait(timeout=15)  # Wait up to 15 seconds for graceful shutdown
                except subprocess.TimeoutExpired:
                    logger.warning(f"Process {p.pid} did not terminate gracefully, killing it...")
                    p.kill()
                    try:
                        p.wait(timeout=5)
                    except subprocess.TimeoutExpired:
                        logger.error(f"Process {p.pid} could not be killed")
        logger.info("Resource cleanup completed.")

    def shutdown(self):
        """Terminate all managed processes gracefully."""
        logger.info("Received SIGINT/SIGTERM, shutting down...")
        self.cleanup()
        logger.info("All services shut down.")


process_manager = ProcessManager()
atexit.register(process_manager.cleanup)

# --- Constants ---
PYTHON_MIN_VERSION = (3, 11)
PYTHON_MAX_VERSION = (3, 13)
VENV_DIR = "venv"

# Dependency configuration
TORCH_VERSION = "torch>=2.4.0"
TORCH_CPU_URL = "https://download.pytorch.org/whl/cpu"


<<<<<<< HEAD
# --- Signal Handling ---
def _handle_sigint(signum, frame):
    """
    Handles SIGINT and SIGTERM signals for graceful shutdown.

    Terminates all child processes tracked in the process manager.

    Args:
        signum: The signal number.
        frame: The current stack frame.
    """
    process_manager.shutdown()
    sys.exit(0)


# Setup signal handlers
signal.signal(signal.SIGINT, _handle_sigint)
signal.signal(signal.SIGTERM, _handle_sigint)


def run_command(
    cmd: List[str], description: str, cwd: Optional[Path] = None, shell: bool = False
) -> bool:
    """Run a command and log its output.

    SECURITY NOTE: Use shell=False whenever possible to prevent shell injection.
    The shell parameter is maintained for backward compatibility but should be used cautiously.
    """
    if shell:
        logger.warning(
            f"Using shell=True for command: {' '.join(cmd)}. This may be a security risk."
        )

    logger.info(f"{description}...")
    try:
        # Use sys.executable for Python commands to ensure we're using the correct Python
        if cmd[0] == "python":
            cmd[0] = sys.executable

        proc = subprocess.run(
            cmd, cwd=cwd or ROOT_DIR, shell=shell, capture_output=True, text=True, check=True
        )
        # Always log stdout for visibility, especially for debugging setup steps.
        if proc.stdout:
            logger.debug(f"stdout from '{' '.join(cmd)}':\n{proc.stdout}")
        if proc.stderr:
            logger.warning(f"stderr from '{' '.join(cmd)}':\n{proc.stderr}")
        return True
    except subprocess.CalledProcessError as e:
        logger.error(f"Failed: {description}")
        logger.error(f"Command failed: {' '.join(cmd) if isinstance(cmd, list) else str(cmd)}")
        logger.error(f"stdout:\n{e.stdout}")
        logger.error(f"stderr:\n{e.stderr}")
        return False
    except FileNotFoundError:
        logger.error(f"Command not found: {cmd[0] if cmd else 'Unknown command'}")
        return False


=======
# --- Python Version Checking ---
>>>>>>> 41193776
def check_python_version():
    """Check if the current Python version is compatible."""
    current_version = sys.version_info[:2]
    if not (PYTHON_MIN_VERSION <= current_version <= PYTHON_MAX_VERSION):
        logger.error(
            f"Python version {current_version} is not compatible. "
            f"Required: >={'.'.join(map(str, PYTHON_MIN_VERSION))}, "
            f"<={'.'.join(map(str, PYTHON_MAX_VERSION))}"
        )
        sys.exit(1)
<<<<<<< HEAD
=======


# --- Signal Handling ---
def _handle_sigint(signum, frame):
    """
    Handles SIGINT and SIGTERM signals for graceful shutdown.

    Terminates all child processes tracked in the process manager.

    Args:
        signum: The signal number.
        frame: The current stack frame.
    """
    process_manager.shutdown()
    sys.exit(0)


# Setup signal handlers
signal.signal(signal.SIGINT, _handle_sigint)
signal.signal(signal.SIGTERM, _handle_sigint)


def run_command(
    cmd: List[str], description: str, cwd: Optional[Path] = None, shell: bool = False
) -> bool:
    """Run a command and log its output.

    SECURITY NOTE: Use shell=False whenever possible to prevent shell injection.
    The shell parameter is maintained for backward compatibility but should be used cautiously.
    """
    if shell:
        logger.warning(
            f"Using shell=True for command: {' '.join(cmd)}. This may be a security risk."
        )

    logger.info(f"{description}...")
    try:
        # Use sys.executable for Python commands to ensure we're using the correct Python
        if cmd[0] == "python":
            cmd[0] = sys.executable

        proc = subprocess.run(
            cmd, cwd=cwd or ROOT_DIR, shell=shell, capture_output=True, text=True, check=True
        )
        # Always log stdout for visibility, especially for debugging setup steps.
        if proc.stdout:
            logger.debug(f"stdout from '{' '.join(cmd)}':\n{proc.stdout}")
        if proc.stderr:
            logger.warning(f"stderr from '{' '.join(cmd)}':\n{proc.stderr}")
        return True
    except subprocess.CalledProcessError as e:
        logger.error(f"Failed: {description}")
        logger.error(f"Command failed: {' '.join(cmd) if isinstance(cmd, list) else str(cmd)}")
        logger.error(f"stdout:\n{e.stdout}")
        logger.error(f"stderr:\n{e.stderr}")
        return False
    except FileNotFoundError:
        logger.error(f"Command not found: {cmd[0] if cmd else 'Unknown command'}")
        return False


def check_python_version():
    """Check if the current Python version is compatible."""
    current_version = sys.version_info[:2]
    if not (PYTHON_MIN_VERSION <= current_version <= PYTHON_MAX_VERSION):
        logger.error(
            f"Python version {current_version} is not compatible. "
            f"Required: >={'.'.join(map(str, PYTHON_MIN_VERSION))}, "
            f"<={'.'.join(map(str, PYTHON_MAX_VERSION))}"
        )
        sys.exit(1)
>>>>>>> 41193776
    logger.info(f"Python version {sys.version} is compatible.")


def get_venv_executable(venv_path: Path, executable: str) -> Path:
    """Get the path to a specific executable in the virtual environment."""
    if platform.system() == "Windows":
        return venv_path / "Scripts" / f"{executable}.exe"
    else:
        return venv_path / "bin" / executable


def get_venv_python_path(venv_path: Path = None) -> Path:
    """Get the path to the Python executable in the virtual environment."""
    venv_path = venv_path or (ROOT_DIR / VENV_DIR)
    return get_venv_executable(venv_path, "python")


def get_python_executable() -> str:
    """Get the Python executable to use (venv or system)."""
    venv_python = get_venv_python_path()
    if venv_python.exists():
        return str(venv_python)
    return sys.executable


def create_venv(venv_path: Path, recreate: bool = False):
    """Create or recreate the virtual environment."""
    if venv_path.exists() and recreate:
        logger.info(f"Removing existing virtual environment at {venv_path}")
        shutil.rmtree(venv_path)

    if not venv_path.exists():
        logger.info(f"Creating virtual environment at {venv_path}")
        venv.create(venv_path, with_pip=True)
    else:
        logger.info(f"Virtual environment already exists at {venv_path}")


<<<<<<< HEAD
def _install_package_manager(venv_path: Path, package_manager: str) -> bool:
    """Install a package manager in the virtual environment."""
    venv_python = get_venv_executable(venv_path, "python")
=======
def install_uv(venv_path: Path):
    """Install uv package manager in the virtual environment."""
    venv_python = (
        venv_path / "Scripts" / "python.exe"
        if platform.system() == "Windows"
        else venv_path / "bin" / "python"
    )
>>>>>>> main
    if not venv_python.exists():
        logger.error(f"Python executable not found at {venv_python}")
        return False

    logger.info(f"Installing {package_manager} package manager...")
    result = subprocess.run(
        [str(venv_python), "-m", "pip", "install", package_manager],
        cwd=ROOT_DIR,
        capture_output=True,
        text=True,
    )
    if result.returncode != 0:
        logger.error(f"Failed to install {package_manager}: {result.stderr}")
        return False
    logger.info(f"{package_manager} installed successfully.")
    return True


def _install_pytorch(venv_python: Path):
    """Install PyTorch with CPU support, with fallback options."""
    # SECURITY NOTE: Using hardcoded PyTorch URL - ensure this source is trusted
    logger.info("Installing CPU-only PyTorch...")
    pytorch_cmd = [
        str(venv_python),
        "-m",
        "pip",
        "install",
        TORCH_VERSION,
        "--index-url",
        TORCH_CPU_URL,
    ]
    if not run_command(pytorch_cmd, "Install PyTorch CPU"):
        logger.warning("PyTorch installation failed, attempting fallback...")
        # Try without index URL
        fallback_cmd = [str(venv_python), "-m", "pip", "install", TORCH_VERSION]
        if not run_command(fallback_cmd, "Install PyTorch fallback"):
            logger.error("PyTorch installation completely failed, ML features may not work")


def install_uv(venv_path: Path):
    """Install uv package manager in the virtual environment."""
    if not _install_package_manager(venv_path, "uv"):
        sys.exit(1)


<<<<<<< HEAD
def install_poetry(venv_path: Path):
    """Install Poetry in the virtual environment."""
    if not _install_package_manager(venv_path, "poetry"):
=======
<<<<<<< HEAD
def install_poetry(venv_path: Path):
    """Install Poetry in the virtual environment."""
    if not _install_package_manager(venv_path, "poetry"):
=======
def setup_dependencies(venv_path: Path, update: bool = False):
    """Install project dependencies using uv."""
    venv_python = (
        venv_path / "Scripts" / "python.exe"
        if platform.system() == "Windows"
        else venv_path / "bin" / "python"
    )
    venv_uv = (
        venv_path / "Scripts" / "uv.exe"
        if platform.system() == "Windows"
        else venv_path / "bin" / "uv"
    )

    cmd = [str(venv_uv), "sync"]
    if update:
        cmd.extend(["--upgrade"])

    logger.info("Installing project dependencies...")
    result = subprocess.run(cmd, cwd=ROOT_DIR, capture_output=True, text=True)
    if result.returncode != 0:
        logger.error(f"Failed to install dependencies: {result.stderr}")
>>>>>>> main
>>>>>>> 41193776
        sys.exit(1)


def setup_dependencies(venv_path: Path, update: bool = False, use_poetry: bool = False):
    """Install project dependencies using uv or Poetry."""
    venv_python = get_venv_executable(venv_path, "python")

    if use_poetry:
        venv_poetry = get_venv_executable(venv_path, "poetry")

        # Install CPU-only PyTorch first for Poetry
        _install_pytorch(venv_python)

        # Configure Poetry to use the virtual environment
        env_use_cmd = [str(venv_poetry), "env", "use", str(venv_python)]
        logger.info("Configuring Poetry to use the virtual environment...")
        env_use_result = subprocess.run(env_use_cmd, cwd=ROOT_DIR, capture_output=True, text=True)
        if env_use_result.returncode != 0:
            logger.error(f"Failed to configure Poetry venv: {env_use_result.stderr}")
            sys.exit(1)

        cmd = [str(venv_poetry), "install"]
        if not update:
            cmd.extend(["--with", "dev"])

        logger.info("Installing project dependencies with Poetry...")
        result = subprocess.run(cmd, cwd=ROOT_DIR, capture_output=True, text=True)
        if result.returncode != 0:
            logger.error(f"Failed to install dependencies with Poetry: {result.stderr}")
            logger.error(f"stdout: {result.stdout}")
            sys.exit(1)
        logger.info("Dependencies installed successfully with Poetry.")

        # Verify critical packages are installed
        logger.info("Verifying critical package installations...")
        critical_packages = [
            "uvicorn",
            "fastapi",
            "numpy",
            "transformers",
            "nltk",
            "psutil",
            "gradio",
        ]
        missing_packages = []
        for package in critical_packages:
            try:
                venv_python = get_venv_python_path()
                check_result = subprocess.run(
                    [str(venv_python), "-c", f"import {package}"],
                    capture_output=True,
                    text=True,
                    timeout=10,
                )
                if check_result.returncode != 0:
                    missing_packages.append(package)
            except (subprocess.TimeoutExpired, FileNotFoundError):
                missing_packages.append(package)

        if missing_packages:
            logger.warning(f"Some packages may not be installed: {missing_packages}")
            logger.info("Attempting to install missing packages individually...")
            for package in missing_packages:
                install_cmd = [str(venv_python), "-m", "pip", "install", package]
                if package == "uvicorn":
                    install_cmd = [str(venv_python), "-m", "pip", "install", "uvicorn[standard]"]
                if run_command(install_cmd, f"Install {package}"):
                    logger.info(f"Successfully installed {package}")
                else:
                    logger.error(f"Failed to install {package}")
        else:
            logger.info("All critical packages verified successfully.")
    else:
        # Install CPU-only PyTorch first for uv
        _install_pytorch(venv_python)

        venv_uv = get_venv_executable(venv_path, "uv")

        # Configure uv to use the virtual environment
        os.environ["UV_PROJECT_ENVIRONMENT"] = str(venv_path)

        cmd = [str(venv_uv), "sync"]
        if update:
            cmd.extend(["--upgrade"])

        logger.info("Installing project dependencies with uv...")
        result = subprocess.run(cmd, cwd=ROOT_DIR, capture_output=True, text=True)
        if result.returncode != 0:
            logger.error(f"Failed to install dependencies with uv: {result.stderr}")
            logger.error(f"stdout: {result.stdout}")
            sys.exit(1)
        logger.info("Dependencies installed successfully with uv.")

        # Verify critical packages are installed
        logger.info("Verifying critical package installations...")
        critical_packages = [
            "uvicorn",
            "fastapi",
            "numpy",
            "transformers",
            "nltk",
            "psutil",
            "gradio",
        ]
        missing_packages = []
        for package in critical_packages:
            try:
                venv_python = get_venv_python_path()
                check_result = subprocess.run(
                    [str(venv_python), "-c", f"import {package}"],
                    capture_output=True,
                    text=True,
                    timeout=10,
                )
                if check_result.returncode != 0:
                    missing_packages.append(package)
            except (subprocess.TimeoutExpired, FileNotFoundError):
                missing_packages.append(package)

        if missing_packages:
            logger.warning(f"Some packages may not be installed: {missing_packages}")
            logger.info("Attempting to install missing packages individually...")
            for package in missing_packages:
                install_cmd = [str(venv_python), "-m", "pip", "install", package]
                if package == "uvicorn":
                    install_cmd = [str(venv_python), "-m", "pip", "install", "uvicorn[standard]"]
                if run_command(install_cmd, f"Install {package}"):
                    logger.info(f"Successfully installed {package}")
                else:
                    logger.error(f"Failed to install {package}")
        else:
            logger.info("All critical packages verified successfully.")


def download_nltk_data(venv_path: Path):
    """Download required NLTK data."""
<<<<<<< HEAD
    venv_python = get_venv_executable(venv_path, "python")
=======
<<<<<<< HEAD
    venv_python = get_venv_executable(venv_path, "python")
=======
    venv_python = (
        venv_path / "Scripts" / "python.exe"
        if platform.system() == "Windows"
        else venv_path / "bin" / "python"
    )
>>>>>>> main
>>>>>>> 41193776

    nltk_download_script = """
import nltk
nltk.download('punkt')
nltk.download('stopwords')
nltk.download('vader_lexicon')
nltk.download('averaged_perceptron_tagger')
nltk.download('wordnet')
nltk.download('omw-1.4')
print("NLTK data download completed.")
"""

    logger.info("Downloading NLTK data...")
    result = subprocess.run(
        [str(venv_python), "-c", nltk_download_script], cwd=ROOT_DIR, capture_output=True, text=True
    )
    if result.returncode != 0:
        logger.error(f"Failed to download NLTK data: {result.stderr}")
        # This might fail in some environments but it's not critical for basic operation
        logger.warning("NLTK data download failed, but continuing setup...")
    else:
        logger.info("NLTK data downloaded successfully.")


<<<<<<< HEAD
=======
<<<<<<< HEAD
>>>>>>> 41193776
def check_uvicorn_installed(venv_path: Path) -> bool:
    """Check if uvicorn is installed in the virtual environment."""
    venv_python = get_venv_python_path()
    try:
        result = subprocess.run(
            [str(venv_python), "-c", "import uvicorn"], capture_output=True, text=True
        )
        if result.returncode == 0:
            logger.info("uvicorn is available in the virtual environment.")
            return True
        else:
            logger.error("uvicorn is not installed in the virtual environment.")
            return False
    except FileNotFoundError:
        logger.error("Virtual environment Python not found.")
        return False


def check_node_npm_installed() -> bool:
    """Check if Node.js and npm are installed and available."""
    if not shutil.which("node"):
        logger.error("Node.js is not installed. Please install it to continue.")
        return False
    if not shutil.which("npm"):
        logger.error("npm is not installed. Please install it to continue.")
        return False
    return True


def install_nodejs_dependencies(directory: str, update: bool = False) -> bool:
    """Install Node.js dependencies in a given directory."""
    pkg_json_path = ROOT_DIR / directory / "package.json"
    if not pkg_json_path.exists():
        logger.debug(f"No package.json in '{directory}/', skipping npm install.")
        return True

    if not check_node_npm_installed():
        return False

    cmd = ["npm", "update" if update else "install"]
    desc = f"{'Updating' if update else 'Installing'} Node.js dependencies for '{directory}/'"
    return run_command(cmd, desc, cwd=ROOT_DIR / directory, shell=(os.name == "nt"))


<<<<<<< HEAD
=======
def start_backend(venv_path: Path, host: str, port: int, debug: bool = False):
    """Start the Python FastAPI backend."""
    if not check_uvicorn_installed(venv_path):
        logger.error(
            "Cannot start backend without uvicorn. Please run 'python launch.py --setup' first."
        )
        return None

    venv_python = get_venv_python_path(venv_path)

    # Always use uvicorn to run the FastAPI app
    import os

    env = os.environ.copy()
    env["PYTHONPATH"] = str(ROOT_DIR)

=======
>>>>>>> 41193776
def start_backend(venv_path: Path, host: str, port: int, debug: bool = False):
    """Start the Python FastAPI backend."""
    if not check_uvicorn_installed(venv_path):
        logger.error(
            "Cannot start backend without uvicorn. Please run 'python launch.py --setup' first."
        )
        return None

    venv_python = get_venv_python_path(venv_path)

    # Always use uvicorn to run the FastAPI app
    import os

    env = os.environ.copy()
    env["PYTHONPATH"] = str(ROOT_DIR)

<<<<<<< HEAD
=======
    # Use uvicorn to run the FastAPI app directly
>>>>>>> main
>>>>>>> 41193776
    cmd = [
        str(venv_python),
        "-m",
        "uvicorn",
        "backend.python_backend.main:app",
        "--host",
        host,
        "--port",
        str(port),
    ]
    if debug:
        cmd.append("--reload")  # Enable auto-reload in debug mode

    logger.info(f"Starting Python backend on {host}:{port}")
    process = subprocess.Popen(cmd, cwd=ROOT_DIR, env=env)
    process_manager.add_process(process)
    return process


def start_gradio_ui(
    venv_path: Path, host: str, port: Optional[int] = None, debug: bool = False, share: bool = False
):
    """Start the Gradio UI."""
<<<<<<< HEAD
    venv_python = get_venv_executable(venv_path, "python")
    gradio_path = ROOT_DIR / "backend" / "python_backend" / "gradio_app.py"

    cmd = [str(venv_python), str(gradio_path), "--host", host]
=======
<<<<<<< HEAD
    venv_python = get_venv_executable(venv_path, "python")
=======
    venv_python = (
        venv_path / "Scripts" / "python.exe"
        if platform.system() == "Windows"
        else venv_path / "bin" / "python"
    )
>>>>>>> main
    gradio_path = ROOT_DIR / "backend" / "python_backend" / "gradio_app.py"

    cmd = [str(venv_python), str(gradio_path), "--host", host]
    if port:
        cmd.extend(["--port", str(port)])
        logger.info(f"Starting Gradio UI on {host}:{port}")
    else:
        logger.info(f"Starting Gradio UI on {host}:7860 (default port)")

    if share:
        cmd.append("--share")  # Enable public sharing
<<<<<<< HEAD
=======
>>>>>>> 41193776
    if port:
        cmd.extend(["--port", str(port)])
        logger.info(f"Starting Gradio UI on {host}:{port}")
    else:
<<<<<<< HEAD
        logger.info(f"Starting Gradio UI on {host}:7860 (default port)")

    if share:
        cmd.append("--share")  # Enable public sharing
=======
        logger.info("Starting Gradio UI on default port")
>>>>>>> main
>>>>>>> 41193776

    logger.info("Starting Gradio UI...")
    process = subprocess.Popen(cmd, cwd=ROOT_DIR)
    process_manager.add_process(process)
    return process


def start_client():
    """Start the Node.js frontend."""
    logger.info("Starting Node.js frontend...")
    # Check if npm is available
    if not shutil.which("npm"):
        logger.error("npm is not available in PATH. Please install Node.js.")
        sys.exit(1)

    # Install Node.js dependencies if node_modules doesn't exist
    node_modules_path = ROOT_DIR / "client" / "node_modules"
    if not node_modules_path.exists():
        logger.info("Installing Node.js dependencies...")
<<<<<<< HEAD
=======
<<<<<<< HEAD
>>>>>>> 41193776
        try:
            result = subprocess.run(
                ["npm", "install"],
                cwd=ROOT_DIR / "client",
                capture_output=True,
                text=True,
                shell=(os.name == "nt"),
            )
            if result.returncode != 0:
                logger.error(f"Failed to install Node.js dependencies: {result.stderr}")
                return None
            logger.info("Node.js dependencies installed.")
        except FileNotFoundError:
            logger.warning("npm not found. Skipping Node.js dependency installation.")
<<<<<<< HEAD

    # Start the React frontend
    try:
        process = subprocess.Popen(
            ["npm", "run", "dev"], cwd=ROOT_DIR / "client", shell=(os.name == "nt")
        )
        process_manager.add_process(process)
        return process
    except FileNotFoundError:
        logger.warning("npm not found. Skipping Node.js frontend startup.")
        return None
=======

    # Start the React frontend
    try:
        process = subprocess.Popen(
            ["npm", "run", "dev"], cwd=ROOT_DIR / "client", shell=(os.name == "nt")
        )
        process_manager.add_process(process)
        return process
    except FileNotFoundError:
        logger.warning("npm not found. Skipping Node.js frontend startup.")
        return None
=======
        result = subprocess.run(
            ["npm", "install"], cwd=ROOT_DIR / "client", capture_output=True, text=True
        )
        if result.returncode != 0:
            logger.error(f"Failed to install Node.js dependencies: {result.stderr}")
            sys.exit(1)
        logger.info("Node.js dependencies installed.")

    # Start the React frontend
    process = subprocess.Popen(["npm", "run", "dev"], cwd=ROOT_DIR / "client")
    processes.append(process)
    return process
>>>>>>> main
>>>>>>> 41193776


def start_server_ts():
    """Start the TypeScript backend server."""
    logger.info("Starting TypeScript backend server...")
    # Check if npm is available
    if not shutil.which("npm"):
        logger.warning("npm not found. Skipping TypeScript backend server startup.")
        return None

    # Check if package.json exists
    pkg_json_path = ROOT_DIR / "server" / "package.json"
    if not pkg_json_path.exists():
        logger.debug("No package.json in 'server/', skipping TypeScript backend server startup.")
        return None

    # Install Node.js dependencies if node_modules doesn't exist
    node_modules_path = ROOT_DIR / "server" / "node_modules"
    if not node_modules_path.exists():
        logger.info("Installing TypeScript server dependencies...")
<<<<<<< HEAD
=======
<<<<<<< HEAD
>>>>>>> 41193776
        try:
            result = subprocess.run(
                ["npm", "install"],
                cwd=ROOT_DIR / "server",
                capture_output=True,
                text=True,
                shell=(os.name == "nt"),
            )
            if result.returncode != 0:
                logger.error(f"Failed to install TypeScript server dependencies: {result.stderr}")
                return None
            logger.info("TypeScript server dependencies installed.")
        except FileNotFoundError:
            logger.warning("npm not found. Skipping TypeScript server dependency installation.")
<<<<<<< HEAD

    # Start the TypeScript backend
    try:
        process = subprocess.Popen(
            ["npm", "run", "dev"], cwd=ROOT_DIR / "server", shell=(os.name == "nt")
        )
        process_manager.add_process(process)
        return process
    except FileNotFoundError:
        logger.warning("npm not found. Skipping TypeScript backend server startup.")
        return None
=======

    # Start the TypeScript backend
    try:
        process = subprocess.Popen(
            ["npm", "run", "dev"], cwd=ROOT_DIR / "server", shell=(os.name == "nt")
        )
        process_manager.add_process(process)
        return process
    except FileNotFoundError:
        logger.warning("npm not found. Skipping TypeScript backend server startup.")
        return None
=======
        result = subprocess.run(
            ["npm", "install"], cwd=ROOT_DIR / "server", capture_output=True, text=True
        )
        if result.returncode != 0:
            logger.error(f"Failed to install TypeScript server dependencies: {result.stderr}")
            sys.exit(1)
        logger.info("TypeScript server dependencies installed.")

    # Start the TypeScript backend
    process = subprocess.Popen(["npm", "run", "dev"], cwd=ROOT_DIR / "server")
    processes.append(process)
    return process


def start_backend(venv_path: Path, host: str, port: int, debug: bool = False):
    """Start the Python FastAPI backend."""
    venv_python = (
        venv_path / "Scripts" / "python.exe"
        if platform.system() == "Windows"
        else venv_path / "bin" / "python"
    )

    # Use uvicorn to run the FastAPI app directly
    cmd = [
        str(venv_python),
        "-m",
        "uvicorn",
        "backend.python_backend.main:app",
        "--host",
        host,
        "--port",
        str(port),
    ]
    if debug:
        cmd.append("--reload")

    logger.info(f"Starting Python backend on {host}:{port}")
    process = subprocess.Popen(cmd, cwd=ROOT_DIR)
    processes.append(process)
    return process


def start_gradio_ui(
    venv_path: Path, host: str, port: Optional[int] = None, debug: bool = False, share: bool = False
):
    """Start the Gradio UI."""
    venv_python = (
        venv_path / "Scripts" / "python.exe"
        if platform.system() == "Windows"
        else venv_path / "bin" / "python"
    )
    gradio_path = ROOT_DIR / "backend" / "python_backend" / "gradio_app.py"

    cmd = [str(venv_python), str(gradio_path)]
    if share:
        cmd.append("--share")  # Enable public sharing
    if port:
        # Gradio doesn't take port as a command line param directly,
        # we'd need to modify the app to accept it
        logger.info(f"Starting Gradio UI (on default or next available port)")
    else:
        logger.info("Starting Gradio UI on default port")

    process = subprocess.Popen(cmd, cwd=ROOT_DIR)
    processes.append(process)
    return process
>>>>>>> main
>>>>>>> 41193776


def wait_for_processes():
    """Wait for all processes to complete."""
    try:
        while process_manager.processes:
            time.sleep(1)
            # Check if any process has terminated unexpectedly
            for process in process_manager.processes[:]:
                if process.poll() is not None:
                    logger.warning(
                        f"Process {process.pid} terminated with code {process.returncode}"
                    )
<<<<<<< HEAD
                    process_manager.processes.remove(process)
    except KeyboardInterrupt:
        logger.info("Received interrupt signal, shutting down...")
        process_manager.shutdown()


def _handle_setup_mode(args, venv_path: Path) -> None:
    """Handle the setup mode functionality."""
    if not args.no_venv:
        create_venv(venv_path, args.force_recreate_venv)
        if args.use_poetry:
            install_poetry(venv_path)
        else:
            install_uv(venv_path)
        setup_dependencies(venv_path, args.update_deps, args.use_poetry)

    if not args.no_download_nltk:
        download_nltk_data(venv_path)

    logger.info("Setup completed successfully.")


def _start_selected_services(args, venv_path: Path, host: str) -> None:
    """Start selected services based on command-line arguments."""
    # Start services
    if not args.no_backend:
        start_backend(venv_path, host, args.port, args.debug)
        time.sleep(5)  # Brief pause to let backend start

    if not args.no_ui:
        start_gradio_ui(venv_path, host, args.gradio_port, args.debug, args.share)

    if not args.no_client:
        # Note: The client and server-ts might require additional parameters or configuration
        start_client()
        start_server_ts()
=======
<<<<<<< HEAD
                    process_manager.processes.remove(process)
=======
                    processes.remove(process)
>>>>>>> main
    except KeyboardInterrupt:
        logger.info("Received interrupt signal, shutting down...")
        process_manager.shutdown()
>>>>>>> 41193776


<<<<<<< HEAD
def _handle_setup_mode(args, venv_path: Path) -> None:
    """Handle the setup mode functionality."""
    if not args.no_venv:
        create_venv(venv_path, args.force_recreate_venv)
        if args.use_poetry:
            install_poetry(venv_path)
        else:
            install_uv(venv_path)
        setup_dependencies(venv_path, args.update_deps, args.use_poetry)

    if not args.no_download_nltk:
        download_nltk_data(venv_path)
=======
def main():
    parser = argparse.ArgumentParser(description="EmailIntelligence Unified Launcher")

    # Setup arguments
    parser.add_argument("--setup", action="store_true", help="Run environment setup and exit.")
    parser.add_argument("--update-deps", action="store_true", help="Update all dependencies.")
    parser.add_argument(
        "--no-venv", action="store_true", help="Do not create or use a Python venv."
    )
    parser.add_argument(
        "--force-recreate-venv",
        action="store_true",
        help="Delete and recreate the venv before setup.",
    )
    parser.add_argument(
        "--no-download-nltk", action="store_true", help="Skip downloading NLTK data."
    )
    parser.add_argument(
        "--use-poetry",
        action="store_true",
        help="Use Poetry instead of uv for dependency management.",
    )

    # Service selection
    parser.add_argument(
        "--no-backend", action="store_true", help="Do not start the Python backend."
    )
    parser.add_argument("--no-ui", action="store_true", help="Do not start the Gradio UI.")
    parser.add_argument(
        "--no-client", action="store_true", help="Do not start the Node.js frontend."
    )

    # Configuration
    parser.add_argument(
        "--stage", choices=["dev", "test"], default="dev", help="Application stage."
    )
    parser.add_argument("--port", type=int, default=8000, help="Port for the Python backend.")
    parser.add_argument(
        "--gradio-port", type=int, help="Port for the Gradio UI (defaults to 7860)."
    )
    parser.add_argument("--host", default="127.0.0.1", help="Host address for servers.")
    parser.add_argument(
        "--listen",
        action="store_true",
        help="Listen on 0.0.0.0 (overrides --host). SECURITY WARNING: This makes services accessible from external networks.",
    )
    parser.add_argument(
        "--share",
        action="store_true",
        help="Create a public Gradio sharing link. SECURITY WARNING: This exposes your application to the internet and should be used carefully.",
    )
    parser.add_argument(
        "--debug", action="store_true", help="Enable debug/reload mode for services."
    )
    parser.add_argument("--env-file", help="Path to a custom .env file to load.")

    args = parser.parse_args()

    # Use 0.0.0.0 if --listen is specified
    host = "0.0.0.0" if args.listen else args.host

    # Set environment file if specified
    if args.env_file:
        env_path = Path(args.env_file)
        if env_path.exists():
            if not DOTENV_AVAILABLE:
                logger.error(
                    "python-dotenv is not available. Please install it or ensure dependencies are set up correctly."
                )
                sys.exit(1)
            load_dotenv(env_path)
            logger.info(f"Loaded environment variables from {env_path}")
        else:
            logger.error(f"Environment file not found: {env_path}")
            sys.exit(1)

    # Check Python version
    check_python_version()

    # Set PYTHONPATH for proper imports
    os.environ["PYTHONPATH"] = str(ROOT_DIR)

    # Determine venv path
    venv_path = ROOT_DIR / VENV_DIR

    # Setup mode
    if args.setup or args.update_deps:
        _handle_setup_mode(args, venv_path)
        return

    # If not in setup mode, ensure venv exists (unless --no-venv is specified)
    if not args.no_venv and not venv_path.exists():
        logger.error(
            f"Virtual environment does not exist at {venv_path}. Please run with --setup first."
        )
        sys.exit(1)
>>>>>>> main

    logger.info("Setup completed successfully.")


<<<<<<< HEAD
    # Run environment validation unless in setup mode
    if not validate_environment():
        logger.error("Environment validation failed. Please resolve issues and try again.")
        sys.exit(1)

=======
def _start_selected_services(args, venv_path: Path, host: str) -> None:
    """Start selected services based on command-line arguments."""
    # Start services
    if not args.no_backend:
        start_backend(venv_path, host, args.port, args.debug)
        time.sleep(5)  # Brief pause to let backend start

    if not args.no_ui:
        start_gradio_ui(venv_path, host, args.gradio_port, args.debug, args.share)

    if not args.no_client:
        # Note: The client and server-ts might require additional parameters or configuration
        start_client()




def main():
    parser = argparse.ArgumentParser(description="EmailIntelligence Unified Launcher")

    # Setup arguments
    parser.add_argument("--setup", action="store_true", help="Run environment setup and exit.")
    parser.add_argument("--update-deps", action="store_true", help="Update all dependencies.")
    parser.add_argument(
        "--no-venv", action="store_true", help="Do not create or use a Python venv."
    )
    parser.add_argument(
        "--force-recreate-venv",
        action="store_true",
        help="Delete and recreate the venv before setup.",
    )
    parser.add_argument(
        "--no-download-nltk", action="store_true", help="Skip downloading NLTK data."
    )
    parser.add_argument(
        "--use-poetry",
        action="store_true",
        help="Use Poetry instead of uv for dependency management.",
    )

    # Service selection
    parser.add_argument(
        "--no-backend", action="store_true", help="Do not start the Python backend."
    )
    parser.add_argument("--no-ui", action="store_true", help="Do not start the Gradio UI.")
    parser.add_argument(
        "--no-client", action="store_true", help="Do not start the Node.js frontend."
    )

    # Configuration
    parser.add_argument(
        "--stage", choices=["dev", "test"], default="dev", help="Application stage."
    )
    parser.add_argument("--port", type=int, default=8000, help="Port for the Python backend.")
    parser.add_argument(
        "--gradio-port", type=int, help="Port for the Gradio UI (defaults to 7860)."
    )
    parser.add_argument("--host", default="127.0.0.1", help="Host address for servers.")
    parser.add_argument(
        "--listen",
        action="store_true",
        help="Listen on 0.0.0.0 (overrides --host). SECURITY WARNING: This makes services accessible from external networks.",
    )
    parser.add_argument(
        "--share",
        action="store_true",
        help="Create a public Gradio sharing link. SECURITY WARNING: This exposes your application to the internet and should be used carefully.",
    )
    parser.add_argument(
        "--debug", action="store_true", help="Enable debug/reload mode for services."
    )
    parser.add_argument("--env-file", help="Path to a custom .env file to load.")

    args = parser.parse_args()

    # Use 0.0.0.0 if --listen is specified
    host = "0.0.0.0" if args.listen else args.host

    # Set environment file if specified
    if args.env_file:
        env_path = Path(args.env_file)
        if env_path.exists():
            if not DOTENV_AVAILABLE:
                logger.error(
                    "python-dotenv is not available. Please install it or ensure dependencies are set up correctly."
                )
                sys.exit(1)
            load_dotenv(env_path)
            logger.info(f"Loaded environment variables from {env_path}")
        else:
            logger.error(f"Environment file not found: {env_path}")
            sys.exit(1)

    # Check Python version
    check_python_version()

    # Set PYTHONPATH for proper imports
    os.environ["PYTHONPATH"] = str(ROOT_DIR)

    # Determine venv path
    venv_path = ROOT_DIR / VENV_DIR

    # Setup mode
    if args.setup or args.update_deps:
        _handle_setup_mode(args, venv_path)
        return

    # If not in setup mode, ensure venv exists (unless --no-venv is specified)
    if not args.no_venv and not venv_path.exists():
        logger.error(
            f"Virtual environment does not exist at {venv_path}. Please run with --setup first."
        )
        sys.exit(1)

    # Run environment validation unless in setup mode
    if not validate_environment():
        logger.error("Environment validation failed. Please resolve issues and try again.")
        sys.exit(1)

>>>>>>> 41193776
    _start_selected_services(args, venv_path, host)
    logger.info("All selected services started. Press Ctrl+C to shut down.")
    wait_for_processes()


if __name__ == "__main__":
    main()<|MERGE_RESOLUTION|>--- conflicted
+++ resolved
@@ -27,17 +27,10 @@
 
 try:
     from dotenv import load_dotenv
-<<<<<<< HEAD
-
-    DOTENV_AVAILABLE = True
-except ImportError:
-    DOTENV_AVAILABLE = False
-=======
     DOTENV_AVAILABLE = True
 except ImportError:
     DOTENV_AVAILABLE = False
     load_dotenv = None  # Will be loaded later if needed
->>>>>>> 41193776
 
 # Configure logging
 logging.basicConfig(
@@ -161,14 +154,6 @@
 
 
 def validate_host(host: str) -> str:
-<<<<<<< HEAD
-    """Validate host name/address format."""
-    import re
-
-    if not re.match(r"^[a-zA-Z0-9.-]+$", host):
-        raise ValueError(f"Invalid host: {host}")
-    return host
-=======
     """Validate host name/address format (IPv4, IPv6, or hostname)."""
     import re
     import ipaddress
@@ -186,7 +171,6 @@
         if not hostname_regex.match(host):
             raise ValueError(f"Invalid host: {host}")
         return host
->>>>>>> 41193776
 
 
 # --- Global state ---
@@ -259,7 +243,72 @@
 TORCH_CPU_URL = "https://download.pytorch.org/whl/cpu"
 
 
-<<<<<<< HEAD
+# --- Python Version Checking ---
+def check_python_version():
+    """Check if the current Python version is compatible and re-execute if necessary."""
+    current_major, current_minor = sys.version_info[:2]
+    current_version = (current_major, current_minor)
+    if not (PYTHON_MIN_VERSION <= current_version <= PYTHON_MAX_VERSION):
+        logger.info(
+            f"Current Python is {current_major}.{current_minor}. "
+            f"Launcher requires Python {PYTHON_MIN_VERSION[0]}.{PYTHON_MIN_VERSION[1]} to {PYTHON_MAX_VERSION[0]}.{PYTHON_MAX_VERSION[1]}. Attempting to find and re-execute."
+        )
+
+        candidate_interpreters = []
+        if platform.system() == "Windows":
+            candidate_interpreters = [
+                ["py", "-3.12"],  # Python Launcher for Windows
+                ["py", "-3.11"],  # Python Launcher for Windows
+                ["python3.12"],
+                ["python3.11"],
+                ["python"],  # General python, check version
+            ]
+        else:  # Linux/macOS
+            candidate_interpreters = [
+                ["python3.12"],
+                ["python3.11"],
+                ["python3"],  # General python3, check version
+            ]
+
+        for exe_name in candidate_interpreters:
+            try:
+                result = subprocess.run(
+                    exe_name + ["--version"], capture_output=True, text=True, timeout=10
+                )
+                # Python version can be in stdout or stderr
+                version_output = result.stdout.strip() + result.stderr.strip()
+
+                # Check if version is in supported range
+                compatible = False
+                for major in range(PYTHON_MIN_VERSION[0], PYTHON_MAX_VERSION[0] + 1):
+                    for minor in range(
+                        PYTHON_MIN_VERSION[1] if major == PYTHON_MIN_VERSION[0] else 0,
+                        PYTHON_MAX_VERSION[1] + 1 if major == PYTHON_MAX_VERSION[0] else 100,
+                    ):
+                        if f"Python {major}.{minor}" in version_output:
+                            logger.info(
+                                f"Found compatible Python {major}.{minor} interpreter: {exe_name} (version output: {version_output})"
+                            )
+                            # Re-execute with the found interpreter
+                            os.execv(exe_name[0], exe_name + sys.argv)
+                            compatible = True
+                            break
+                    if compatible:
+                        break
+
+                if compatible:
+                    break
+                else:
+                    logger.debug(
+                        f"Candidate {exe_name} is not in supported Python version range. Output: {version_output}"
+                    )
+            except (subprocess.TimeoutExpired, FileNotFoundError, OSError):
+                continue
+
+        logger.error("No compatible Python interpreter found. Please install Python 3.12 or 3.11.")
+        sys.exit(1)
+
+
 # --- Signal Handling ---
 def _handle_sigint(signum, frame):
     """
@@ -319,9 +368,6 @@
         return False
 
 
-=======
-# --- Python Version Checking ---
->>>>>>> 41193776
 def check_python_version():
     """Check if the current Python version is compatible."""
     current_version = sys.version_info[:2]
@@ -332,80 +378,6 @@
             f"<={'.'.join(map(str, PYTHON_MAX_VERSION))}"
         )
         sys.exit(1)
-<<<<<<< HEAD
-=======
-
-
-# --- Signal Handling ---
-def _handle_sigint(signum, frame):
-    """
-    Handles SIGINT and SIGTERM signals for graceful shutdown.
-
-    Terminates all child processes tracked in the process manager.
-
-    Args:
-        signum: The signal number.
-        frame: The current stack frame.
-    """
-    process_manager.shutdown()
-    sys.exit(0)
-
-
-# Setup signal handlers
-signal.signal(signal.SIGINT, _handle_sigint)
-signal.signal(signal.SIGTERM, _handle_sigint)
-
-
-def run_command(
-    cmd: List[str], description: str, cwd: Optional[Path] = None, shell: bool = False
-) -> bool:
-    """Run a command and log its output.
-
-    SECURITY NOTE: Use shell=False whenever possible to prevent shell injection.
-    The shell parameter is maintained for backward compatibility but should be used cautiously.
-    """
-    if shell:
-        logger.warning(
-            f"Using shell=True for command: {' '.join(cmd)}. This may be a security risk."
-        )
-
-    logger.info(f"{description}...")
-    try:
-        # Use sys.executable for Python commands to ensure we're using the correct Python
-        if cmd[0] == "python":
-            cmd[0] = sys.executable
-
-        proc = subprocess.run(
-            cmd, cwd=cwd or ROOT_DIR, shell=shell, capture_output=True, text=True, check=True
-        )
-        # Always log stdout for visibility, especially for debugging setup steps.
-        if proc.stdout:
-            logger.debug(f"stdout from '{' '.join(cmd)}':\n{proc.stdout}")
-        if proc.stderr:
-            logger.warning(f"stderr from '{' '.join(cmd)}':\n{proc.stderr}")
-        return True
-    except subprocess.CalledProcessError as e:
-        logger.error(f"Failed: {description}")
-        logger.error(f"Command failed: {' '.join(cmd) if isinstance(cmd, list) else str(cmd)}")
-        logger.error(f"stdout:\n{e.stdout}")
-        logger.error(f"stderr:\n{e.stderr}")
-        return False
-    except FileNotFoundError:
-        logger.error(f"Command not found: {cmd[0] if cmd else 'Unknown command'}")
-        return False
-
-
-def check_python_version():
-    """Check if the current Python version is compatible."""
-    current_version = sys.version_info[:2]
-    if not (PYTHON_MIN_VERSION <= current_version <= PYTHON_MAX_VERSION):
-        logger.error(
-            f"Python version {current_version} is not compatible. "
-            f"Required: >={'.'.join(map(str, PYTHON_MIN_VERSION))}, "
-            f"<={'.'.join(map(str, PYTHON_MAX_VERSION))}"
-        )
-        sys.exit(1)
->>>>>>> 41193776
     logger.info(f"Python version {sys.version} is compatible.")
 
 
@@ -444,19 +416,9 @@
         logger.info(f"Virtual environment already exists at {venv_path}")
 
 
-<<<<<<< HEAD
 def _install_package_manager(venv_path: Path, package_manager: str) -> bool:
     """Install a package manager in the virtual environment."""
     venv_python = get_venv_executable(venv_path, "python")
-=======
-def install_uv(venv_path: Path):
-    """Install uv package manager in the virtual environment."""
-    venv_python = (
-        venv_path / "Scripts" / "python.exe"
-        if platform.system() == "Windows"
-        else venv_path / "bin" / "python"
-    )
->>>>>>> main
     if not venv_python.exists():
         logger.error(f"Python executable not found at {venv_python}")
         return False
@@ -502,39 +464,6 @@
         sys.exit(1)
 
 
-<<<<<<< HEAD
-def install_poetry(venv_path: Path):
-    """Install Poetry in the virtual environment."""
-    if not _install_package_manager(venv_path, "poetry"):
-=======
-<<<<<<< HEAD
-def install_poetry(venv_path: Path):
-    """Install Poetry in the virtual environment."""
-    if not _install_package_manager(venv_path, "poetry"):
-=======
-def setup_dependencies(venv_path: Path, update: bool = False):
-    """Install project dependencies using uv."""
-    venv_python = (
-        venv_path / "Scripts" / "python.exe"
-        if platform.system() == "Windows"
-        else venv_path / "bin" / "python"
-    )
-    venv_uv = (
-        venv_path / "Scripts" / "uv.exe"
-        if platform.system() == "Windows"
-        else venv_path / "bin" / "uv"
-    )
-
-    cmd = [str(venv_uv), "sync"]
-    if update:
-        cmd.extend(["--upgrade"])
-
-    logger.info("Installing project dependencies...")
-    result = subprocess.run(cmd, cwd=ROOT_DIR, capture_output=True, text=True)
-    if result.returncode != 0:
-        logger.error(f"Failed to install dependencies: {result.stderr}")
->>>>>>> main
->>>>>>> 41193776
         sys.exit(1)
 
 
@@ -671,19 +600,6 @@
 
 def download_nltk_data(venv_path: Path):
     """Download required NLTK data."""
-<<<<<<< HEAD
-    venv_python = get_venv_executable(venv_path, "python")
-=======
-<<<<<<< HEAD
-    venv_python = get_venv_executable(venv_path, "python")
-=======
-    venv_python = (
-        venv_path / "Scripts" / "python.exe"
-        if platform.system() == "Windows"
-        else venv_path / "bin" / "python"
-    )
->>>>>>> main
->>>>>>> 41193776
 
     nltk_download_script = """
 import nltk
@@ -708,95 +624,6 @@
         logger.info("NLTK data downloaded successfully.")
 
 
-<<<<<<< HEAD
-=======
-<<<<<<< HEAD
->>>>>>> 41193776
-def check_uvicorn_installed(venv_path: Path) -> bool:
-    """Check if uvicorn is installed in the virtual environment."""
-    venv_python = get_venv_python_path()
-    try:
-        result = subprocess.run(
-            [str(venv_python), "-c", "import uvicorn"], capture_output=True, text=True
-        )
-        if result.returncode == 0:
-            logger.info("uvicorn is available in the virtual environment.")
-            return True
-        else:
-            logger.error("uvicorn is not installed in the virtual environment.")
-            return False
-    except FileNotFoundError:
-        logger.error("Virtual environment Python not found.")
-        return False
-
-
-def check_node_npm_installed() -> bool:
-    """Check if Node.js and npm are installed and available."""
-    if not shutil.which("node"):
-        logger.error("Node.js is not installed. Please install it to continue.")
-        return False
-    if not shutil.which("npm"):
-        logger.error("npm is not installed. Please install it to continue.")
-        return False
-    return True
-
-
-def install_nodejs_dependencies(directory: str, update: bool = False) -> bool:
-    """Install Node.js dependencies in a given directory."""
-    pkg_json_path = ROOT_DIR / directory / "package.json"
-    if not pkg_json_path.exists():
-        logger.debug(f"No package.json in '{directory}/', skipping npm install.")
-        return True
-
-    if not check_node_npm_installed():
-        return False
-
-    cmd = ["npm", "update" if update else "install"]
-    desc = f"{'Updating' if update else 'Installing'} Node.js dependencies for '{directory}/'"
-    return run_command(cmd, desc, cwd=ROOT_DIR / directory, shell=(os.name == "nt"))
-
-
-<<<<<<< HEAD
-=======
-def start_backend(venv_path: Path, host: str, port: int, debug: bool = False):
-    """Start the Python FastAPI backend."""
-    if not check_uvicorn_installed(venv_path):
-        logger.error(
-            "Cannot start backend without uvicorn. Please run 'python launch.py --setup' first."
-        )
-        return None
-
-    venv_python = get_venv_python_path(venv_path)
-
-    # Always use uvicorn to run the FastAPI app
-    import os
-
-    env = os.environ.copy()
-    env["PYTHONPATH"] = str(ROOT_DIR)
-
-=======
->>>>>>> 41193776
-def start_backend(venv_path: Path, host: str, port: int, debug: bool = False):
-    """Start the Python FastAPI backend."""
-    if not check_uvicorn_installed(venv_path):
-        logger.error(
-            "Cannot start backend without uvicorn. Please run 'python launch.py --setup' first."
-        )
-        return None
-
-    venv_python = get_venv_python_path(venv_path)
-
-    # Always use uvicorn to run the FastAPI app
-    import os
-
-    env = os.environ.copy()
-    env["PYTHONPATH"] = str(ROOT_DIR)
-
-<<<<<<< HEAD
-=======
-    # Use uvicorn to run the FastAPI app directly
->>>>>>> main
->>>>>>> 41193776
     cmd = [
         str(venv_python),
         "-m",
@@ -820,21 +647,6 @@
     venv_path: Path, host: str, port: Optional[int] = None, debug: bool = False, share: bool = False
 ):
     """Start the Gradio UI."""
-<<<<<<< HEAD
-    venv_python = get_venv_executable(venv_path, "python")
-    gradio_path = ROOT_DIR / "backend" / "python_backend" / "gradio_app.py"
-
-    cmd = [str(venv_python), str(gradio_path), "--host", host]
-=======
-<<<<<<< HEAD
-    venv_python = get_venv_executable(venv_path, "python")
-=======
-    venv_python = (
-        venv_path / "Scripts" / "python.exe"
-        if platform.system() == "Windows"
-        else venv_path / "bin" / "python"
-    )
->>>>>>> main
     gradio_path = ROOT_DIR / "backend" / "python_backend" / "gradio_app.py"
 
     cmd = [str(venv_python), str(gradio_path), "--host", host]
@@ -846,22 +658,6 @@
 
     if share:
         cmd.append("--share")  # Enable public sharing
-<<<<<<< HEAD
-=======
->>>>>>> 41193776
-    if port:
-        cmd.extend(["--port", str(port)])
-        logger.info(f"Starting Gradio UI on {host}:{port}")
-    else:
-<<<<<<< HEAD
-        logger.info(f"Starting Gradio UI on {host}:7860 (default port)")
-
-    if share:
-        cmd.append("--share")  # Enable public sharing
-=======
-        logger.info("Starting Gradio UI on default port")
->>>>>>> main
->>>>>>> 41193776
 
     logger.info("Starting Gradio UI...")
     process = subprocess.Popen(cmd, cwd=ROOT_DIR)
@@ -881,63 +677,6 @@
     node_modules_path = ROOT_DIR / "client" / "node_modules"
     if not node_modules_path.exists():
         logger.info("Installing Node.js dependencies...")
-<<<<<<< HEAD
-=======
-<<<<<<< HEAD
->>>>>>> 41193776
-        try:
-            result = subprocess.run(
-                ["npm", "install"],
-                cwd=ROOT_DIR / "client",
-                capture_output=True,
-                text=True,
-                shell=(os.name == "nt"),
-            )
-            if result.returncode != 0:
-                logger.error(f"Failed to install Node.js dependencies: {result.stderr}")
-                return None
-            logger.info("Node.js dependencies installed.")
-        except FileNotFoundError:
-            logger.warning("npm not found. Skipping Node.js dependency installation.")
-<<<<<<< HEAD
-
-    # Start the React frontend
-    try:
-        process = subprocess.Popen(
-            ["npm", "run", "dev"], cwd=ROOT_DIR / "client", shell=(os.name == "nt")
-        )
-        process_manager.add_process(process)
-        return process
-    except FileNotFoundError:
-        logger.warning("npm not found. Skipping Node.js frontend startup.")
-        return None
-=======
-
-    # Start the React frontend
-    try:
-        process = subprocess.Popen(
-            ["npm", "run", "dev"], cwd=ROOT_DIR / "client", shell=(os.name == "nt")
-        )
-        process_manager.add_process(process)
-        return process
-    except FileNotFoundError:
-        logger.warning("npm not found. Skipping Node.js frontend startup.")
-        return None
-=======
-        result = subprocess.run(
-            ["npm", "install"], cwd=ROOT_DIR / "client", capture_output=True, text=True
-        )
-        if result.returncode != 0:
-            logger.error(f"Failed to install Node.js dependencies: {result.stderr}")
-            sys.exit(1)
-        logger.info("Node.js dependencies installed.")
-
-    # Start the React frontend
-    process = subprocess.Popen(["npm", "run", "dev"], cwd=ROOT_DIR / "client")
-    processes.append(process)
-    return process
->>>>>>> main
->>>>>>> 41193776
 
 
 def start_server_ts():
@@ -958,117 +697,6 @@
     node_modules_path = ROOT_DIR / "server" / "node_modules"
     if not node_modules_path.exists():
         logger.info("Installing TypeScript server dependencies...")
-<<<<<<< HEAD
-=======
-<<<<<<< HEAD
->>>>>>> 41193776
-        try:
-            result = subprocess.run(
-                ["npm", "install"],
-                cwd=ROOT_DIR / "server",
-                capture_output=True,
-                text=True,
-                shell=(os.name == "nt"),
-            )
-            if result.returncode != 0:
-                logger.error(f"Failed to install TypeScript server dependencies: {result.stderr}")
-                return None
-            logger.info("TypeScript server dependencies installed.")
-        except FileNotFoundError:
-            logger.warning("npm not found. Skipping TypeScript server dependency installation.")
-<<<<<<< HEAD
-
-    # Start the TypeScript backend
-    try:
-        process = subprocess.Popen(
-            ["npm", "run", "dev"], cwd=ROOT_DIR / "server", shell=(os.name == "nt")
-        )
-        process_manager.add_process(process)
-        return process
-    except FileNotFoundError:
-        logger.warning("npm not found. Skipping TypeScript backend server startup.")
-        return None
-=======
-
-    # Start the TypeScript backend
-    try:
-        process = subprocess.Popen(
-            ["npm", "run", "dev"], cwd=ROOT_DIR / "server", shell=(os.name == "nt")
-        )
-        process_manager.add_process(process)
-        return process
-    except FileNotFoundError:
-        logger.warning("npm not found. Skipping TypeScript backend server startup.")
-        return None
-=======
-        result = subprocess.run(
-            ["npm", "install"], cwd=ROOT_DIR / "server", capture_output=True, text=True
-        )
-        if result.returncode != 0:
-            logger.error(f"Failed to install TypeScript server dependencies: {result.stderr}")
-            sys.exit(1)
-        logger.info("TypeScript server dependencies installed.")
-
-    # Start the TypeScript backend
-    process = subprocess.Popen(["npm", "run", "dev"], cwd=ROOT_DIR / "server")
-    processes.append(process)
-    return process
-
-
-def start_backend(venv_path: Path, host: str, port: int, debug: bool = False):
-    """Start the Python FastAPI backend."""
-    venv_python = (
-        venv_path / "Scripts" / "python.exe"
-        if platform.system() == "Windows"
-        else venv_path / "bin" / "python"
-    )
-
-    # Use uvicorn to run the FastAPI app directly
-    cmd = [
-        str(venv_python),
-        "-m",
-        "uvicorn",
-        "backend.python_backend.main:app",
-        "--host",
-        host,
-        "--port",
-        str(port),
-    ]
-    if debug:
-        cmd.append("--reload")
-
-    logger.info(f"Starting Python backend on {host}:{port}")
-    process = subprocess.Popen(cmd, cwd=ROOT_DIR)
-    processes.append(process)
-    return process
-
-
-def start_gradio_ui(
-    venv_path: Path, host: str, port: Optional[int] = None, debug: bool = False, share: bool = False
-):
-    """Start the Gradio UI."""
-    venv_python = (
-        venv_path / "Scripts" / "python.exe"
-        if platform.system() == "Windows"
-        else venv_path / "bin" / "python"
-    )
-    gradio_path = ROOT_DIR / "backend" / "python_backend" / "gradio_app.py"
-
-    cmd = [str(venv_python), str(gradio_path)]
-    if share:
-        cmd.append("--share")  # Enable public sharing
-    if port:
-        # Gradio doesn't take port as a command line param directly,
-        # we'd need to modify the app to accept it
-        logger.info(f"Starting Gradio UI (on default or next available port)")
-    else:
-        logger.info("Starting Gradio UI on default port")
-
-    process = subprocess.Popen(cmd, cwd=ROOT_DIR)
-    processes.append(process)
-    return process
->>>>>>> main
->>>>>>> 41193776
 
 
 def wait_for_processes():
@@ -1082,25 +710,11 @@
                     logger.warning(
                         f"Process {process.pid} terminated with code {process.returncode}"
                     )
-<<<<<<< HEAD
-                    process_manager.processes.remove(process)
     except KeyboardInterrupt:
         logger.info("Received interrupt signal, shutting down...")
         process_manager.shutdown()
 
 
-def _handle_setup_mode(args, venv_path: Path) -> None:
-    """Handle the setup mode functionality."""
-    if not args.no_venv:
-        create_venv(venv_path, args.force_recreate_venv)
-        if args.use_poetry:
-            install_poetry(venv_path)
-        else:
-            install_uv(venv_path)
-        setup_dependencies(venv_path, args.update_deps, args.use_poetry)
-
-    if not args.no_download_nltk:
-        download_nltk_data(venv_path)
 
     logger.info("Setup completed successfully.")
 
@@ -1118,33 +732,10 @@
     if not args.no_client:
         # Note: The client and server-ts might require additional parameters or configuration
         start_client()
-        start_server_ts()
-=======
-<<<<<<< HEAD
-                    process_manager.processes.remove(process)
-=======
-                    processes.remove(process)
->>>>>>> main
-    except KeyboardInterrupt:
-        logger.info("Received interrupt signal, shutting down...")
-        process_manager.shutdown()
->>>>>>> 41193776
-
-
-<<<<<<< HEAD
-def _handle_setup_mode(args, venv_path: Path) -> None:
-    """Handle the setup mode functionality."""
-    if not args.no_venv:
-        create_venv(venv_path, args.force_recreate_venv)
-        if args.use_poetry:
-            install_poetry(venv_path)
-        else:
-            install_uv(venv_path)
-        setup_dependencies(venv_path, args.update_deps, args.use_poetry)
-
-    if not args.no_download_nltk:
-        download_nltk_data(venv_path)
-=======
+
+
+
+
 def main():
     parser = argparse.ArgumentParser(description="EmailIntelligence Unified Launcher")
 
@@ -1241,138 +832,12 @@
             f"Virtual environment does not exist at {venv_path}. Please run with --setup first."
         )
         sys.exit(1)
->>>>>>> main
-
-    logger.info("Setup completed successfully.")
-
-
-<<<<<<< HEAD
+
     # Run environment validation unless in setup mode
     if not validate_environment():
         logger.error("Environment validation failed. Please resolve issues and try again.")
         sys.exit(1)
 
-=======
-def _start_selected_services(args, venv_path: Path, host: str) -> None:
-    """Start selected services based on command-line arguments."""
-    # Start services
-    if not args.no_backend:
-        start_backend(venv_path, host, args.port, args.debug)
-        time.sleep(5)  # Brief pause to let backend start
-
-    if not args.no_ui:
-        start_gradio_ui(venv_path, host, args.gradio_port, args.debug, args.share)
-
-    if not args.no_client:
-        # Note: The client and server-ts might require additional parameters or configuration
-        start_client()
-
-
-
-
-def main():
-    parser = argparse.ArgumentParser(description="EmailIntelligence Unified Launcher")
-
-    # Setup arguments
-    parser.add_argument("--setup", action="store_true", help="Run environment setup and exit.")
-    parser.add_argument("--update-deps", action="store_true", help="Update all dependencies.")
-    parser.add_argument(
-        "--no-venv", action="store_true", help="Do not create or use a Python venv."
-    )
-    parser.add_argument(
-        "--force-recreate-venv",
-        action="store_true",
-        help="Delete and recreate the venv before setup.",
-    )
-    parser.add_argument(
-        "--no-download-nltk", action="store_true", help="Skip downloading NLTK data."
-    )
-    parser.add_argument(
-        "--use-poetry",
-        action="store_true",
-        help="Use Poetry instead of uv for dependency management.",
-    )
-
-    # Service selection
-    parser.add_argument(
-        "--no-backend", action="store_true", help="Do not start the Python backend."
-    )
-    parser.add_argument("--no-ui", action="store_true", help="Do not start the Gradio UI.")
-    parser.add_argument(
-        "--no-client", action="store_true", help="Do not start the Node.js frontend."
-    )
-
-    # Configuration
-    parser.add_argument(
-        "--stage", choices=["dev", "test"], default="dev", help="Application stage."
-    )
-    parser.add_argument("--port", type=int, default=8000, help="Port for the Python backend.")
-    parser.add_argument(
-        "--gradio-port", type=int, help="Port for the Gradio UI (defaults to 7860)."
-    )
-    parser.add_argument("--host", default="127.0.0.1", help="Host address for servers.")
-    parser.add_argument(
-        "--listen",
-        action="store_true",
-        help="Listen on 0.0.0.0 (overrides --host). SECURITY WARNING: This makes services accessible from external networks.",
-    )
-    parser.add_argument(
-        "--share",
-        action="store_true",
-        help="Create a public Gradio sharing link. SECURITY WARNING: This exposes your application to the internet and should be used carefully.",
-    )
-    parser.add_argument(
-        "--debug", action="store_true", help="Enable debug/reload mode for services."
-    )
-    parser.add_argument("--env-file", help="Path to a custom .env file to load.")
-
-    args = parser.parse_args()
-
-    # Use 0.0.0.0 if --listen is specified
-    host = "0.0.0.0" if args.listen else args.host
-
-    # Set environment file if specified
-    if args.env_file:
-        env_path = Path(args.env_file)
-        if env_path.exists():
-            if not DOTENV_AVAILABLE:
-                logger.error(
-                    "python-dotenv is not available. Please install it or ensure dependencies are set up correctly."
-                )
-                sys.exit(1)
-            load_dotenv(env_path)
-            logger.info(f"Loaded environment variables from {env_path}")
-        else:
-            logger.error(f"Environment file not found: {env_path}")
-            sys.exit(1)
-
-    # Check Python version
-    check_python_version()
-
-    # Set PYTHONPATH for proper imports
-    os.environ["PYTHONPATH"] = str(ROOT_DIR)
-
-    # Determine venv path
-    venv_path = ROOT_DIR / VENV_DIR
-
-    # Setup mode
-    if args.setup or args.update_deps:
-        _handle_setup_mode(args, venv_path)
-        return
-
-    # If not in setup mode, ensure venv exists (unless --no-venv is specified)
-    if not args.no_venv and not venv_path.exists():
-        logger.error(
-            f"Virtual environment does not exist at {venv_path}. Please run with --setup first."
-        )
-        sys.exit(1)
-
-    # Run environment validation unless in setup mode
-    if not validate_environment():
-        logger.error("Environment validation failed. Please resolve issues and try again.")
-        sys.exit(1)
-
->>>>>>> 41193776
     _start_selected_services(args, venv_path, host)
     logger.info("All selected services started. Press Ctrl+C to shut down.")
     wait_for_processes()
