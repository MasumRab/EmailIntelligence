--- conflicted
+++ resolved
@@ -576,18 +576,8 @@
     logger.info("Starting Gradio UI...")
 
     gradio_script_path = ROOT_DIR / "backend" / "python_backend" / "gradio_app.py"
-<<<<<<< HEAD
     if not gradio_script_path.exists():
         logger.error(f"Gradio UI script not found at: {gradio_script_path}")
-=======
-
-    try:
-        subprocess.check_call(
-            ["node", "--version"], stdout=subprocess.DEVNULL, stderr=subprocess.DEVNULL
-        )
-    except (subprocess.CalledProcessError, FileNotFoundError):
-        logger.error("Node.js is not installed or not found in PATH. Cannot start frontend.")
->>>>>>> cf2062b1
         return None
 
     cmd = [
@@ -644,23 +634,11 @@
         else:
             logger.error("Failed to start backend server in API only mode.")
             return 1
-<<<<<<< HEAD
     elif args.ui_only:
         logger.info("Running in UI only mode.")
         gradio_process = start_gradio_ui(args, python_executable)
         if gradio_process:
             gradio_process.wait()
-=======
-    elif args.frontend_only:
-        logger.info("Running in Frontend only mode.")
-        if not args.api_url:
-            logger.warning(
-                "Frontend only mode: VITE_API_URL might not be correctly set if backend is not running or --api-url is not provided."
-            )
-        frontend_process = start_gradio_ui(args, python_executable)
-        if frontend_process:
-            frontend_process.wait()
->>>>>>> cf2062b1
         else:
             logger.error("Failed to start Gradio UI in UI only mode.")
             return 1
@@ -1043,7 +1021,6 @@
 def main() -> int:
     """Main entry point."""
     if os.environ.get("LAUNCHER_REEXEC_GUARD") != "1":
-<<<<<<< HEAD
         interpreter = find_compatible_python_interpreter()
         if interpreter:
             re_execute_with_compatible_python(interpreter)
@@ -1054,110 +1031,6 @@
                 "Please install it or run with a compatible interpreter."
             )
             sys.exit(1)
-=======
-        current_major, current_minor = sys.version_info[:2]
-        target_major, target_minor = PYTHON_MIN_VERSION
-
-        current_version = (current_major, current_minor)
-        if not (PYTHON_MIN_VERSION <= current_version <= PYTHON_MAX_VERSION):
-            logger.info(
-                f"Current Python is {current_major}.{current_minor}. "
-                f"Launcher requires Python {PYTHON_MIN_VERSION[0]}.{PYTHON_MIN_VERSION[1]} to {PYTHON_MAX_VERSION[0]}.{PYTHON_MAX_VERSION[1]}. Attempting to find and re-execute."
-            )
-
-            candidate_interpreters = []
-            if platform.system() == "Windows":
-                candidate_interpreters = [
-                    ["py", "-3.12"],
-                    ["py", "-3.11"],
-                    ["python3.12"],
-                    ["python3.11"],
-                    ["python"],
-                ]
-            else:
-                candidate_interpreters = [
-                    ["python3.12"],
-                    ["python3.11"],
-                    ["python3"],
-                ]
-
-            found_interpreter_path = None
-            for candidate_parts in candidate_interpreters:
-                exe_name = candidate_parts[0]
-                version_check_args = candidate_parts[1:]
-
-                potential_path = shutil.which(exe_name)
-                if potential_path:
-                    cmd_to_check = [potential_path] + version_check_args + ["--version"]
-                    try:
-                        env = os.environ.copy()
-                        result = subprocess.run(
-                            cmd_to_check,
-                            capture_output=True,
-                            text=True,
-                            check=False,
-                            env=env,
-                            timeout=5,
-                        )
-
-                        version_output = result.stdout.strip() + result.stderr.strip()
-
-                        version_str = ""
-                        if "Python " in version_output:
-                            version_part = version_output.split("Python ")[1]
-                            version_str = version_part.split(" ")[0]
-
-                        if version_str:
-                            try:
-                                version_tuple = tuple(map(int, version_str.split(".")[:2]))
-                                if PYTHON_MIN_VERSION <= version_tuple <= PYTHON_MAX_VERSION:
-                                    logger.info(
-                                        f"Found compatible Python {version_tuple[0]}.{version_tuple[1]} interpreter: {potential_path} (version output: {version_output})"
-                                    )
-                                    found_interpreter_path = potential_path
-                                    break
-                                else:
-                                    logger.debug(
-                                        f"Candidate {potential_path} (from {exe_name}) is not in supported Python version range. Parsed version: {version_tuple}"
-                                    )
-                            except (ValueError, IndexError):
-                                logger.debug(
-                                    f"Could not parse version from string: '{version_str}' for candidate {potential_path}"
-                                )
-                        else:
-                            logger.debug(
-                                f"Could not extract version string from output: '{version_output}' for candidate {potential_path}"
-                            )
-                    except subprocess.TimeoutExpired:
-                        logger.warning(
-                            f"Timeout checking version of interpreter candidate: {potential_path} (from {exe_name})"
-                        )
-                    except Exception as e:
-                        logger.warning(
-                            f"Error checking version of interpreter candidate: {potential_path} (from {exe_name}): {e}"
-                        )
-
-            if found_interpreter_path:
-                logger.info(f"Re-executing launcher with interpreter: {found_interpreter_path}")
-                new_env = os.environ.copy()
-                new_env["LAUNCHER_REEXEC_GUARD"] = "1"
-
-                try:
-                    script_path = str(Path(__file__).resolve())
-                    args_for_exec = [found_interpreter_path, script_path] + sys.argv[1:]
-                    os.execve(found_interpreter_path, args_for_exec, new_env)
-                except Exception as e:
-                    logger.error(f"Failed to re-execute with {found_interpreter_path}: {e}")
-                    sys.exit(1)
-            else:
-                logger.error(
-                    f"Python {target_major}.{target_minor} is required, but a compatible version was not found "
-                    f"on your system after searching common paths (candidates: {[c[0] for c in candidate_interpreters]}). "
-                    f"Please install Python {target_major}.{target_minor}, ensure it's in your PATH, "
-                    f"or run {Path(__file__).name} using a Python {target_major}.{target_minor} interpreter directly."
-                )
-                sys.exit(1)
->>>>>>> cf2062b1
 
     elif os.environ.get("LAUNCHER_REEXEC_GUARD") == "1":
         logger.info(
