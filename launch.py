--- conflicted
+++ resolved
@@ -42,7 +42,9 @@
 def validate_host(host: str) -> str:
     """Validate host name/address format."""
     import re
-    if not re.match(r'^[a-zA-Z0-9.-]+
+    if not re.match(r'^[a-zA-Z0-9.-]+', host):
+        raise ValueError(f"Invalid host: {host}")
+    return host
 
 # --- Global state ---
 ROOT_DIR = Path(__file__).resolve().parent
@@ -110,9 +112,6 @@
 signal.signal(signal.SIGTERM, _handle_sigint)
 
 
-<<<<<<< HEAD
-
-
 def run_command(cmd: List[str], description: str, cwd: Optional[Path] = None, shell: bool = False) -> bool:
     """Run a command and log its output.
     
@@ -122,17 +121,9 @@
     if shell:
         logger.warning(f"Using shell=True for command: {' '.join(cmd)}. This may be a security risk.")
     
-=======
-def run_command(
-    cmd: List[str], description: str, cwd: Optional[Path] = None, shell: bool = False
-) -> bool:
-    """Run a command and log its output."""
->>>>>>> ddf9ea7c
     logger.info(f"{description}...")
     try:
-        proc = subprocess.run(
-            cmd, cwd=cwd or ROOT_DIR, shell=shell, capture_output=True, text=True, check=True
-        )
+        proc = subprocess.run(cmd, cwd=cwd or ROOT_DIR, shell=shell, capture_output=True, text=True, check=True)
         # Always log stdout for visibility, especially for debugging setup steps.
         if proc.stdout:
             logger.info(f"stdout from '{' '.join(cmd)}':\n{proc.stdout}")
@@ -160,13 +151,7 @@
     logger.info(f"Python version {sys.version} is compatible.")
 
 
-<<<<<<< HEAD
-
-
 def get_venv_python_path(venv_path: Path = None) -> Path:
-=======
-def get_venv_python_path() -> Path:
->>>>>>> ddf9ea7c
     """Get the path to the Python executable in the virtual environment."""
     venv_path = venv_path or (ROOT_DIR / VENV_DIR)
     return get_venv_executable(venv_path, "python")
@@ -247,26 +232,7 @@
         venv_poetry = get_venv_executable(venv_path, "poetry")
 
         # Install CPU-only PyTorch first for Poetry
-<<<<<<< HEAD
         _install_pytorch(venv_python)
-=======
-        logger.info("Installing CPU-only PyTorch...")
-        pytorch_cmd = [
-            str(venv_python),
-            "-m",
-            "pip",
-            "install",
-            "torch>=2.4.0",
-            "--index-url",
-            "https://download.pytorch.org/whl/cpu",
-        ]
-        if not run_command(pytorch_cmd, "Install PyTorch CPU"):
-            logger.warning("PyTorch installation failed, attempting fallback...")
-            # Try without index URL
-            fallback_cmd = [str(venv_python), "-m", "pip", "install", "torch>=2.4.0"]
-            if not run_command(fallback_cmd, "Install PyTorch fallback"):
-                logger.error("PyTorch installation completely failed, ML features may not work")
->>>>>>> ddf9ea7c
 
         cmd = [str(venv_poetry), "install" if not update else "update"]
         if not update:
@@ -321,34 +287,9 @@
             logger.info("All critical packages verified successfully.")
     else:
         # Install CPU-only PyTorch first for uv
-<<<<<<< HEAD
         _install_pytorch(venv_python)
 
         venv_uv = get_venv_executable(venv_path, "uv")
-=======
-        logger.info("Installing CPU-only PyTorch...")
-        pytorch_cmd = [
-            str(venv_python),
-            "-m",
-            "pip",
-            "install",
-            "torch>=2.4.0",
-            "--index-url",
-            "https://download.pytorch.org/whl/cpu",
-        ]
-        if not run_command(pytorch_cmd, "Install PyTorch CPU"):
-            logger.warning("PyTorch installation failed, attempting fallback...")
-            # Try without index URL
-            fallback_cmd = [str(venv_python), "-m", "pip", "install", "torch>=2.4.0"]
-            if not run_command(fallback_cmd, "Install PyTorch fallback"):
-                logger.error("PyTorch installation completely failed, ML features may not work")
-
-        venv_uv = (
-            venv_path / "Scripts" / "uv.exe"
-            if platform.system() == "Windows"
-            else venv_path / "bin" / "uv"
-        )
->>>>>>> ddf9ea7c
 
         cmd = [str(venv_uv), "sync"]
         if update:
@@ -718,4 +659,5 @@
     wait_for_processes()
 
 
-if __name__ == "__main__":+if __name__ == "__main__":
+    main()