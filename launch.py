--- conflicted
+++ resolved
@@ -83,15 +83,9 @@
 process_manager = ProcessManager()
 
 # --- Constants ---
-<<<<<<< HEAD
 PYTHON_MIN_VERSION = (3, 12)
 PYTHON_MAX_VERSION = (3, 12)
 VENV_DIR = ".venv"
-=======
-PYTHON_MIN_VERSION = (3, 10)
-PYTHON_MAX_VERSION = (3, 13)
-VENV_DIR = "venv"
->>>>>>> cb6d62fa
 
 # Dependency configuration
 TORCH_VERSION = "torch>=2.4.0"
