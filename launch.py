--- conflicted
+++ resolved
@@ -22,7 +22,6 @@
 import subprocess
 import sys
 import time
-import threading
 import venv
 from pathlib import Path
 from typing import List, Optional
@@ -74,25 +73,13 @@
 
     def __init__(self):
         self.processes = []
-<<<<<<< HEAD
-        self.lock = threading.Lock()  # Add lock for thread safety
-
-    def add_process(self, process):
-        with self.lock:
-            self.processes.append(process)
-=======
 
     def add_process(self, process):
         self.processes.append(process)
->>>>>>> 72622b94
 
     def cleanup(self):
         logger.info("Performing explicit resource cleanup...")
-        # Create a copy of the list to avoid modifying while iterating
-        with self.lock:
-            processes_copy = self.processes[:]
-
-        for p in processes_copy:
+        for p in self.processes[:]:
             if p.poll() is None:
                 logger.info(f"Terminating process {p.pid}...")
                 p.terminate()
@@ -118,55 +105,6 @@
 VENV_DIR = "venv"
 CONDA_ENV_NAME = os.getenv("CONDA_ENV_NAME", "base")
 
-<<<<<<< HEAD
-# --- WSL Support ---
-def is_wsl():
-    """Check if running in WSL environment"""
-    try:
-        with open('/proc/version', 'r') as f:
-            content = f.read().lower()
-            return 'microsoft' in content or 'wsl' in content
-    except:
-        return False
-
-def setup_wsl_environment():
-    """Setup WSL-specific environment variables if in WSL"""
-    if not is_wsl():
-        return
-
-    # Set display for GUI applications
-    if 'DISPLAY' not in os.environ:
-        os.environ['DISPLAY'] = ':0'
-
-    # Set matplotlib backend for WSL
-    os.environ['MPLBACKEND'] = 'Agg'
-
-    # Optimize for WSL performance
-    os.environ['PYTHONDONTWRITEBYTECODE'] = '1'
-    os.environ['PYTHONUNBUFFERED'] = '1'
-
-    # Set OpenGL for WSL
-    os.environ['LIBGL_ALWAYS_INDIRECT'] = '1'
-
-    logger.info("🐧 WSL environment detected - applied optimizations")
-
-def check_wsl_requirements():
-    """Check WSL-specific requirements and warn if needed"""
-    if not is_wsl():
-        return
-
-    # Check if X11 server is accessible (optional check)
-    try:
-        result = subprocess.run(['xset', '-q'],
-                              capture_output=True,
-                              timeout=2)
-        if result.returncode != 0:
-            logger.warning("X11 server not accessible - GUI applications may not work")
-            logger.info("Install VcXsrv, MobaXterm, or similar X11 server on Windows")
-    except (subprocess.TimeoutExpired, FileNotFoundError):
-        pass  # Silently ignore X11 check failures
-=======
->>>>>>> 72622b94
 
 # --- Python Version Checking ---
 def check_python_version():
@@ -235,8 +173,8 @@
 
     # Check Python version
     current_version = sys.version_info[:2]
-    if not (PYTHON_MIN_VERSION <= current_version <= PYTHON_MAX_VERSION):
-        issues.append(f"Python version {current_version} is not compatible. Required: {PYTHON_MIN_VERSION[0]}.{PYTHON_MIN_VERSION[1]}-{PYTHON_MAX_VERSION[0]}.{PYTHON_MAX_VERSION[1]}")
+    if not ((3, 11) <= current_version <= (3, 13)):
+        issues.append(f"Python version {current_version} is not compatible. Required: 3.11-3.13")
 
     # Check key directories
     required_dirs = ["backend", "client", "shared", "tests"]
@@ -329,12 +267,6 @@
     """Activate a conda environment."""
     env_name = env_name or CONDA_ENV_NAME
 
-    # Validate environment name to prevent command injection
-    import re
-    if not re.match(r'^[a-zA-Z0-9_-]+$', env_name):
-        logger.error(f"Invalid conda environment name: {env_name}. Only alphanumeric characters, hyphens, and underscores are allowed.")
-        return False
-
     if not is_conda_available():
         logger.debug("Conda not available, skipping environment activation.")
         return False
@@ -344,28 +276,21 @@
         logger.info(f"Already in conda environment: {conda_info['env_name']}")
         return True
 
-    # Check if the requested environment exists
     try:
+        # Try to activate the specified environment
+        logger.info(f"Activating conda environment: {env_name}")
         result = subprocess.run(
-            ["conda", "info", "--envs"],
+            ["conda", "activate", env_name],
+            shell=True,  # shell=True is needed for conda activate
             capture_output=True,
             text=True,
             check=True,
         )
-        envs = result.stdout.strip().split('\n')
-        env_names = [line.split()[0] for line in envs if line.strip() and not line.startswith('#')]
-        if env_name not in env_names:
-            logger.warning(f"Conda environment '{env_name}' not found.")
-            return False
+        logger.info(f"Successfully activated conda environment: {env_name}")
+        return True
     except subprocess.CalledProcessError as e:
-        logger.warning(f"Failed to list conda environments: {e}")
-        return False
-
-    logger.info(f"Will use conda environment: {env_name}")
-    # We don't actually activate the environment here since subprocess.run
-    # cannot persist environment changes. Instead, we rely on get_python_executable()
-    # to find the correct Python executable for the environment.
-    return True
+        logger.warning(f"Failed to activate conda environment {env_name}: {e}")
+        return False
 
 
 def get_python_executable() -> str:
@@ -575,8 +500,6 @@
     return run_command(cmd, desc, cwd=ROOT_DIR / directory, shell=(os.name == "nt"))
 
 
-<<<<<<< HEAD
-=======
 def start_backend(host: str, port: int, debug: bool = False):
     """Start the Python FastAPI backend."""
     # Security: Validate host and port to prevent command injection
@@ -661,7 +584,6 @@
     return process
 
 
->>>>>>> 72622b94
 def start_client():
     """Start the Node.js frontend."""
     logger.info("Starting Node.js frontend...")
@@ -745,11 +667,7 @@
     cmd = [python_exe, "-m", "src.main"]  # Assuming Gradio is launched from main
     if share:
         cmd.append("--share")
-    if debug:
-        cmd.append("--debug")
-    env = os.environ.copy()
-    env["PYTHONPATH"] = str(ROOT_DIR.resolve())
-    process = subprocess.Popen(cmd, cwd=ROOT_DIR, env=env)
+    process = subprocess.Popen(cmd, cwd=ROOT_DIR)
     process_manager.add_process(process)
 
 
@@ -764,8 +682,8 @@
     else:
         # Use venv
         create_venv(venv_path, args.force_recreate_venv)
-        install_package_manager(venv_path, "uv")
-        setup_dependencies(venv_path, False)
+        install_package_manager(venv_path, "uv" if not args.use_poetry else "poetry")
+        setup_dependencies(venv_path, args.use_poetry)
         if not args.no_download_nltk:
             download_nltk_data(venv_path)
 
@@ -783,7 +701,7 @@
             venv_path = ROOT_DIR / VENV_DIR
             create_venv(venv_path)
         if args.update_deps:
-            setup_dependencies(ROOT_DIR / VENV_DIR, False)
+            setup_dependencies(ROOT_DIR / VENV_DIR, args.use_poetry)
     if not args.no_download_nltk:
         download_nltk_data()
 
@@ -884,104 +802,11 @@
         print(f"{cf}: {'Found' if exists else 'Not found'}")
 
 
-<<<<<<< HEAD
-# --- PyTorch Management ---
-def check_torch_cuda():
-    """Check PyTorch CUDA availability and version info"""
-    try:
-        import torch
-        cuda_available = torch.cuda.is_available()
-        cuda_version = torch.version.cuda if cuda_available else "N/A"
-        device_count = torch.cuda.device_count() if cuda_available else 0
-
-        print("PyTorch CUDA Check:")
-        print(f"  CUDA Available: {cuda_available}")
-        print(f"  CUDA Version: {cuda_version}")
-        print(f"  GPU Count: {device_count}")
-
-        if cuda_available:
-            for i in range(device_count):
-                props = torch.cuda.get_device_properties(i)
-                print(f"  GPU {i}: {props.name} ({props.total_memory // 1024 // 1024} MB)")
-        else:
-            print("  Running on CPU mode")
-
-        return cuda_available
-    except ImportError:
-        print("PyTorch not installed")
-        return False
-    except Exception as e:
-        print(f"Error checking PyTorch CUDA: {e}")
-        return False
-
-
-def reinstall_torch(cpu_only=False):
-    """Reinstall PyTorch with CPU-only or CUDA support"""
-    try:
-        import subprocess
-        import sys
-
-        # Uninstall existing torch packages
-        packages_to_remove = ["torch", "torchvision", "torchaudio", "torchtext"]
-        for package in packages_to_remove:
-            try:
-                subprocess.check_call([
-                    sys.executable, "-m", "pip", "uninstall", "-y", package
-                ], stdout=subprocess.DEVNULL, stderr=subprocess.DEVNULL)
-                print(f"Uninstalled {package}")
-            except subprocess.CalledProcessError:
-                pass  # Package not installed
-
-        # Install PyTorch
-        if cpu_only:
-            # CPU-only version
-            torch_packages = [
-                "torch torchvision torchaudio --index-url https://download.pytorch.org/whl/cpu"
-            ]
-        else:
-            # CUDA version (auto-detect)
-            torch_packages = [
-                "torch torchvision torchaudio --index-url https://download.pytorch.org/whl/cu121"
-            ]
-
-        for package_spec in torch_packages:
-            print(f"Installing {package_spec}...")
-            result = subprocess.run([
-                sys.executable, "-m", "pip", "install", "--upgrade"
-            ] + package_spec.split(), capture_output=True, text=True)
-
-            if result.returncode == 0:
-                print(f"Successfully installed {package_spec}")
-            else:
-                print(f"Failed to install {package_spec}")
-                print(f"Error: {result.stderr}")
-                return False
-
-        # Verify installation
-        check_torch_cuda()
-        return True
-
-    except Exception as e:
-        print(f"Error reinstalling PyTorch: {e}")
-        return False
-
-
-=======
->>>>>>> 72622b94
 def main():
     parser = argparse.ArgumentParser(description="EmailIntelligence Unified Launcher")
 
     # Environment Setup
     parser.add_argument("--setup", action="store_true", help="Run environment setup.")
-<<<<<<< HEAD
-    parser.add_argument("--force-recreate-venv", action="store_true", help="Force recreation of the venv.")
-    
-    parser.add_argument("--use-conda", action="store_true", help="Use Conda environment instead of venv.")
-    parser.add_argument("--conda-env", type=str, default="base", help="Conda environment name to use (default: base).")
-    parser.add_argument("--no-venv", action="store_true", help="Don't create or use a virtual environment.")
-    parser.add_argument("--update-deps", action="store_true", help="Update dependencies before launching.")
-    parser.add_argument("--skip-torch-cuda-test", action="store_true", help="Skip CUDA availability test for PyTorch.")
-=======
     parser.add_argument(
         "--force-recreate-venv", action="store_true", help="Force recreation of the venv."
     )
@@ -1008,7 +833,6 @@
         action="store_true",
         help="Skip CUDA availability test for PyTorch.",
     )
->>>>>>> 72622b94
     parser.add_argument("--reinstall-torch", action="store_true", help="Reinstall PyTorch.")
     parser.add_argument(
         "--skip-python-version-check", action="store_true", help="Skip Python version check."
@@ -1095,9 +919,7 @@
 
     args = parser.parse_args()
 
-    # Setup WSL environment if applicable (early setup)
-    setup_wsl_environment()
-    check_wsl_requirements()
+    check_python_version()
 
     if not args.skip_python_version_check:
         check_python_version()
@@ -1125,20 +947,6 @@
         CONDA_ENV_NAME = args.conda_env
         args.use_conda = True  # Set flag when conda env is specified
     # args.use_conda remains as set by command line argument
-
-    # Handle PyTorch management
-    if args.reinstall_torch:
-        logger.info("Reinstalling PyTorch...")
-        cpu_only = args.force_cpu or is_wsl()  # Default to CPU-only on WSL or if forced
-        if reinstall_torch(cpu_only=cpu_only):
-            logger.info("PyTorch reinstalled successfully")
-        else:
-            logger.error("Failed to reinstall PyTorch")
-            sys.exit(1)
-
-    if not args.skip_torch_cuda_test:
-        logger.info("Checking PyTorch CUDA availability...")
-        check_torch_cuda()
 
     # Validate environment if not skipping preparation
     if not args.skip_prepare and not validate_environment():
@@ -1164,10 +972,12 @@
         if not is_conda_available():
             logger.error("Conda is not available. Please install Conda or use venv.")
             sys.exit(1)
-        if not get_conda_env_info()["is_active"] and not activate_conda_env(args.conda_env):
-            logger.error(f"Failed to activate Conda environment: {args.conda_env}")
-            sys.exit(1)
-        elif get_conda_env_info()["is_active"]:
+
+        if not get_conda_env_info()["is_active"]:
+            if not activate_conda_env(args.conda_env):
+                logger.error(f"Failed to activate Conda environment: {args.conda_env}")
+                sys.exit(1)
+        else:
             logger.info(f"Using existing Conda environment: {os.environ.get('CONDA_DEFAULT_ENV')}")
 
     if not args.skip_prepare and not args.use_conda:
