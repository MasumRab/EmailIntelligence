--- conflicted
+++ resolved
@@ -169,63 +169,6 @@
 
 install_dependencies = install_requirements_from_file
 
-<<<<<<< HEAD
-=======
-# --- End of functions that were migrated and renamed ---
-
-# Original functions are now fully replaced.
-# The aliasing and del operations for _standalone versions are no longer needed.
-
-
-def check_torch_cuda() -> bool:
-    """Check if PyTorch with CUDA is available."""
-    python = get_python_executable()
-
-    try:
-        result = subprocess.run(
-            [python, "-c", "import torch; print(torch.cuda.is_available())"],
-            capture_output=True,
-            text=True,
-            check=True,
-        )
-        is_available = result.stdout.strip() == "True"
-        logger.info(f"PyTorch CUDA is {'available' if is_available else 'not available'}")
-        return is_available
-    except subprocess.CalledProcessError:
-        logger.warning("Failed to check PyTorch CUDA availability")
-        return False
-
-
-def reinstall_torch() -> bool:
-    """Reinstall PyTorch with CUDA support."""
-    python = get_python_executable()
-
-    # Uninstall existing PyTorch
-    logger.info("Uninstalling existing PyTorch...")
-    subprocess.run([python, "-m", "pip", "uninstall", "-y", "torch", "torchvision", "torchaudio"])
-
-    # Install PyTorch with CUDA support
-    logger.info("Installing PyTorch with CUDA support...")
-    cmd = [
-        python,
-        "-m",
-        "pip",
-        "install",
-        "torch",
-        "torchvision",
-        "torchaudio",
-        "--index-url",
-        "https://download.pytorch.org/whl/cu118",
-    ]
-
-    try:
-        subprocess.check_call(cmd)
-        return True
-    except subprocess.CalledProcessError as e:
-        logger.error(f"Failed to reinstall PyTorch: {e}")
-        return False
-
->>>>>>> 12210fdc
 
 def download_nltk_data() -> bool:
     """Download NLTK data."""
