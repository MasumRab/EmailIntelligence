#!/usr/bin/env python3
"""
EmailIntelligence Unified Launcher

This script provides a single, unified way to set up, manage, and run all
components of the EmailIntelligence application, including the Python backend,
Gradio UI, and Node.js services. It uses 'uv' for Python dependency management
based on pyproject.toml.

Usage:
    python launch.py [arguments]
"""

import argparse
import atexit
import logging
import os
import platform
import re
import shutil
import signal
import subprocess
import sys
import time
import venv
from pathlib import Path
from typing import List, Optional

from deployment.test_stages import test_stages

try:
    from dotenv import load_dotenv
    DOTENV_AVAILABLE = True
except ImportError:
    DOTENV_AVAILABLE = False
    load_dotenv = None  # Will be loaded later if needed

# Configure logging
logging.basicConfig(
    level=logging.INFO, format="%(asctime)s - %(name)s - %(levelname)s - %(message)s"
)
logger = logging.getLogger("launcher")


# --- Global state ---
def find_project_root() -> Path:
    """Find the project root directory by looking for key files."""
    current = Path(__file__).resolve().parent
    if (current / "pyproject.toml").exists():
        return current
    for parent in current.parents:
        if (parent / "pyproject.toml").exists():
            return parent
    return current


ROOT_DIR = find_project_root()

class ProcessManager:
    """Manages child processes for the application."""
    def __init__(self):
        self.processes = []
    def add_process(self, process):
        self.processes.append(process)
    def cleanup(self):
        logger.info("Performing explicit resource cleanup...")
        for p in self.processes[:]:
            if p.poll() is None:
                logger.info(f"Terminating process {p.pid}...")
                p.terminate()
                try:
                    p.wait(timeout=10)
                except subprocess.TimeoutExpired:
                    logger.warning(f"Process {p.pid} did not terminate gracefully, killing.")
                    p.kill()
        logger.info("Resource cleanup completed.")
    def shutdown(self):
        logger.info("Received shutdown signal, cleaning up processes...")
        self.cleanup()
        sys.exit(0)

process_manager = ProcessManager()
atexit.register(process_manager.cleanup)

# --- Constants ---
PYTHON_MIN_VERSION = (3, 11)
PYTHON_MAX_VERSION = (3, 13)
VENV_DIR = ".venv"
CONDA_ENV_NAME = os.getenv("CONDA_ENV_NAME", "base")

# --- Python Version Checking ---
def check_python_version():
    """Check if the current Python version is compatible."""
    current_version = sys.version_info[:2]
    if not (PYTHON_MIN_VERSION <= current_version <= PYTHON_MAX_VERSION):
        logger.error(f"Python version {platform.python_version()} is not compatible.")
        sys.exit(1)
    logger.info(f"Python version {platform.python_version()} is compatible.")

# --- Environment Validation ---
def check_for_merge_conflicts() -> bool:
    """Check for unresolved merge conflict markers in critical files."""
    conflict_markers = ["<<<<<<< ", "======= ", ">>>>>>> "]
    critical_files = [
        "backend/python_backend/main.py",
        "backend/python_nlp/nlp_engine.py",
        "backend/python_backend/database.py",
        "backend/python_backend/email_routes.py",
        "backend/python_backend/category_routes.py",
        "backend/python_backend/gmail_routes.py",
        "backend/python_backend/filter_routes.py",
        "backend/python_backend/action_routes.py",
        "backend/python_backend/dashboard_routes.py",
        "backend/python_backend/workflow_routes.py",
        "backend/python_backend/performance_monitor.py",
        "backend/python_nlp/gmail_integration.py",
        "backend/python_nlp/gmail_service.py",
        "backend/python_nlp/smart_filters.py",
        "backend/python_nlp/smart_retrieval.py",
        "backend/python_nlp/ai_training.py",
        "README.md",
        "pyproject.toml",
        "requirements.txt",
        "requirements-dev.txt",
    ]

    conflicts_found = False
    for file_path in critical_files:
        full_path = ROOT_DIR / file_path
        if full_path.exists():
            try:
                with open(full_path, "r", encoding="utf-8") as f:
                    content = f.read()
                    for marker in conflict_markers:
                        if marker in content:
                            logger.error(
                                f"Unresolved merge conflict detected in {file_path} with marker: {marker.strip()}"
                            )
                            conflicts_found = True
            except Exception as e:
                logger.warning(f"Could not check {file_path} for conflicts: {e}")

    if conflicts_found:
        logger.error("Please resolve all merge conflicts before proceeding.")
        return False

    logger.info("No unresolved merge conflicts detected in critical files.")
    return True


def check_required_components() -> bool:
    """Check for required components and configurations."""
    issues = []

    # Check Python version
    current_version = sys.version_info[:2]
    if not ((3, 11) <= current_version <= (3, 13)):
        issues.append(f"Python version {current_version} is not compatible. Required: 3.11-3.13")

    # Check key directories
    required_dirs = ["backend", "client", "server", "shared", "tests"]
    for dir_name in required_dirs:
        if not (ROOT_DIR / dir_name).exists():
            issues.append(f"Required directory '{dir_name}' is missing.")

    # Check key files
    required_files = ["pyproject.toml", "README.md", "requirements.txt"]
    for file_name in required_files:
        if not (ROOT_DIR / file_name).exists():
            issues.append(f"Required file '{file_name}' is missing.")

    # Check AI models directory
    models_dir = ROOT_DIR / "models"
    if not models_dir.exists():
        logger.warning("AI models directory not found. Creating it...")
        try:
            models_dir.mkdir(parents=True, exist_ok=True)
            logger.info("AI models directory created successfully.")
        except Exception as e:
            logger.error(f"Failed to create models directory: {e}")
            issues.append("Failed to create models directory")

    if issues:
        for issue in issues:
            logger.error(issue)
        return False

    logger.info("All required components are present.")
    return True


def validate_environment() -> bool:
    """Run comprehensive environment validation."""
    logger.info("Running environment validation...")

    if not check_for_merge_conflicts():
        return False

    if not check_required_components():
        return False

    logger.info("Environment validation passed.")
    return True


# --- Input Validation ---
def validate_port(port: int) -> int:
    """Validate port number is within valid range."""
    if not 1 <= port <= 65535:
        raise ValueError(f"Invalid port: {port}. Port must be between 1 and 65535.")
    return port


def validate_host(host: str) -> str:
    """Validate host name/address format."""
    import re

    if not re.match(r"^[a-zA-Z0-9.-]+$", host):
        raise ValueError(f"Invalid host: {host}")
    return host


<<<<<<< HEAD
    def add_process(self, process):
        """Add a process to be managed."""
        self.processes.append(process)

    def cleanup(self):
        """Explicitly cleanup all managed processes."""
        logger.info("Performing explicit resource cleanup...")
        for p in self.processes[:]:  # Create a copy to iterate over
            if p.poll() is None:
                logger.info(f"Terminating process {p.pid}...")
                p.terminate()
                try:
                    p.wait(timeout=15)  # Wait up to 15 seconds for graceful shutdown
                except subprocess.TimeoutExpired:
                    logger.warning(f"Process {p.pid} did not terminate gracefully, killing it...")
                    p.kill()
                    try:
                        p.wait(timeout=5)
                    except subprocess.TimeoutExpired:
                        logger.error(f"Process {p.pid} could not be killed")
        logger.info("Resource cleanup completed.")

    def shutdown(self):
        """Terminate all managed processes gracefully."""
        logger.info("Received SIGINT/SIGTERM, shutting down...")
        self.cleanup()
        logger.info("All services shut down.")


process_manager = ProcessManager()
atexit.register(process_manager.cleanup)

# --- Constants ---
PYTHON_MIN_VERSION = (3, 11)
PYTHON_MAX_VERSION = (3, 13)
VENV_DIR = "venv"
CONDA_ENV_NAME = "base"  # Default Conda environment name

# Dependency configuration
TORCH_VERSION = "torch>=2.4.0"
TORCH_CPU_URL = "https://download.pytorch.org/whl/cpu"


# --- Python Version Checking ---
def check_python_version():
    """Check if the current Python version is compatible and re-execute if necessary."""
    current_major, current_minor = sys.version_info[:2]
    current_version = (current_major, current_minor)
    if not (PYTHON_MIN_VERSION <= current_version <= PYTHON_MAX_VERSION):
        logger.info(
            f"Current Python is {current_major}.{current_minor}. "
            f"Launcher requires Python {PYTHON_MIN_VERSION[0]}.{PYTHON_MIN_VERSION[1]} to {PYTHON_MAX_VERSION[0]}.{PYTHON_MAX_VERSION[1]}. Attempting to find and re-execute."
=======
# --- Conda Environment Support ---
def is_conda_available() -> bool:
    """Check if conda is available on the system."""
    try:
        result = subprocess.run(
            ["conda", "--version"],
            capture_output=True,
            text=True,
            check=True
>>>>>>> 5b2428f4
        )
        return True
    except (subprocess.CalledProcessError, FileNotFoundError):
        return False


def get_conda_env_info():
    """Get information about the current conda environment."""
    env_vars = os.environ
    conda_default_env = env_vars.get("CONDA_DEFAULT_ENV")
    conda_prefix = env_vars.get("CONDA_PREFIX")

    return {
        "is_active": conda_default_env is not None,
        "env_name": conda_default_env,
        "prefix": conda_prefix,
        "python_exe": env_vars.get("CONDA_PREFIX", "") + "/python" if conda_prefix else None
    }


def activate_conda_env(env_name: str = None) -> bool:
    """Activate a conda environment."""
    env_name = env_name or CONDA_ENV_NAME

    if not is_conda_available():
        logger.debug("Conda not available, skipping environment activation.")
        return False

    conda_info = get_conda_env_info()
    if conda_info["is_active"]:
        logger.info(f"Already in conda environment: {conda_info['env_name']}")
        return True

    try:
        # Try to activate the specified environment
        logger.info(f"Activating conda environment: {env_name}")
        result = subprocess.run(
            ["conda", "activate", env_name],
            shell=True,  # shell=True is needed for conda activate
            capture_output=True,
            text=True,
            check=True
        )
        logger.info(f"Successfully activated conda environment: {env_name}")
        return True
    except subprocess.CalledProcessError as e:
        logger.warning(f"Failed to activate conda environment {env_name}: {e}")
        return False


def get_python_executable() -> str:
    """Get the appropriate Python executable (conda > venv > system)."""
    # Check if we're in a conda environment
    conda_info = get_conda_env_info()
    if conda_info["is_active"] and conda_info["python_exe"]:
        python_exe = conda_info["python_exe"]
        if platform.system() == "Windows":
            python_exe += ".exe"
        if os.path.exists(python_exe):
            logger.info(f"Using conda Python: {python_exe}")
            return python_exe

    # Check for venv
    venv_path = ROOT_DIR / VENV_DIR
    if venv_path.exists():
        python_exe = get_venv_executable(venv_path, "python")
        if python_exe.exists():
            logger.info(f"Using venv Python: {python_exe}")
            return str(python_exe)

    # Fall back to system Python
    logger.info("Using system Python")
    return sys.executable

# --- Helper Functions ---
def get_venv_executable(venv_path: Path, executable: str) -> Path:
    """Get the path to a specific executable in the virtual environment."""
    scripts_dir = "Scripts" if platform.system() == "Windows" else "bin"
    return venv_path / scripts_dir / (f"{executable}.exe" if platform.system() == "Windows" else executable)

def run_command(cmd: List[str], description: str, **kwargs) -> bool:
    """Run a command and log its output."""
    logger.info(f"{description}...")
    try:
        proc = subprocess.run(cmd, check=True, text=True, capture_output=True, **kwargs)
        if proc.stdout:
            logger.debug(proc.stdout)
        if proc.stderr:
            logger.warning(proc.stderr)
        return True
    except (subprocess.CalledProcessError, FileNotFoundError) as e:
        logger.error(f"Failed: {description}")
        if isinstance(e, subprocess.CalledProcessError):
            logger.error(f"Stderr: {e.stderr}")
        return False

<<<<<<< HEAD
def is_conda_available() -> bool:
    """Check if Conda is available in the system."""
    try:
        result = subprocess.run(
            ["conda", "--version"], capture_output=True, text=True, timeout=10
        )
        return result.returncode == 0
    except (subprocess.TimeoutExpired, FileNotFoundError):
        return False


def is_in_conda_env() -> bool:
    """Check if we're currently running in a Conda environment."""
    return "CONDA_DEFAULT_ENV" in os.environ


def get_conda_python_path() -> Optional[Path]:
    """Get the Python executable path in the current Conda environment."""
    if is_in_conda_env():
        conda_prefix = os.environ.get("CONDA_PREFIX")
        if conda_prefix:
            python_path = Path(conda_prefix) / "python"
            if platform.system() == "Windows":
                python_path = Path(conda_prefix) / "python.exe"
            if python_path.exists():
                return python_path
    return None


def activate_conda_env(env_name: str = None) -> bool:
    """Activate a Conda environment."""
    env_name = env_name or CONDA_ENV_NAME
    try:
        logger.info(f"Activating Conda environment: {env_name}")
        result = subprocess.run(
            ["conda", "activate", env_name], shell=True, capture_output=True, text=True
        )
        if result.returncode == 0:
            logger.info(f"Successfully activated Conda environment: {env_name}")
            return True
        else:
            logger.warning(f"Failed to activate Conda environment: {result.stderr}")
            return False
    except Exception as e:
        logger.warning(f"Error activating Conda environment: {e}")
        return False


=======
# --- Setup Functions ---
>>>>>>> 5b2428f4
def create_venv(venv_path: Path, recreate: bool = False):
    if venv_path.exists() and recreate:
        logger.info("Removing existing virtual environment.")
        shutil.rmtree(venv_path)
    if not venv_path.exists():
        logger.info("Creating virtual environment.")
        venv.create(venv_path, with_pip=True, upgrade_deps=True)

def install_package_manager(venv_path: Path, manager: str):
    python_exe = get_venv_executable(venv_path, "python")
    run_command([str(python_exe), "-m", "pip", "install", manager], f"Installing {manager}")

def setup_dependencies(venv_path: Path, use_poetry: bool = False):
    python_exe = get_python_executable()

    if use_poetry:
        # For poetry, we need to install it first if not available
        try:
            subprocess.run([python_exe, "-c", "import poetry"], check=True, capture_output=True)
        except subprocess.CalledProcessError:
            run_command([python_exe, "-m", "pip", "install", "poetry"], "Installing Poetry")

        run_command([python_exe, "-m", "poetry", "install", "--with", "dev"], "Installing dependencies with Poetry", cwd=ROOT_DIR)
    else:
        # For uv, install if not available
        try:
            subprocess.run([python_exe, "-c", "import uv"], check=True, capture_output=True)
        except subprocess.CalledProcessError:
            run_command([python_exe, "-m", "pip", "install", "uv"], "Installing uv")

        run_command([python_exe, "-m", "uv", "pip", "install", "-e", ".[dev]"], "Installing dependencies with uv", cwd=ROOT_DIR)

<<<<<<< HEAD
def check_node_npm_installed() -> bool:
    """Check if Node.js and npm are installed and available."""
if not shutil.which("node"):
    logger.error("Node.js is not installed. Please install it to continue.")
return False
    if not shutil.which("npm"):
        logger.error("npm is not installed. Please install it to continue.")
        return False
    return True


def install_nodejs_dependencies(directory: str, update: bool = False) -> bool:
"""Install Node.js dependencies in a given directory."""
pkg_json_path = ROOT_DIR / directory / "package.json"
    if not pkg_json_path.exists():
    logger.debug(f"No package.json in '{directory}/', skipping npm install.")
        return True

    if not check_node_npm_installed():
        return False

    cmd = ["npm", "update" if update else "install"]
    desc = f"{'Updating' if update else 'Installing'} Node.js dependencies for '{directory}/'"
    return run_command(cmd, desc, cwd=ROOT_DIR / directory, shell=(os.name == "nt"))


def setup_node_dependencies(service_path: Path, service_name: str):
    """Install npm dependencies for a Node.js service."""
    if not (service_path / "package.json").exists():
        logger.warning(f"package.json not found for {service_name}, skipping dependency installation.")
        return
    logger.info(f"Installing npm dependencies for {service_name}...")
    run_command(["npm", "install"], f"Installing {service_name} dependencies", cwd=service_path)


def download_nltk_data(venv_path: Path):
    """Download required NLTK data."""
    venv_python = get_venv_executable(venv_path, "python")
=======
def download_nltk_data():
    python_exe = get_python_executable()
>>>>>>> 5b2428f4

    nltk_download_script = """import nltk
nltk.download('punkt')
nltk.download('stopwords')
nltk.download('vader_lexicon')
nltk.download('averaged_perceptron_tagger')
nltk.download('wordnet')
nltk.download('omw-1.4')
print("NLTK data download completed.")
"""

    logger.info("Downloading NLTK data...")
    result = subprocess.run(
        [python_exe, "-c", nltk_download_script], cwd=ROOT_DIR, capture_output=True, text=True
    )
    if result.returncode != 0:
        logger.error(f"Failed to download NLTK data: {result.stderr}")
        # This might fail in some environments but it's not critical for basic operation
        logger.warning("NLTK data download failed, but continuing setup...")
    else:
        logger.info("NLTK data downloaded successfully.")

    # Download TextBlob corpora
    run_command([python_exe, "-m", "textblob.download_corpora"], "Downloading TextBlob corpora")


def check_uvicorn_installed() -> bool:
    """Check if uvicorn is installed."""
    python_exe = get_python_executable()
    try:
        result = subprocess.run(
            [python_exe, "-c", "import uvicorn"], capture_output=True, text=True
        )
        if result.returncode == 0:
            logger.info("uvicorn is available.")
            return True
        else:
            logger.error("uvicorn is not installed.")
            return False
    except FileNotFoundError:
        logger.error("Python executable not found.")
        return False


def check_node_npm_installed() -> bool:
    """Check if Node.js and npm are installed and available."""
    if not shutil.which("node"):
        logger.error("Node.js is not installed. Please install it to continue.")
        return False
    if not shutil.which("npm"):
        logger.error("npm is not installed. Please install it to continue.")
        return False
    return True


def install_nodejs_dependencies(directory: str, update: bool = False) -> bool:
    """Install Node.js dependencies in a given directory."""
    pkg_json_path = ROOT_DIR / directory / "package.json"
    if not pkg_json_path.exists():
        logger.debug(f"No package.json in '{directory}/', skipping npm install.")
        return True

    if not check_node_npm_installed():
        return False

    cmd = ["npm", "update" if update else "install"]
    desc = f"{'Updating' if update else 'Installing'} Node.js dependencies for '{directory}/'"
    return run_command(cmd, desc, cwd=ROOT_DIR / directory, shell=(os.name == "nt"))


def start_backend(host: str, port: int, debug: bool = False):
    """Start the Python FastAPI backend."""
    if not check_uvicorn_installed():
        logger.error(
            "Cannot start backend without uvicorn. Please run 'python launch.py --setup' first."
        )
        return None

    python_exe = get_python_executable()

    # Use uvicorn to run the FastAPI app directly
    cmd = [
        python_exe,
        "-m",
        "uvicorn",
        "backend.python_backend.main:app",
        "--host",
        host,
        "--port",
        str(port),
    ]
    if debug:
        cmd.append("--reload")  # Enable auto-reload in debug mode

    env = os.environ.copy()
    env["PYTHONPATH"] = str(ROOT_DIR)

    logger.info(f"Starting Python backend on {host}:{port}")
    process = subprocess.Popen(cmd, cwd=ROOT_DIR, env=env)
    process_manager.add_process(process)
    return process


def start_gradio_ui(
    venv_path: Path, host: str, port: Optional[int] = None, debug: bool = False, share: bool = False
):
    """Start the Gradio UI."""
    gradio_path = ROOT_DIR / "backend" / "python_backend" / "gradio_app.py"

    cmd = [str(venv_python), str(gradio_path), "--host", host]
    if port:
        cmd.extend(["--port", str(port)])
        logger.info(f"Starting Gradio UI on {host}:{port}")
    else:
        logger.info(f"Starting Gradio UI on {host}:7860 (default port)")

    if share:
        cmd.append("--share")  # Enable public sharing
    if port:
        # Gradio doesn't take port as a command line param directly,
        # we'd need to modify the app to accept it
        logger.info(f"Starting Gradio UI (on default or next available port)")
    else:
        logger.info("Starting Gradio UI on default port")

    logger.info("Starting Gradio UI...")
    process = subprocess.Popen(cmd, cwd=ROOT_DIR)
    process_manager.add_process(process)
    return process


def start_client():
    """Start the Node.js frontend."""
    logger.info("Starting Node.js frontend...")
    if not install_nodejs_dependencies("client"):
        return None

    # Install Node.js dependencies if node_modules doesn't exist
    node_modules_path = ROOT_DIR / "client" / "node_modules"
    if not node_modules_path.exists():
        logger.info("Installing Node.js dependencies...")


def start_server_ts():
    """Start the TypeScript backend server."""
    logger.info("Starting TypeScript backend server...")
    # Check if npm is available
    if not shutil.which("npm"):
        logger.warning("npm not found. Skipping TypeScript backend server startup.")
        return None

    # Check if package.json exists
    pkg_json_path = ROOT_DIR / "server" / "package.json"
    if not pkg_json_path.exists():
        logger.debug("No package.json in 'server/', skipping TypeScript backend server startup.")
        return None

    # Install Node.js dependencies if node_modules doesn't exist
    node_modules_path = ROOT_DIR / "server" / "node_modules"
    if not node_modules_path.exists():
        logger.info("Installing TypeScript server dependencies...")

# --- Service Startup Functions ---
def start_backend(host: str, port: int, debug: bool = False):
    python_exe = get_python_executable()
    cmd = [python_exe, "-m", "uvicorn", "src.main:create_app", "--factory", "--host", host, "--port", str(port)]
    if debug:
        cmd.append("--reload")
    logger.info(f"Starting backend on {host}:{port}")
    process = subprocess.Popen(cmd, cwd=ROOT_DIR)
    process_manager.add_process(process)

def start_node_service(service_path: Path, service_name: str, port: int, api_url: str):
    """Start a Node.js service."""
    if not service_path.exists():
        logger.warning(f"{service_name} path not found at {service_path}, skipping.")
        return
    logger.info(f"Starting {service_name} on port {port}...")
    env = os.environ.copy()
    env["PORT"] = str(port)
    env["VITE_API_URL"] = api_url
    process = subprocess.Popen(["npm", "start"], cwd=service_path, env=env)
    process_manager.add_process(process)

def setup_node_dependencies(service_path: Path, service_name: str):
    """Install npm dependencies for a Node.js service."""
    if not (service_path / "package.json").exists():
        logger.warning(f"package.json not found for {service_name}, skipping dependency installation.")
        return
    logger.info(f"Installing npm dependencies for {service_name}...")
    run_command(["npm", "install"], f"Installing {service_name} dependencies", cwd=service_path)

def start_gradio_ui(host, port, share, debug):
    logger.info("Starting Gradio UI...")
    python_exe = get_python_executable()
    cmd = [python_exe, "-m", "src.main"] # Assuming Gradio is launched from main
    if share:
        cmd.append("--share")
    process = subprocess.Popen(cmd, cwd=ROOT_DIR)
    process_manager.add_process(process)

def handle_setup(args, venv_path):
    """Handles the complete setup process."""
    logger.info("Starting environment setup...")

    if args.use_conda:
    # For Conda, we assume the environment is already set up
        # Could add Conda environment creation here in the future
        logger.info("Using Conda environment - assuming dependencies are already installed")
    else:
        # Use venv
        create_venv(venv_path, args.force_recreate_venv)
        install_package_manager(venv_path, "uv" if not args.use_poetry else "poetry")
        setup_dependencies(venv_path, args.use_poetry)
        if not args.no_download_nltk:
            download_nltk_data(venv_path)

        # Setup Node.js dependencies
        setup_node_dependencies(ROOT_DIR / "client", "Frontend Client")
        setup_node_dependencies(ROOT_DIR / "backend" / "server-ts", "TypeScript Backend")
    logger.info("Setup complete.")

def prepare_environment(args):
    """Prepares the environment for running the application."""
    if not args.no_venv:
        # Try conda first
        if not activate_conda_env():
            venv_path = ROOT_DIR / VENV_DIR
            create_venv(venv_path)
        if args.update_deps:
            setup_dependencies(ROOT_DIR / VENV_DIR, args.use_poetry)
    if not args.no_download_nltk:
        download_nltk_data()

def start_services(args):
    """Starts the required services based on arguments."""
    api_url = args.api_url or f"http://{args.host}:{args.port}"

    if not args.frontend_only:
        start_backend(args.host, args.port, args.debug)
        start_node_service(ROOT_DIR / "backend" / "server-ts", "TypeScript Backend", 8001, api_url)

    if not args.api_only:
        start_gradio_ui(args.host, 7860, args.share, args.debug)
        start_node_service(ROOT_DIR / "client", "Frontend Client", args.frontend_port, api_url)

def handle_test_stage(args):
    """Handles the test stage execution."""
    logger.info("Starting test stage...")
    results = []
    if args.unit:
        results.append(test_stages.run_unit_tests(args.coverage, args.debug))
    if args.integration:
        results.append(test_stages.run_integration_tests(args.coverage, args.debug))
    if args.e2e:
        results.append(test_stages.run_e2e_tests(headless=not args.debug, debug=args.debug))
    if args.performance:
        results.append(test_stages.run_performance_tests(duration=300, users=10, debug=args.debug))
    if args.security:
        results.append(test_stages.run_security_tests(target_url=f"http://{args.host}:{args.port}", debug=args.debug))

    # If no specific test type is selected, run a default set (e.g., unit and integration)
    if not any([args.unit, args.integration, args.e2e, args.performance, args.security]):
        logger.info("No specific test type selected, running unit and integration tests.")
        results.append(test_stages.run_unit_tests(args.coverage, args.debug))
        results.append(test_stages.run_integration_tests(args.coverage, args.debug))

    if all(results):
        logger.info("All tests passed successfully.")
        sys.exit(0)
    else:
        logger.error("Some tests failed.")
        sys.exit(1)

def print_system_info():
    """Print detailed system, Python, and project configuration information."""
    import platform
    import sys

    print("=== System Information ===")
    print(f"OS: {platform.system()} {platform.release()}")
    print(f"Architecture: {platform.machine()}")
    print(f"Python Version: {sys.version}")
    print(f"Python Executable: {sys.executable}")

    print("\\n=== Project Information ===")
    print(f"Project Root: {ROOT_DIR}")
    print(f"Python Path: {os.environ.get('PYTHONPATH', 'Not set')}")

    print("\\n=== Environment Status ===")
    venv_path = ROOT_DIR / VENV_DIR
    if venv_path.exists():
        print(f"Virtual Environment: {venv_path} (exists)")
        python_exe = get_venv_executable(venv_path, "python")
        if python_exe.exists():
            print(f"Venv Python: {python_exe}")
        else:
            print("Venv Python: Not found")
    else:
        print(f"Virtual Environment: {venv_path} (not created)")

    conda_available = is_conda_available()
    print(f"Conda Available: {conda_available}")
    if conda_available:
        conda_env = os.environ.get('CONDA_DEFAULT_ENV', 'None')
        print(f"Current Conda Env: {conda_env}")

    node_available = check_node_npm_installed()
    print(f"Node.js/npm Available: {node_available}")

    print("\\n=== Configuration Files ===")
    config_files = [
        "pyproject.toml", "requirements.txt", "requirements-dev.txt",
        "package.json", "launch-user.env", ".env"
    ]
    for cf in config_files:
        exists = (ROOT_DIR / cf).exists()
        print(f"{cf}: {'Found' if exists else 'Not found'}")

def _handle_setup_mode(args, venv_path: Path) -> None:
    """Handle setup mode operations."""
    logger.info("Running setup mode...")

    # Determine if using conda
    use_conda = args.use_conda
    conda_env = args.conda_env

    if use_conda:
        if not is_conda_available():
            logger.error("Conda is not available. Cannot use --use-conda.")
            sys.exit(1)

        # For Conda, we assume the environment is already set up
        # In the future, we could add Conda environment creation logic here
        logger.info(f"Using Conda environment: {conda_env}")
    else:
        # Use venv
        if args.force_recreate_venv:
            create_venv(venv_path, recreate=True)
        else:
            create_venv(venv_path)

        # Install dependencies
        setup_dependencies(venv_path, update=args.update_deps, use_poetry=args.use_poetry)

        # Download NLTK data if requested
        if not args.no_download_nltk:
            download_nltk_data(venv_path)

        # Setup Node.js dependencies
        setup_node_dependencies(ROOT_DIR / "client", "Frontend Client")
        setup_node_dependencies(ROOT_DIR / "server", "TypeScript Backend")

    logger.info("Setup completed successfully.")


def print_system_info():
"""Print detailed system, Python, and project configuration information."""
    import platform
    import sys

    print(\"=== System Information ===\")
    print(f\"OS: {platform.system()} {platform.release()}\")
    print(f\"Architecture: {platform.machine()}\")
    print(f\"Python Version: {sys.version}\")
    print(f\"Python Executable: {sys.executable}\")

    print(\"\\n=== Project Information ===\")
    print(f\"Project Root: {ROOT_DIR}\")
    print(f\"Python Path: {os.environ.get('PYTHONPATH', 'Not set')}\")

    print(\"\\n=== Environment Status ===\")
    venv_path = ROOT_DIR / VENV_DIR
    if venv_path.exists():
        print(f\"Virtual Environment: {venv_path} (exists)\")
        python_exe = get_venv_executable(venv_path, \"python\")
        if python_exe.exists():
            print(f\"Venv Python: {python_exe}\")
        else:
            print(\"Venv Python: Not found\")
    else:
        print(f\"Virtual Environment: {venv_path} (not created)\")

    conda_available = is_conda_available()
    print(f\"Conda Available: {conda_available}\")
    if conda_available:
        conda_env = os.environ.get('CONDA_DEFAULT_ENV', 'None')
        print(f\"Current Conda Env: {conda_env}\")

    node_available = check_node_npm_installed()
    print(f\"Node.js/npm Available: {node_available}\")

    print(\"\\n=== Configuration Files ===\")
    config_files = [
        \"pyproject.toml\", \"requirements.txt\", \"requirements-dev.txt\",
        \"package.json\", \"launch-user.env\", \".env\"
    ]
    for cf in config_files:
        exists = (ROOT_DIR / cf).exists()
        print(f\"{cf}: {'Found' if exists else 'Not found'}\")


def main():
    parser = argparse.ArgumentParser(description="EmailIntelligence Unified Launcher")

<<<<<<< HEAD
    # Setup arguments
    parser.add_argument("--setup", action="store_true", help="Run environment setup and exit.")
    parser.add_argument("--update-deps", action="store_true", help="Update all dependencies.")
    parser.add_argument(
        "--no-venv", action="store_true", help="Do not create or use a Python venv."
    )
    parser.add_argument(
        "--force-recreate-venv",
        action="store_true",
        help="Delete and recreate the venv before setup.",
    )
    parser.add_argument(
        "--no-download-nltk", action="store_true", help="Skip downloading NLTK data."
    )
    parser.add_argument(
    "--use-poetry",
    action="store_true",
    help="Use Poetry instead of uv for dependency management.",
    )
    parser.add_argument(
        "--use-conda",
        action="store_true",
        help="Use Conda environment instead of venv.",
    )
    parser.add_argument(
        "--conda-env",
        default=CONDA_ENV_NAME,
        help=f"Conda environment name to use (default: {CONDA_ENV_NAME}).",
    )

    # Service selection
    parser.add_argument(
        "--no-backend", action="store_true", help="Do not start the Python backend."
    )
    parser.add_argument("--no-ui", action="store_true", help="Do not start the Gradio UI.")
    parser.add_argument(
        "--no-client", action="store_true", help="Do not start the Node.js frontend."
    )

    # Configuration
    parser.add_argument(
        "--stage", choices=["dev", "test"], default="dev", help="Application stage."
    )
    parser.add_argument("--port", type=int, default=8000, help="Port for the Python backend.")
    parser.add_argument(
        "--gradio-port", type=int, help="Port for the Gradio UI (defaults to 7860)."
    )
    parser.add_argument("--host", default="127.0.0.1", help="Host address for servers.")
    parser.add_argument(
        "--listen",
        action="store_true",
        help="Listen on 0.0.0.0 (overrides --host). SECURITY WARNING: This makes services accessible from external networks.",
    )
    parser.add_argument(
        "--share",
        action="store_true",
        help="Create a public Gradio sharing link. SECURITY WARNING: This exposes your application to the internet and should be used carefully.",
    )
    parser.add_argument(
        "--debug", action="store_true", help="Enable debug/reload mode for services."
    )
    parser.add_argument("--env-file", help="Path to a custom .env file to load.")
    parser.add_argument("--system-info", action="store_true", help="Print detailed system, Python, and project configuration information then exit.")

    args = parser.parse_args()

    # Use 0.0.0.0 if --listen is specified
    host = "0.0.0.0" if args.listen else args.host

    # Load user customizations from launch-user.env if it exists
    user_env_file = ROOT_DIR / "launch-user.env"
    if user_env_file.exists():
        if DOTENV_AVAILABLE:
            load_dotenv(user_env_file)
            logger.info(f"Loaded user environment variables from {user_env_file}")
        else:
            logger.warning(f"python-dotenv not available, cannot load {user_env_file}")

    # Set environment file if specified
    if args.env_file:
        env_path = Path(args.env_file)
        if env_path.exists():
            if not DOTENV_AVAILABLE:
                logger.error(
                    "python-dotenv is not available. Please install it or ensure dependencies are set up correctly."
                )
                sys.exit(1)
            load_dotenv(env_path)
            logger.info(f"Loaded environment variables from {env_path}")
        else:
            logger.error(f"Environment file not found: {env_path}")
            sys.exit(1)

    # Check Python version
    check_python_version()

    # Handle system info request
    if args.system_info:
        print_system_info()
        return

    # Set PYTHONPATH for proper imports
    os.environ["PYTHONPATH"] = str(ROOT_DIR)

    # Determine environment setup
    use_conda = args.use_conda
    conda_env = args.conda_env
    venv_path = ROOT_DIR / VENV_DIR

    if use_conda:
        if not is_conda_available():
            logger.error("Conda is not available. Please install Conda or use venv.")
            sys.exit(1)

        if not is_in_conda_env():
            if not activate_conda_env(conda_env):
                logger.error(f"Failed to activate Conda environment: {conda_env}")
                sys.exit(1)
        else:
            logger.info(f"Using existing Conda environment: {os.environ.get('CONDA_DEFAULT_ENV')}")

    # Setup mode
    if args.setup or args.update_deps:
        _handle_setup_mode(args, venv_path)
        return

    # If not in setup mode, ensure environment exists (unless --no-venv is specified and not using conda)
    if not use_conda and not args.no_venv and not venv_path.exists():
        logger.error(
            f"Virtual environment does not exist at {venv_path}. Please run with --setup first."
        )
=======
    # Environment Setup
    parser.add_argument("--setup", action="store_true", help="Run environment setup.")
    parser.add_argument("--force-recreate-venv", action="store_true", help="Force recreation of the venv.")
    parser.add_argument("--use-poetry", action="store_true", help="Use Poetry for dependency management.")
    parser.add_argument("--use-conda", action="store_true", help="Use Conda environment instead of venv.")
    parser.add_argument("--conda-env", type=str, default="base", help="Conda environment name to use (default: base).")
    parser.add_argument("--no-venv", action="store_true", help="Don't create or use a virtual environment.")
    parser.add_argument("--conda-env", type=str, help="Specify conda environment name to use.")
    parser.add_argument("--update-deps", action="store_true", help="Update dependencies before launching.")
    parser.add_argument("--skip-torch-cuda-test", action="store_true", help="Skip CUDA availability test for PyTorch.")
    parser.add_argument("--reinstall-torch", action="store_true", help="Reinstall PyTorch.")
    parser.add_argument("--skip-python-version-check", action="store_true", help="Skip Python version check.")
    parser.add_argument("--no-download-nltk", action="store_true", help="Skip downloading NLTK data.")
    parser.add_argument("--skip-prepare", action="store_true", help="Skip all environment preparation steps.")
    parser.add_argument("--loglevel", choices=['DEBUG', 'INFO', 'WARNING', 'ERROR', 'CRITICAL'], default='INFO', help="Set the logging level.")

    # Application Stage
    parser.add_argument("--stage", choices=['dev', 'test'], default='dev', help="Specify the application mode.")

    # Server Configuration
    parser.add_argument("--port", type=int, default=8000, help="Specify the port to run on.")
    parser.add_argument("--host", type=str, default="127.0.0.1", help="Specify the host to run on.")
    parser.add_argument("--frontend-port", type=int, default=5173, help="Specify the frontend port to run on.")
    parser.add_argument("--api-url", type=str, help="Specify the API URL for the frontend.")
    parser.add_argument("--api-only", action="store_true", help="Run only the API server without the frontend.")
    parser.add_argument("--frontend-only", action="store_true", help="Run only the frontend without the API server.")
    parser.add_argument("--debug", action="store_true", help="Enable debug mode.")

    # Testing Options
    parser.add_argument("--coverage", action="store_true", help="Generate coverage report when running tests.")
    parser.add_argument("--unit", action="store_true", help="Run unit tests.")
    parser.add_argument("--integration", action="store_true", help="Run integration tests.")
    parser.add_argument("--e2e", action="store_true", help="Run end-to-end tests.")
    parser.add_argument("--performance", action="store_true", help="Run performance tests.")
    parser.add_argument("--security", action="store_true", help="Run security tests.")

    # Extensions and Models
    parser.add_argument("--skip-extensions", action="store_true", help="Skip loading extensions.")
    parser.add_argument("--skip-models", action="store_true", help="Skip downloading models.")
    parser.add_argument("--install-extension", type=str, help="Install an extension from a Git repository.")
    parser.add_argument("--uninstall-extension", type=str, help="Uninstall an extension.")
    parser.add_argument("--update-extension", type=str, help="Update an extension.")
    parser.add_argument("--list-extensions", action="store_true", help="List all extensions.")
    parser.add_argument("--create-extension", type=str, help="Create a new extension template.")
    parser.add_argument("--download-model", type=str, help="Download a model from a URL.")
    parser.add_argument("--model-name", type=str, help="Specify the model name for download.")
    parser.add_argument("--list-models", action="store_true", help="List all models.")
    parser.add_argument("--delete-model", type=str, help="Delete a model.")

    # Advanced Options
    parser.add_argument("--no-half", action="store_true", help="Disable half-precision for models.")
    parser.add_argument("--force-cpu", action="store_true", help="Force CPU mode even if GPU is available.")
    parser.add_argument("--low-memory", action="store_true", help="Enable low memory mode.")
    parser.add_argument("--system-info", action="store_true", help="Print detailed system, Python, and project configuration information then exit.")

    # Networking Options
    parser.add_argument("--share", action="store_true", help="Create a public URL.")
    parser.add_argument("--listen", action="store_true", help="Make the server listen on network.")
    parser.add_argument("--ngrok", type=str, help="Use ngrok to create a tunnel, specify ngrok region.")

    # Environment Configuration
    parser.add_argument("--env-file", type=str, help="Specify a custom .env file.")

    args = parser.parse_args()

    check_python_version()

    if not args.skip_python_version_check:
        check_python_version()

    logging.getLogger().setLevel(args.loglevel)

    if DOTENV_AVAILABLE:
        # Load user customizations from launch-user.env if it exists
        user_env_file = ROOT_DIR / "launch-user.env"
        if user_env_file.exists():
            load_dotenv(user_env_file)
            logger.info(f"Loaded user environment variables from {user_env_file}")
        else:
            logger.debug(f"User env file not found: {user_env_file}")

        # Load environment file if specified
        env_file = args.env_file or ".env"
        if os.path.exists(env_file):
            logger.info(f"Loading environment variables from {env_file}")
            load_dotenv(env_file)

    # Set conda environment name if specified
    global CONDA_ENV_NAME
    if args.conda_env:
        CONDA_ENV_NAME = args.conda_env
        args.use_conda = True  # Set flag when conda env is specified
    else:
        args.use_conda = False

    # Validate environment if not skipping preparation
    if not args.skip_prepare and not validate_environment():
>>>>>>> 5b2428f4
        sys.exit(1)

    # Validate input arguments
    try:
        args.port = validate_port(args.port)
        args.host = validate_host(args.host)
        if hasattr(args, 'frontend_port'):
            args.frontend_port = validate_port(args.frontend_port)
    except ValueError as e:
        logger.error(f"Input validation failed: {e}")
        sys.exit(1)

    if args.setup:
        venv_path = ROOT_DIR / VENV_DIR
        handle_setup(args, venv_path)
        return

    # Handle Conda environment if requested
    if args.use_conda:
        if not is_conda_available():
            logger.error("Conda is not available. Please install Conda or use venv.")
            sys.exit(1)

        if not get_conda_env_info()["is_active"]:
            if not activate_conda_env(args.conda_env):
                logger.error(f"Failed to activate Conda environment: {args.conda_env}")
                sys.exit(1)
        else:
            logger.info(f"Using existing Conda environment: {os.environ.get('CONDA_DEFAULT_ENV')}")

    if not args.skip_prepare and not args.use_conda:
        prepare_environment(args)

    if args.system_info:
        print_system_info()
        return

    # Stage-specific logic
    if args.stage == 'test':
        handle_test_stage(args)
        return

    # Service startup logic
    start_services(args)

    logger.info("All services started. Press Ctrl+C to shut down.")
    try:
        while True:
            time.sleep(1)
    except KeyboardInterrupt:
        logger.info("Shutdown signal received.")
    finally:
        process_manager.cleanup()

if __name__ == "__main__":
    main()<|MERGE_RESOLUTION|>--- conflicted
+++ resolved
@@ -220,60 +220,6 @@
     return host
 
 
-<<<<<<< HEAD
-    def add_process(self, process):
-        """Add a process to be managed."""
-        self.processes.append(process)
-
-    def cleanup(self):
-        """Explicitly cleanup all managed processes."""
-        logger.info("Performing explicit resource cleanup...")
-        for p in self.processes[:]:  # Create a copy to iterate over
-            if p.poll() is None:
-                logger.info(f"Terminating process {p.pid}...")
-                p.terminate()
-                try:
-                    p.wait(timeout=15)  # Wait up to 15 seconds for graceful shutdown
-                except subprocess.TimeoutExpired:
-                    logger.warning(f"Process {p.pid} did not terminate gracefully, killing it...")
-                    p.kill()
-                    try:
-                        p.wait(timeout=5)
-                    except subprocess.TimeoutExpired:
-                        logger.error(f"Process {p.pid} could not be killed")
-        logger.info("Resource cleanup completed.")
-
-    def shutdown(self):
-        """Terminate all managed processes gracefully."""
-        logger.info("Received SIGINT/SIGTERM, shutting down...")
-        self.cleanup()
-        logger.info("All services shut down.")
-
-
-process_manager = ProcessManager()
-atexit.register(process_manager.cleanup)
-
-# --- Constants ---
-PYTHON_MIN_VERSION = (3, 11)
-PYTHON_MAX_VERSION = (3, 13)
-VENV_DIR = "venv"
-CONDA_ENV_NAME = "base"  # Default Conda environment name
-
-# Dependency configuration
-TORCH_VERSION = "torch>=2.4.0"
-TORCH_CPU_URL = "https://download.pytorch.org/whl/cpu"
-
-
-# --- Python Version Checking ---
-def check_python_version():
-    """Check if the current Python version is compatible and re-execute if necessary."""
-    current_major, current_minor = sys.version_info[:2]
-    current_version = (current_major, current_minor)
-    if not (PYTHON_MIN_VERSION <= current_version <= PYTHON_MAX_VERSION):
-        logger.info(
-            f"Current Python is {current_major}.{current_minor}. "
-            f"Launcher requires Python {PYTHON_MIN_VERSION[0]}.{PYTHON_MIN_VERSION[1]} to {PYTHON_MAX_VERSION[0]}.{PYTHON_MAX_VERSION[1]}. Attempting to find and re-execute."
-=======
 # --- Conda Environment Support ---
 def is_conda_available() -> bool:
     """Check if conda is available on the system."""
@@ -283,7 +229,6 @@
             capture_output=True,
             text=True,
             check=True
->>>>>>> 5b2428f4
         )
         return True
     except (subprocess.CalledProcessError, FileNotFoundError):
@@ -380,58 +325,7 @@
             logger.error(f"Stderr: {e.stderr}")
         return False
 
-<<<<<<< HEAD
-def is_conda_available() -> bool:
-    """Check if Conda is available in the system."""
-    try:
-        result = subprocess.run(
-            ["conda", "--version"], capture_output=True, text=True, timeout=10
-        )
-        return result.returncode == 0
-    except (subprocess.TimeoutExpired, FileNotFoundError):
-        return False
-
-
-def is_in_conda_env() -> bool:
-    """Check if we're currently running in a Conda environment."""
-    return "CONDA_DEFAULT_ENV" in os.environ
-
-
-def get_conda_python_path() -> Optional[Path]:
-    """Get the Python executable path in the current Conda environment."""
-    if is_in_conda_env():
-        conda_prefix = os.environ.get("CONDA_PREFIX")
-        if conda_prefix:
-            python_path = Path(conda_prefix) / "python"
-            if platform.system() == "Windows":
-                python_path = Path(conda_prefix) / "python.exe"
-            if python_path.exists():
-                return python_path
-    return None
-
-
-def activate_conda_env(env_name: str = None) -> bool:
-    """Activate a Conda environment."""
-    env_name = env_name or CONDA_ENV_NAME
-    try:
-        logger.info(f"Activating Conda environment: {env_name}")
-        result = subprocess.run(
-            ["conda", "activate", env_name], shell=True, capture_output=True, text=True
-        )
-        if result.returncode == 0:
-            logger.info(f"Successfully activated Conda environment: {env_name}")
-            return True
-        else:
-            logger.warning(f"Failed to activate Conda environment: {result.stderr}")
-            return False
-    except Exception as e:
-        logger.warning(f"Error activating Conda environment: {e}")
-        return False
-
-
-=======
 # --- Setup Functions ---
->>>>>>> 5b2428f4
 def create_venv(venv_path: Path, recreate: bool = False):
     if venv_path.exists() and recreate:
         logger.info("Removing existing virtual environment.")
@@ -464,51 +358,11 @@
 
         run_command([python_exe, "-m", "uv", "pip", "install", "-e", ".[dev]"], "Installing dependencies with uv", cwd=ROOT_DIR)
 
-<<<<<<< HEAD
-def check_node_npm_installed() -> bool:
-    """Check if Node.js and npm are installed and available."""
-if not shutil.which("node"):
-    logger.error("Node.js is not installed. Please install it to continue.")
-return False
-    if not shutil.which("npm"):
-        logger.error("npm is not installed. Please install it to continue.")
-        return False
-    return True
-
-
-def install_nodejs_dependencies(directory: str, update: bool = False) -> bool:
-"""Install Node.js dependencies in a given directory."""
-pkg_json_path = ROOT_DIR / directory / "package.json"
-    if not pkg_json_path.exists():
-    logger.debug(f"No package.json in '{directory}/', skipping npm install.")
-        return True
-
-    if not check_node_npm_installed():
-        return False
-
-    cmd = ["npm", "update" if update else "install"]
-    desc = f"{'Updating' if update else 'Installing'} Node.js dependencies for '{directory}/'"
-    return run_command(cmd, desc, cwd=ROOT_DIR / directory, shell=(os.name == "nt"))
-
-
-def setup_node_dependencies(service_path: Path, service_name: str):
-    """Install npm dependencies for a Node.js service."""
-    if not (service_path / "package.json").exists():
-        logger.warning(f"package.json not found for {service_name}, skipping dependency installation.")
-        return
-    logger.info(f"Installing npm dependencies for {service_name}...")
-    run_command(["npm", "install"], f"Installing {service_name} dependencies", cwd=service_path)
-
-
-def download_nltk_data(venv_path: Path):
-    """Download required NLTK data."""
-    venv_python = get_venv_executable(venv_path, "python")
-=======
 def download_nltk_data():
     python_exe = get_python_executable()
->>>>>>> 5b2428f4
-
-    nltk_download_script = """import nltk
+
+    nltk_download_script = """
+import nltk
 nltk.download('punkt')
 nltk.download('stopwords')
 nltk.download('vader_lexicon')
@@ -826,225 +680,9 @@
         exists = (ROOT_DIR / cf).exists()
         print(f"{cf}: {'Found' if exists else 'Not found'}")
 
-def _handle_setup_mode(args, venv_path: Path) -> None:
-    """Handle setup mode operations."""
-    logger.info("Running setup mode...")
-
-    # Determine if using conda
-    use_conda = args.use_conda
-    conda_env = args.conda_env
-
-    if use_conda:
-        if not is_conda_available():
-            logger.error("Conda is not available. Cannot use --use-conda.")
-            sys.exit(1)
-
-        # For Conda, we assume the environment is already set up
-        # In the future, we could add Conda environment creation logic here
-        logger.info(f"Using Conda environment: {conda_env}")
-    else:
-        # Use venv
-        if args.force_recreate_venv:
-            create_venv(venv_path, recreate=True)
-        else:
-            create_venv(venv_path)
-
-        # Install dependencies
-        setup_dependencies(venv_path, update=args.update_deps, use_poetry=args.use_poetry)
-
-        # Download NLTK data if requested
-        if not args.no_download_nltk:
-            download_nltk_data(venv_path)
-
-        # Setup Node.js dependencies
-        setup_node_dependencies(ROOT_DIR / "client", "Frontend Client")
-        setup_node_dependencies(ROOT_DIR / "server", "TypeScript Backend")
-
-    logger.info("Setup completed successfully.")
-
-
-def print_system_info():
-"""Print detailed system, Python, and project configuration information."""
-    import platform
-    import sys
-
-    print(\"=== System Information ===\")
-    print(f\"OS: {platform.system()} {platform.release()}\")
-    print(f\"Architecture: {platform.machine()}\")
-    print(f\"Python Version: {sys.version}\")
-    print(f\"Python Executable: {sys.executable}\")
-
-    print(\"\\n=== Project Information ===\")
-    print(f\"Project Root: {ROOT_DIR}\")
-    print(f\"Python Path: {os.environ.get('PYTHONPATH', 'Not set')}\")
-
-    print(\"\\n=== Environment Status ===\")
-    venv_path = ROOT_DIR / VENV_DIR
-    if venv_path.exists():
-        print(f\"Virtual Environment: {venv_path} (exists)\")
-        python_exe = get_venv_executable(venv_path, \"python\")
-        if python_exe.exists():
-            print(f\"Venv Python: {python_exe}\")
-        else:
-            print(\"Venv Python: Not found\")
-    else:
-        print(f\"Virtual Environment: {venv_path} (not created)\")
-
-    conda_available = is_conda_available()
-    print(f\"Conda Available: {conda_available}\")
-    if conda_available:
-        conda_env = os.environ.get('CONDA_DEFAULT_ENV', 'None')
-        print(f\"Current Conda Env: {conda_env}\")
-
-    node_available = check_node_npm_installed()
-    print(f\"Node.js/npm Available: {node_available}\")
-
-    print(\"\\n=== Configuration Files ===\")
-    config_files = [
-        \"pyproject.toml\", \"requirements.txt\", \"requirements-dev.txt\",
-        \"package.json\", \"launch-user.env\", \".env\"
-    ]
-    for cf in config_files:
-        exists = (ROOT_DIR / cf).exists()
-        print(f\"{cf}: {'Found' if exists else 'Not found'}\")
-
-
 def main():
     parser = argparse.ArgumentParser(description="EmailIntelligence Unified Launcher")
 
-<<<<<<< HEAD
-    # Setup arguments
-    parser.add_argument("--setup", action="store_true", help="Run environment setup and exit.")
-    parser.add_argument("--update-deps", action="store_true", help="Update all dependencies.")
-    parser.add_argument(
-        "--no-venv", action="store_true", help="Do not create or use a Python venv."
-    )
-    parser.add_argument(
-        "--force-recreate-venv",
-        action="store_true",
-        help="Delete and recreate the venv before setup.",
-    )
-    parser.add_argument(
-        "--no-download-nltk", action="store_true", help="Skip downloading NLTK data."
-    )
-    parser.add_argument(
-    "--use-poetry",
-    action="store_true",
-    help="Use Poetry instead of uv for dependency management.",
-    )
-    parser.add_argument(
-        "--use-conda",
-        action="store_true",
-        help="Use Conda environment instead of venv.",
-    )
-    parser.add_argument(
-        "--conda-env",
-        default=CONDA_ENV_NAME,
-        help=f"Conda environment name to use (default: {CONDA_ENV_NAME}).",
-    )
-
-    # Service selection
-    parser.add_argument(
-        "--no-backend", action="store_true", help="Do not start the Python backend."
-    )
-    parser.add_argument("--no-ui", action="store_true", help="Do not start the Gradio UI.")
-    parser.add_argument(
-        "--no-client", action="store_true", help="Do not start the Node.js frontend."
-    )
-
-    # Configuration
-    parser.add_argument(
-        "--stage", choices=["dev", "test"], default="dev", help="Application stage."
-    )
-    parser.add_argument("--port", type=int, default=8000, help="Port for the Python backend.")
-    parser.add_argument(
-        "--gradio-port", type=int, help="Port for the Gradio UI (defaults to 7860)."
-    )
-    parser.add_argument("--host", default="127.0.0.1", help="Host address for servers.")
-    parser.add_argument(
-        "--listen",
-        action="store_true",
-        help="Listen on 0.0.0.0 (overrides --host). SECURITY WARNING: This makes services accessible from external networks.",
-    )
-    parser.add_argument(
-        "--share",
-        action="store_true",
-        help="Create a public Gradio sharing link. SECURITY WARNING: This exposes your application to the internet and should be used carefully.",
-    )
-    parser.add_argument(
-        "--debug", action="store_true", help="Enable debug/reload mode for services."
-    )
-    parser.add_argument("--env-file", help="Path to a custom .env file to load.")
-    parser.add_argument("--system-info", action="store_true", help="Print detailed system, Python, and project configuration information then exit.")
-
-    args = parser.parse_args()
-
-    # Use 0.0.0.0 if --listen is specified
-    host = "0.0.0.0" if args.listen else args.host
-
-    # Load user customizations from launch-user.env if it exists
-    user_env_file = ROOT_DIR / "launch-user.env"
-    if user_env_file.exists():
-        if DOTENV_AVAILABLE:
-            load_dotenv(user_env_file)
-            logger.info(f"Loaded user environment variables from {user_env_file}")
-        else:
-            logger.warning(f"python-dotenv not available, cannot load {user_env_file}")
-
-    # Set environment file if specified
-    if args.env_file:
-        env_path = Path(args.env_file)
-        if env_path.exists():
-            if not DOTENV_AVAILABLE:
-                logger.error(
-                    "python-dotenv is not available. Please install it or ensure dependencies are set up correctly."
-                )
-                sys.exit(1)
-            load_dotenv(env_path)
-            logger.info(f"Loaded environment variables from {env_path}")
-        else:
-            logger.error(f"Environment file not found: {env_path}")
-            sys.exit(1)
-
-    # Check Python version
-    check_python_version()
-
-    # Handle system info request
-    if args.system_info:
-        print_system_info()
-        return
-
-    # Set PYTHONPATH for proper imports
-    os.environ["PYTHONPATH"] = str(ROOT_DIR)
-
-    # Determine environment setup
-    use_conda = args.use_conda
-    conda_env = args.conda_env
-    venv_path = ROOT_DIR / VENV_DIR
-
-    if use_conda:
-        if not is_conda_available():
-            logger.error("Conda is not available. Please install Conda or use venv.")
-            sys.exit(1)
-
-        if not is_in_conda_env():
-            if not activate_conda_env(conda_env):
-                logger.error(f"Failed to activate Conda environment: {conda_env}")
-                sys.exit(1)
-        else:
-            logger.info(f"Using existing Conda environment: {os.environ.get('CONDA_DEFAULT_ENV')}")
-
-    # Setup mode
-    if args.setup or args.update_deps:
-        _handle_setup_mode(args, venv_path)
-        return
-
-    # If not in setup mode, ensure environment exists (unless --no-venv is specified and not using conda)
-    if not use_conda and not args.no_venv and not venv_path.exists():
-        logger.error(
-            f"Virtual environment does not exist at {venv_path}. Please run with --setup first."
-        )
-=======
     # Environment Setup
     parser.add_argument("--setup", action="store_true", help="Run environment setup.")
     parser.add_argument("--force-recreate-venv", action="store_true", help="Force recreation of the venv.")
@@ -1142,7 +780,6 @@
 
     # Validate environment if not skipping preparation
     if not args.skip_prepare and not validate_environment():
->>>>>>> 5b2428f4
         sys.exit(1)
 
     # Validate input arguments
