--- conflicted
+++ resolved
@@ -169,9 +169,6 @@
 
 install_dependencies = install_requirements_from_file
 
-<<<<<<< HEAD
-=======
-# --- End of functions that were migrated and renamed ---
 
 # Original functions are now fully replaced.
 # The aliasing and del operations for _standalone versions are no longer needed.
@@ -225,7 +222,6 @@
         logger.error(f"Failed to reinstall PyTorch: {e}")
         return False
 
->>>>>>> b306bb52
 
 def download_nltk_data() -> bool:
     """Download NLTK data."""
