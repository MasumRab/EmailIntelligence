<<<<<<< HEAD
#!/usr/bin/env python3
"""
EmailIntelligence Unified Launcher

This script provides a unified entry point for setting up and running the EmailIntelligence application.
It supports both legacy arguments for backward compatibility and modern command-based interface.

Features:
- Environment setup with virtual environment management
- Service startup (backend, frontend, TypeScript server, Gradio UI)
- Test execution with multiple test types
- Orchestration validation checks
- System information display
- Cross-platform support (Linux, macOS, Windows, WSL)
"""

# Import launch system modules
from setup.validation import (
    check_python_version, check_for_merge_conflicts, check_required_components,
    validate_environment, validate_port, validate_host
)
from setup.services import (
    start_services, start_backend, start_node_service, start_gradio_ui, validate_services
)
from setup.environment import (
    handle_setup, prepare_environment, setup_wsl_environment, check_wsl_requirements
)
from setup.utils import print_system_info, process_manager

# Import test stages
from setup.test_stages import test_stages

# Standard library imports
import argparse
import atexit
import os
import platform
import shutil
import subprocess
import sys
import threading
import time
import venv
from pathlib import Path
from typing import List

# Import project configuration
from setup.project_config import get_project_config

# Import command pattern components (with error handling for refactors)
try:
    from setup.commands.command_factory import get_command_factory
    from setup.container import get_container, initialize_all_services
except ImportError as e:
    # Command pattern not available, will use legacy mode
    get_command_factory = None
    get_container = None
    initialize_all_services = None
=======
import sys
import os
import time
import logging
import argparse
from setup.project_config import get_project_config
>>>>>>> afabddf1

# Import from setup modules
from setup.environment import (
    check_python_version,
    print_system_info,
    prepare_environment,
)
from setup.validation import (
    validate_environment,
    validate_port,
    validate_host,
    check_critical_files,
    validate_orchestration_environment,
)
from setup.container import get_container
from setup.services import initialize_all_services, start_services, process_manager
from setup.commands import COMMAND_PATTERN_AVAILABLE, get_command_factory
from setup.setup_environment_system import (
    handle_setup,
)  # Assuming this is the source for handle_setup

# Try to import dotenv related variables and functions
try:
    from dotenv import load_dotenv

    DOTENV_AVAILABLE = True
except ImportError:
    load_dotenv = None
    DOTENV_AVAILABLE = False
<<<<<<< HEAD
    load_dotenv = None  # Will be loaded later if needed

# Configure logging
import logging
logging.basicConfig(
    level=logging.INFO, format="%(asctime)s - %(name)s - %(levelname)s - %(message)s"
)
logger = logging.getLogger("launcher")


# --- Global state ---
ROOT_DIR = get_project_config().root_dir

# Import process manager from utils
from setup.utils import process_manager

# --- Constants ---
PYTHON_MIN_VERSION = (3, 12)
PYTHON_MAX_VERSION = (3, 13)
VENV_DIR = "venv"
CONDA_ENV_NAME = os.getenv("CONDA_ENV_NAME", "base")




def setup_wsl_environment():
    """Setup WSL-specific environment variables if in WSL"""
    if not is_wsl():
        return

    # Set display for GUI applications
    if "DISPLAY" not in os.environ:
        os.environ["DISPLAY"] = ":0"

    # Set matplotlib backend for WSL
    os.environ["MPLBACKEND"] = "Agg"

    # Optimize for WSL performance
    os.environ["PYTHONDONTWRITEBYTECODE"] = "1"
    os.environ["PYTHONUNBUFFERED"] = "1"

    # Set OpenGL for WSL
    os.environ["LIBGL_ALWAYS_INDIRECT"] = "1"

    logger.info("🐧 WSL environment detected - applied optimizations")


def check_wsl_requirements():
    """Check WSL-specific requirements and warn if needed"""
    if not is_wsl():
        return

    # Check if X11 server is accessible (optional check)
    try:
        result = subprocess.run(["xset", "-q"], capture_output=True, timeout=2)
        if result.returncode != 0:
            logger.warning("X11 server not accessible - GUI applications may not work")
            logger.info("Install VcXsrv, MobaXterm, or similar X11 server on Windows")
    except (subprocess.TimeoutExpired, FileNotFoundError):
        pass  # Silently ignore X11 check failures


# --- Python Version Checking ---
def check_python_version():
    """Check if the current Python version is compatible."""
    current_version = sys.version_info[:2]
    if not (PYTHON_MIN_VERSION <= current_version <= PYTHON_MAX_VERSION):
        logger.error(
            f"Python version {platform.python_version()} is not compatible. "
            f"Please use Python version {PYTHON_MIN_VERSION[0]}.{PYTHON_MIN_VERSION[1]} "
            f"to {PYTHON_MAX_VERSION[0]}.{PYTHON_MAX_VERSION[1]}."
        )
        sys.exit(1)
    logger.info(f"Python version {platform.python_version()} is compatible.")


# --- Environment Validation ---
def check_for_merge_conflicts() -> bool:
    """Check for unresolved merge conflict markers in critical files."""
    conflict_markers = ["<<<<<<< ", "======= ", ">>>>>>> "]
    critical_files = [
        "backend/python_backend/main.py",
        "backend/python_nlp/nlp_engine.py",
        "backend/python_backend/database.py",
        "backend/python_backend/email_routes.py",
        "backend/python_backend/category_routes.py",
        "backend/python_backend/gmail_routes.py",
        "backend/python_backend/filter_routes.py",
        "backend/python_backend/action_routes.py",
        "backend/python_backend/dashboard_routes.py",
        "backend/python_backend/workflow_routes.py",
        "backend/python_backend/performance_monitor.py",
        "backend/python_nlp/gmail_integration.py",
        "backend/python_nlp/gmail_service.py",
        "backend/python_nlp/smart_filters.py",
        "backend/python_nlp/smart_retrieval.py",
        "backend/python_nlp/ai_training.py",
        "README.md",
        "pyproject.toml",
        "requirements.txt",
        "requirements-dev.txt",
    ]

    conflicts_found = False
    for file_path in critical_files:
        full_path = ROOT_DIR / file_path
        if full_path.exists():
            try:
                with open(full_path, "r", encoding="utf-8") as f:
                    content = f.read()
                    for marker in conflict_markers:
                        if marker in content:
                            logger.error(
                                f"Unresolved merge conflict detected in {file_path} with marker: {marker.strip()}"
                            )
                            conflicts_found = True
            except Exception as e:
                logger.warning(f"Could not check {file_path} for conflicts: {e}")

    if conflicts_found:
        logger.error("Please resolve all merge conflicts before proceeding.")
        return False

    logger.info("No unresolved merge conflicts detected in critical files.")
    return True


def check_required_components() -> bool:
    """Check for required components and configurations."""
    issues = []

    # Check Python version
    current_version = sys.version_info[:2]
    if not (PYTHON_MIN_VERSION <= current_version <= PYTHON_MAX_VERSION):
        issues.append(
            f"Python version {current_version} is not compatible. Required: {PYTHON_MIN_VERSION[0]}.{PYTHON_MIN_VERSION[1]}-{PYTHON_MAX_VERSION[0]}.{PYTHON_MAX_VERSION[1]}"
        )

    # Check key directories
    required_dirs = ["backend", "client", "shared", "tests"]
    for dir_name in required_dirs:
        if not (ROOT_DIR / dir_name).exists():
            issues.append(f"Required directory '{dir_name}' is missing.")

    # Check key files
    required_files = ["pyproject.toml", "README.md", "requirements.txt"]
    for file_name in required_files:
        if not (ROOT_DIR / file_name).exists():
            issues.append(f"Required file '{file_name}' is missing.")

    # Check AI models directory
    models_dir = ROOT_DIR / "models"
    if not models_dir.exists():
        logger.warning("AI models directory not found. Creating it...")
        try:
            models_dir.mkdir(parents=True, exist_ok=True)
            logger.info("AI models directory created successfully.")
        except Exception as e:
            logger.error(f"Failed to create models directory: {e}")
            issues.append("Failed to create models directory")

    if issues:
        for issue in issues:
            logger.error(issue)
        return False

    logger.info("All required components are present.")
    return True


def validate_environment() -> bool:
    """Run comprehensive environment validation."""
    logger.info("Running environment validation...")

    if not check_for_merge_conflicts():
        return False

    if not check_required_components():
        return False

    logger.info("Environment validation passed.")
    return True


def check_critical_files() -> bool:
    """Check for critical files that must exist in the orchestration-tools branch."""
    # Critical files that are essential for orchestration
    critical_files = [
        # Core orchestration scripts
        "scripts/install-hooks.sh",
        "scripts/cleanup_orchestration.sh",
        "scripts/sync_setup_worktrees.sh",
        "scripts/reverse_sync_orchestration.sh",
        
        # Git hooks
        "scripts/hooks/pre-commit",
        "scripts/hooks/post-commit",
        "scripts/hooks/post-commit-setup-sync",
        "scripts/hooks/post-merge",
        "scripts/hooks/post-checkout",
        "scripts/hooks/post-push",
        
        # Shared libraries
        "scripts/lib/common.sh",
        "scripts/lib/error_handling.sh",
        "scripts/lib/git_utils.sh",
        "scripts/lib/logging.sh",
        "scripts/lib/validation.sh",
        
        # Setup files
        "setup/launch.py",
        "setup/pyproject.toml",
        "setup/requirements.txt",
        "setup/requirements-dev.txt",
        "setup/setup_environment_system.sh",
        "setup/setup_environment_wsl.sh",
        "setup/setup_python.sh",
        
        # Configuration files
        ".flake8",
        ".pylintrc",
        ".gitignore",
        ".gitattributes",
        
        # Root wrapper
        "launch.py",
        
        # Deployment files
        "deployment/deploy.py",
        "deployment/test_stages.py",
        "deployment/docker-compose.yml",
    ]
    
    # Critical directories that must exist
    critical_directories = [
        "scripts/",
        "scripts/hooks/",
        "scripts/lib/",
        "setup/",
        "deployment/",
        "docs/",
    ]
    
    # Orchestration documentation files
    orchestration_docs = [
        "docs/orchestration_summary.md",
        "docs/orchestration_validation_tests.md",
        "docs/orchestration_hook_management.md",
        "docs/orchestration_branch_scope.md",
        "docs/env_management.md",
        "docs/git_workflow_plan.md",
        "docs/current_orchestration_docs/",
        "docs/guides/",
    ]
    
    missing_files = []
    missing_dirs = []
    
    # Check for missing critical files
    for file_path in critical_files:
        full_path = ROOT_DIR / file_path
        if not full_path.exists():
            missing_files.append(file_path)
    
    # Check for missing critical directories
    for dir_path in critical_directories:
        full_path = ROOT_DIR / dir_path
        if not full_path.exists():
            missing_dirs.append(dir_path)
    
    # Check for missing orchestration documentation
    for doc_path in orchestration_docs:
        full_path = ROOT_DIR / doc_path
        if not full_path.exists():
            missing_files.append(doc_path)
    
    if missing_files or missing_dirs:
        if missing_files:
            logger.error("Missing critical files:")
            for file_path in missing_files:
                logger.error(f"  - {file_path}")
        if missing_dirs:
            logger.error("Missing critical directories:")
            for dir_path in missing_dirs:
                logger.error(f"  - {dir_path}")
        logger.error("Please restore these critical files for proper orchestration functionality.")
        return False
    
    logger.info("All critical files are present.")
    return True


def validate_orchestration_environment() -> bool:
    """Run comprehensive validation for the orchestration-tools branch."""
    logger.info("Running orchestration environment validation...")
    
    # Check for merge conflicts first
    if not check_for_merge_conflicts():
        return False
    
    # Check critical files
    if not check_critical_files():
        return False
    
    logger.info("Orchestration environment validation passed.")
    return True


# --- Input Validation ---













    if not is_conda_available():
        if env_name:
            logger.warning(f"Conda not available, cannot activate environment '{env_name}'. Please install Conda.")
        else:
            logger.debug("Conda not available, skipping environment activation.")
        return False

    conda_info = get_conda_env_info()
    if conda_info["is_active"]:
        if conda_info["env_name"] == env_name:
            logger.info(f"Already in specified conda environment: {conda_info['env_name']}")
            return True
        else:
            logger.warning(
                f"Currently in conda environment '{conda_info['env_name']}', "
                f"but '{env_name}' was requested. "
                f"Please activate '{env_name}' manually before running the script."
            )
            return False









# --- Helper Functions ---
def get_venv_executable(venv_path: Path, executable: str) -> Path:
    """Get the path to a specific executable in the virtual environment."""
    scripts_dir = "Scripts" if platform.system() == "Windows" else "bin"
    return (
        venv_path
        / scripts_dir
        / (f"{executable}.exe" if platform.system() == "Windows" else executable)
    )


def run_command(cmd: List[str], description: str, **kwargs) -> bool:
    """Run a command and log its output."""
    logger.info(f"{description}...")
    try:
        proc = subprocess.run(cmd, check=True, text=True, capture_output=True, **kwargs)
        if proc.stdout:
            logger.debug(proc.stdout)
        if proc.stderr:
            logger.warning(proc.stderr)
        return True
    except (subprocess.CalledProcessError, FileNotFoundError) as e:
        logger.error(f"Failed: {description}")
        if isinstance(e, subprocess.CalledProcessError):
            logger.error(f"Stderr: {e.stderr}")
        return False


# --- Setup Functions ---
def create_venv(venv_path: Path, recreate: bool = False):
    if venv_path.exists() and recreate:
        logger.info("Removing existing virtual environment.")
        shutil.rmtree(venv_path)
    if not venv_path.exists():
        logger.info("Creating virtual environment.")
        venv.create(venv_path, with_pip=True, upgrade_deps=True)


def install_package_manager(venv_path: Path, manager: str):
    python_exe = get_venv_executable(venv_path, "python")
    run_command([python_exe, "-m", "pip", "install", manager], f"Installing {manager}")


def setup_dependencies(venv_path: Path, use_poetry: bool = False):
    python_exe = get_python_executable()

    if use_poetry:
        # Ensure pip is up-to-date before installing other packages
        run_command([python_exe, "-m", "pip", "install", "--upgrade", "pip"], "Upgrading pip")
        # For poetry, we need to install it first if not available
        try:
            subprocess.run([python_exe, "-c", "import poetry"], check=True, capture_output=True)
        except subprocess.CalledProcessError:
            run_command([python_exe, "-m", "pip", "install", "poetry"], "Installing Poetry")

        run_command(
            [python_exe, "-m", "poetry", "install", "--with", "dev"],
            "Installing dependencies with Poetry",
            cwd=ROOT_DIR,
        )
    else:
        # Ensure pip is up-to-date before installing other packages
        run_command([python_exe, "-m", "pip", "install", "--upgrade", "pip"], "Upgrading pip")
        # For uv, install if not available
        try:
            subprocess.run([python_exe, "-c", "import uv"], check=True, capture_output=True)
        except subprocess.CalledProcessError:
            run_command([python_exe, "-m", "pip", "install", "uv"], "Installing uv")

        run_command(
            [python_exe, "-m", "uv", "pip", "install", "-e", ".[dev]", "--exclude", "notmuch"],
            "Installing dependencies with uv (excluding notmuch)",
            cwd=ROOT_DIR,
        )

        # Install notmuch with version matching system
        install_notmuch_matching_system()


def install_notmuch_matching_system():
    try:
        result = subprocess.run(
            ["notmuch", "--version"], capture_output=True, text=True, check=True
        )
        version_line = result.stdout.strip()
        # Parse version, e.g., "notmuch 0.38.3"
        version = version_line.split()[1]
        major_minor = ".".join(version.split(".")[:2])  # e.g., 0.38
        python_exe = get_python_executable()
        run_command(
            [python_exe, "-m", "pip", "install", f"notmuch=={major_minor}"],
            f"Installing notmuch {major_minor} to match system",
        )
    except (subprocess.CalledProcessError, FileNotFoundError):
        logger.warning("notmuch not found on system, skipping version-specific install")


def download_nltk_data(venv_path=None):
    python_exe = get_python_executable()

    # Updated NLTK download script with better error handling and more packages
    nltk_download_script = """
try:
    import nltk
    # Download essential NLTK packages
    packages = ['punkt', 'punkt_tab', 'stopwords', 'wordnet', 'averaged_perceptron_tagger', 'vader_lexicon', 'omw-1.4']
    for package in packages:
        try:
            nltk.download(package, quiet=True)
            print(f"Downloaded NLTK package: {package}")
        except Exception as e:
            print(f"Failed to download {package}: {e}")
    print("NLTK data download completed.")
except ImportError:
    print("NLTK not available, skipping download.")
except Exception as e:
    print(f"NLTK download failed: {e}")
"""

    logger.info("Downloading NLTK data...")
    result = subprocess.run(
        [python_exe, "-c", nltk_download_script], cwd=ROOT_DIR, capture_output=True, text=True
    )
    if result.returncode != 0:
        logger.error(f"Failed to download NLTK data: {result.stderr}")
        # This might fail in some environments but it's not critical for basic operation
        logger.warning("NLTK data download failed, but continuing setup...")
    else:
        logger.info("NLTK data downloaded successfully.")

    # Download TextBlob corpora with improved error handling
    textblob_download_script = """
try:
    from textblob import download_corpora
    download_corpora()
    print("TextBlob corpora download completed.")
except ImportError:
    print("TextBlob not available, skipping corpora download.")
except Exception as e:
    print(f"TextBlob corpora download failed: {e}")
"""

    logger.info("Downloading TextBlob corpora...")
    result = subprocess.run(
        [python_exe, "-c", textblob_download_script],
        cwd=ROOT_DIR,
        capture_output=True,
        text=True,
        timeout=120,
    )
    if result.returncode != 0:
        logger.warning(f"TextBlob corpora download failed: {result.stderr}")
        logger.warning("Continuing setup without TextBlob corpora...")
    else:
        logger.info("TextBlob corpora downloaded successfully.")


def check_uvicorn_installed() -> bool:
    """Check if uvicorn is installed."""
    python_exe = get_python_executable()
    try:
        result = subprocess.run(
            [python_exe, "-c", "import uvicorn"], capture_output=True, text=True
        )
        if result.returncode == 0:
            logger.info("uvicorn is available.")
            return True
        else:
            logger.error("uvicorn is not installed.")
            return False
    except FileNotFoundError:
        logger.error("Python executable not found.")
        return False


def check_node_npm_installed() -> bool:
    """Check if Node.js and npm are installed and available."""
    if not shutil.which("node"):
        logger.error("Node.js is not installed. Please install it to continue.")
        return False
    if not shutil.which("npm"):
        logger.error("npm is not installed. Please install it to continue.")
        return False
    return True


def install_nodejs_dependencies(directory: str, update: bool = False) -> bool:
    """Install Node.js dependencies in a given directory."""
    pkg_json_path = ROOT_DIR / directory / "package.json"
    if not pkg_json_path.exists():
        logger.debug(f"No package.json in '{directory}/', skipping npm install.")
        return True

    if not check_node_npm_installed():
        return False

    cmd = ["npm", "update" if update else "install"]
    desc = f"{'Updating' if update else 'Installing'} Node.js dependencies for '{directory}/'"
    return run_command(cmd, desc, cwd=ROOT_DIR / directory, shell=(os.name == "nt"))


def start_client():
    """Start the Node.js frontend."""
    logger.info("Starting Node.js frontend...")
    if not install_nodejs_dependencies("client"):
        return None

    # Install Node.js dependencies if node_modules doesn't exist
    node_modules_path = ROOT_DIR / "client" / "node_modules"
    if not node_modules_path.exists():
        logger.info("Installing Node.js dependencies...")


def start_server_ts():
    """Start the TypeScript backend server."""
    logger.info("Starting TypeScript backend server...")
    # Check if npm is available
    if not shutil.which("npm"):
        logger.warning("npm not found. Skipping TypeScript backend server startup.")
        return None

    # Check if package.json exists
    pkg_json_path = ROOT_DIR / "backend" / "server-ts" / "package.json"
    if not pkg_json_path.exists():
        logger.debug(
            "No package.json in 'backend/server-ts/', skipping TypeScript backend server startup."
        )
        return None

    # Install Node.js dependencies if node_modules doesn't exist
    node_modules_path = ROOT_DIR / "backend" / "server-ts" / "node_modules"
    if not node_modules_path.exists():
        logger.info("Installing TypeScript server dependencies...")


# --- Service Startup Functions ---
def start_backend(host: str, port: int, debug: bool = False):
    python_exe = get_python_executable()
    cmd = [
        python_exe,
        "-m",
        "uvicorn",
        "src.main:create_app",
        "--factory",
        "--host",
        host,
        "--port",
        str(port),
    ]
    if debug:
        cmd.append("--reload")
    logger.info(f"Starting backend on {host}:{port}")
    process = subprocess.Popen(cmd, cwd=ROOT_DIR)
    process_manager.add_process(process)


def start_node_service(service_path: Path, service_name: str, port: int, api_url: str):
    """Start a Node.js service."""
    if not service_path.exists():
        logger.warning(f"{service_name} path not found at {service_path}, skipping.")
        return
    logger.info(f"Starting {service_name} on port {port}...")
    env = os.environ.copy()
    env["PORT"] = str(port)
    env["VITE_API_URL"] = api_url
    process = subprocess.Popen(["npm", "start"], cwd=service_path, env=env)
    process_manager.add_process(process)


def setup_node_dependencies(service_path: Path, service_name: str):
    """Install npm dependencies for a Node.js service."""
    if not (service_path / "package.json").exists():
        logger.warning(
            f"package.json not found for {service_name}, skipping dependency installation."
        )
        return
    logger.info(f"Installing npm dependencies for {service_name}...")
    run_command(["npm", "install"], f"Installing {service_name} dependencies", cwd=service_path)


def start_gradio_ui(host, port, share, debug):
    logger.info("Starting Gradio UI...")
    python_exe = get_python_executable()
    cmd = [python_exe, "-m", "src.main"]  # Assuming Gradio is launched from main
    if share:
        cmd.append("--share")
    if debug:
        cmd.append("--debug")
    env = os.environ.copy()
    env["PYTHONPATH"] = str(ROOT_DIR)
    process = subprocess.Popen(cmd, cwd=ROOT_DIR, env=env)
    process_manager.add_process(process)


def handle_setup(args, venv_path):
    """Handles the complete setup process."""
    logger.info("Starting environment setup...")

    if args.use_conda:
        # For Conda, we assume the environment is already set up
        # Could add Conda environment creation here in the future
        logger.info("Using Conda environment - assuming dependencies are already installed")
    else:
        # Use venv
        create_venv(venv_path, args.force_recreate_venv)
        install_package_manager(venv_path, "uv")
        setup_dependencies(venv_path, False)
        if not args.no_download_nltk:
            download_nltk_data(venv_path)

        # Setup Node.js dependencies
        setup_node_dependencies(ROOT_DIR / "client", "Frontend Client")
        setup_node_dependencies(ROOT_DIR / "backend" / "server-ts", "TypeScript Backend")
    logger.info("Setup complete.")


def prepare_environment(args):
    """Prepares the environment for running the application."""
    if not args.no_venv:
        # Try conda first
        if not activate_conda_env():
            venv_path = ROOT_DIR / VENV_DIR
            create_venv(venv_path)
        if args.update_deps:
            setup_dependencies(ROOT_DIR / VENV_DIR, False)
    if not args.no_download_nltk:
        download_nltk_data()


def start_services(args):
    """Starts the required services based on arguments."""
    api_url = args.api_url or f"http://{args.host}:{args.port}"

    if not args.frontend_only:
        start_backend(args.host, args.port, args.debug)
        start_node_service(ROOT_DIR / "backend" / "server-ts", "TypeScript Backend", 8001, api_url)

    if not args.api_only:
        start_gradio_ui(args.host, 7860, args.share, args.debug)
        start_node_service(ROOT_DIR / "client", "Frontend Client", args.frontend_port, api_url)


def handle_test_stage(args):
    """Handles the test stage execution."""
    logger.info("Starting test stage...")
    results = []
    if args.unit:
        results.append(test_stages.run_unit_tests(args.coverage, args.debug))
    if args.integration:
        results.append(test_stages.run_integration_tests(args.coverage, args.debug))
    if args.e2e:
        results.append(test_stages.run_e2e_tests(headless=not args.debug, debug=args.debug))
    if args.performance:
        results.append(test_stages.run_performance_tests(duration=300, users=10, debug=args.debug))
    if args.security:
        results.append(
            test_stages.run_security_tests(
                target_url=f"http://{args.host}:{args.port}", debug=args.debug
            )
        )

    # If no specific test type is selected, run a default set (e.g., unit and integration)
    if not any([args.unit, args.integration, args.e2e, args.performance, args.security]):
        logger.info("No specific test type selected, running unit and integration tests.")
        results.append(test_stages.run_unit_tests(args.coverage, args.debug))
        results.append(test_stages.run_integration_tests(args.coverage, args.debug))

    if all(results):
        logger.info("All tests passed successfully.")
        sys.exit(0)
    else:
        logger.error("Some tests failed.")
        sys.exit(1)


def print_system_info():
    """Print detailed system, Python, and project configuration information."""
    import platform
    import sys

    print("=== System Information ===")
    print(f"OS: {platform.system()} {platform.release()}")
    print(f"Architecture: {platform.machine()}")
    print(f"Python Version: {sys.version}")
    print(f"Python Executable: {sys.executable}")

    print("\n=== Project Information ===")
    print(f"Project Root: {ROOT_DIR}")
    print(f"Python Path: {os.environ.get('PYTHONPATH', 'Not set')}")

    print("\n=== Environment Status ===")
    venv_path = ROOT_DIR / VENV_DIR
    if venv_path.exists():
        print(f"Virtual Environment: {venv_path} (exists)")
        python_exe = get_venv_executable(venv_path, "python")
        if python_exe.exists():
            print(f"Venv Python: {python_exe}")
        else:
            print("Venv Python: Not found")
    else:
        print(f"Virtual Environment: {venv_path} (not created)")

    conda_available = is_conda_available()
    print(f"Conda Available: {conda_available}")
    if conda_available:
        conda_env = os.environ.get("CONDA_DEFAULT_ENV", "None")
        print(f"Current Conda Env: {conda_env}")

    node_available = check_node_npm_installed()
    print(f"Node.js/npm Available: {node_available}")

    print("\n=== Configuration Files ===")
    config_files = [
        "pyproject.toml",
        "requirements.txt",
        "requirements-dev.txt",
        "package.json",
        "launch-user.env",
        ".env",
    ]
    for cf in config_files:
        exists = (ROOT_DIR / cf).exists()
        print(f"{cf}: {'Found' if exists else 'Not found'}")


def main():
    # Initialize services if command pattern is available
    if COMMAND_PATTERN_AVAILABLE and initialize_all_services and get_container:
        initialize_all_services(get_container())

    # Parse command line arguments
    parser = argparse.ArgumentParser(description="EmailIntelligence Unified Launcher")

    # Add subcommands
    subparsers = parser.add_subparsers(dest="command", help="Available commands")

    # Setup command
    setup_parser = subparsers.add_parser("setup", help="Set up the development environment")
    _add_common_args(setup_parser)

    # Run command
    run_parser = subparsers.add_parser("run", help="Run the EmailIntelligence application")
    _add_common_args(run_parser)
    run_parser.add_argument("--dev", action="store_true", help="Run in development mode")

    # Test command
    test_parser = subparsers.add_parser("test", help="Run tests")
    _add_common_args(test_parser)
    test_parser.add_argument("--unit", action="store_true", help="Run unit tests")
    test_parser.add_argument("--integration", action="store_true", help="Run integration tests")
    test_parser.add_argument("--e2e", action="store_true", help="Run end-to-end tests")
    test_parser.add_argument("--performance", action="store_true", help="Run performance tests")
    test_parser.add_argument("--security", action="store_true", help="Run security tests")
    test_parser.add_argument("--coverage", action="store_true", help="Generate coverage report")
    test_parser.add_argument(
        "--continue-on-error", action="store_true", help="Continue running tests even if some fail"
    )

    # Check command for orchestration-tools branch
    check_parser = subparsers.add_parser("check", help="Run checks for orchestration environment")
    _add_common_args(check_parser)
    check_parser.add_argument("--critical-files", action="store_true", help="Check for critical orchestration files")
    check_parser.add_argument("--env", action="store_true", help="Check orchestration environment")

    # Legacy argument parsing for backward compatibility
    parser.add_argument("--setup", action="store_true", help="Set up the environment (legacy)")
=======

# Add the project root to sys.path
sys.path.insert(0, os.path.abspath(os.path.join(os.path.dirname(__file__), "..")))

logger = logging.getLogger(__name__)

ROOT_DIR = get_project_config().root_dir
VENV_DIR = "venv"


def _add_common_args(parser):
    """Add common arguments to subcommand parsers."""
>>>>>>> afabddf1
    parser.add_argument(
        "--loglevel",
        choices=["DEBUG", "INFO", "WARNING", "ERROR", "CRITICAL"],
        default="INFO",
        help="Set the logging level.",
    )
    parser.add_argument("--debug", action="store_true", help="Enable debug mode.")


def _add_legacy_args(parser):
    """Add legacy arguments for backward compatibility."""
    # Environment Setup
    parser.add_argument(
        "--force-recreate-venv",
        action="store_true",
        help="Force recreation of the venv.",
    )
    parser.add_argument(
        "--use-conda",
        action="store_true",
        help="Use Conda environment instead of venv.",
    )
    parser.add_argument(
        "--conda-env",
        type=str,
        default="base",
        help="Conda environment name to use (default: base).",
    )
    parser.add_argument(
        "--no-venv",
        action="store_true",
        help="Don't create or use a virtual environment.",
    )
    parser.add_argument(
        "--update-deps",
        action="store_true",
        help="Update dependencies before launching.",
    )
    parser.add_argument(
        "--skip-torch-cuda-test",
        action="store_true",
        help="Skip CUDA availability test for PyTorch.",
    )
    parser.add_argument(
        "--reinstall-torch", action="store_true", help="Reinstall PyTorch."
    )
    parser.add_argument(
        "--skip-python-version-check",
        action="store_true",
        help="Skip Python version check.",
    )
    parser.add_argument(
        "--no-download-nltk", action="store_true", help="Skip downloading NLTK data."
    )
    parser.add_argument(
        "--skip-prepare",
        action="store_true",
        help="Skip all environment preparation steps.",
    )

    # Application Configuration
    parser.add_argument(
        "--port", type=int, default=8000, help="Specify the port to run on."
    )
    parser.add_argument(
        "--host", type=str, default="127.0.0.1", help="Specify the host to run on."
    )
    parser.add_argument(
        "--frontend-port",
        type=int,
        default=5173,
        help="Specify the frontend port to run on.",
    )
    parser.add_argument(
        "--api-url", type=str, help="Specify the API URL for the frontend."
    )
    parser.add_argument(
        "--api-only",
        action="store_true",
        help="Run only the API server without the frontend.",
    )
    parser.add_argument(
        "--frontend-only",
        action="store_true",
        help="Run only the frontend without the API server.",
    )
    parser.add_argument("--env-file", type=str, help="Specify a custom .env file.")

<<<<<<< HEAD
    args = parser.parse_args()

    # Handle command pattern vs legacy arguments
    if args.command:
        # Use command pattern
        return _execute_command(args.command, args)
    else:
        # Handle legacy arguments
        return _handle_legacy_args(args)
=======
    # Testing Options
    parser.add_argument(
        "--coverage",
        action="store_true",
        help="Generate coverage report when running tests.",
    )
    parser.add_argument("--unit", action="store_true", help="Run unit tests.")
    parser.add_argument(
        "--integration", action="store_true", help="Run integration tests."
    )
    parser.add_argument("--e2e", action="store_true", help="Run end-to-end tests.")
    parser.add_argument(
        "--performance", action="store_true", help="Run performance tests."
    )
    parser.add_argument("--security", action="store_true", help="Run security tests.")

    # Extensions and Models
    parser.add_argument(
        "--skip-extensions", action="store_true", help="Skip loading extensions."
    )
    parser.add_argument(
        "--skip-models", action="store_true", help="Skip downloading models."
    )

    # Advanced Options
    parser.add_argument(
        "--system-info", action="store_true", help="Print system information then exit."
    )
    parser.add_argument(
        "--env-file", type=str, help="Specify environment file to load."
    )
    parser.add_argument("--share", action="store_true", help="Create a public URL.")
    parser.add_argument(
        "--listen", action="store_true", help="Make the server listen on network."
    )
    parser.add_argument(
        "--ngrok", type=str, help="Use ngrok to create a tunnel, specify ngrok region."
    )


def main():
    # Check for common setup issues before proceeding
    _check_setup_warnings()
>>>>>>> afabddf1

    # Initialize services (only if core modules are available)
    if initialize_all_services and get_container:
        initialize_all_services(get_container())

    # Parse command line arguments
    parser = argparse.ArgumentParser(description="EmailIntelligence Unified Launcher")

    # Add subcommands
    subparsers = parser.add_subparsers(dest="command", help="Available commands")

<<<<<<< HEAD
def _add_legacy_args(parser):
    """Add legacy arguments for backward compatibility."""
    # Environment Setup
    parser.add_argument(
        "--force-recreate-venv", action="store_true", help="Force recreation of the venv."
=======
    # Setup command
    setup_parser = subparsers.add_parser(
        "setup", help="Set up the development environment"
>>>>>>> afabddf1
    )
    _add_common_args(setup_parser)

    # Run command
    run_parser = subparsers.add_parser(
        "run", help="Run the EmailIntelligence application"
    )
    _add_common_args(run_parser)
    run_parser.add_argument(
        "--dev", action="store_true", help="Run in development mode"
    )

    # Test command
    test_parser = subparsers.add_parser("test", help="Run tests")
    _add_common_args(test_parser)
    test_parser.add_argument("--unit", action="store_true", help="Run unit tests")
    test_parser.add_argument(
        "--integration", action="store_true", help="Run integration tests"
    )
    test_parser.add_argument("--e2e", action="store_true", help="Run end-to-end tests")
    test_parser.add_argument(
        "--performance", action="store_true", help="Run performance tests"
    )
    test_parser.add_argument(
        "--security", action="store_true", help="Run security tests"
    )
    test_parser.add_argument(
        "--coverage", action="store_true", help="Generate coverage report"
    )
    test_parser.add_argument(
        "--continue-on-error",
        action="store_true",
        help="Continue running tests even if some fail",
    )

    # Legacy argument parsing for backward compatibility
    parser.add_argument(
        "--setup", action="store_true", help="Set up the environment (legacy)"
    )
    parser.add_argument(
        "--stage",
        choices=["dev", "test"],
        default="dev",
        help="Application mode (legacy)",
    )

    # Add all legacy arguments for backward compatibility
    _add_legacy_args(parser)

    args = parser.parse_args()

<<<<<<< HEAD
    # Advanced Options
    parser.add_argument(
        "--system-info", action="store_true", help="Print system information then exit."
    )
    parser.add_argument("--env-file", type=str, help="Specify environment file to load.")
    parser.add_argument("--share", action="store_true", help="Create a public URL.")
    parser.add_argument("--listen", action="store_true", help="Make the server listen on network.")
    parser.add_argument(
        "--ngrok", type=str, help="Use ngrok to create a tunnel, specify ngrok region."
    )
=======
    # Handle command pattern vs legacy arguments
    if args.command:
        # Use command pattern
        return _execute_command(args.command, args)
    else:
        # Handle legacy arguments
        return _handle_legacy_args(args)
>>>>>>> afabddf1


def main():
    # Check for common setup issues before proceeding
    _check_setup_warnings()

    # Initialize services (only if core modules are available)
    if initialize_all_services and get_container:
        initialize_all_services(get_container())

    # Parse command line arguments
    parser = argparse.ArgumentParser(description="EmailIntelligence Unified Launcher")

    # Add subcommands
    subparsers = parser.add_subparsers(dest="command", help="Available commands")

    # Setup command
    setup_parser = subparsers.add_parser("setup", help="Set up the development environment")
    _add_common_args(setup_parser)

    # Run command
    run_parser = subparsers.add_parser("run", help="Run the EmailIntelligence application")
    _add_common_args(run_parser)
    run_parser.add_argument("--dev", action="store_true", help="Run in development mode")

    # Test command
    test_parser = subparsers.add_parser("test", help="Run tests")
    _add_common_args(test_parser)
    test_parser.add_argument("--unit", action="store_true", help="Run unit tests")
    test_parser.add_argument("--integration", action="store_true", help="Run integration tests")
    test_parser.add_argument("--e2e", action="store_true", help="Run end-to-end tests")
    test_parser.add_argument("--performance", action="store_true", help="Run performance tests")
    test_parser.add_argument("--security", action="store_true", help="Run security tests")
    test_parser.add_argument("--coverage", action="store_true", help="Generate coverage report")
    test_parser.add_argument(
        "--continue-on-error", action="store_true", help="Continue running tests even if some fail"
    )

    # Legacy argument parsing for backward compatibility
    parser.add_argument("--setup", action="store_true", help="Set up the environment (legacy)")
    parser.add_argument(
        "--stage", choices=["dev", "test"], default="dev", help="Application mode (legacy)"
    )

    # Add all legacy arguments for backward compatibility
    _add_legacy_args(parser)

    args = parser.parse_args()

    # Handle command pattern vs legacy arguments
    if args.command:
        # Use command pattern
        return _execute_command(args.command, args)
    else:
        # Handle legacy arguments
        return _handle_legacy_args(args)


def _execute_command(command_name: str, args) -> int:
    """Execute a command using the command pattern."""
    # Handle check command directly in orchestration-tools branch
    if command_name == "check":
        return _execute_check_command(args)
<<<<<<< HEAD
    
=======

>>>>>>> afabddf1
    # For other commands, use command pattern if available
    if COMMAND_PATTERN_AVAILABLE:
        factory = get_command_factory()
        command = factory.create_command(command_name, args)

        if command is None:
            logger.error(f"Unknown command: {command_name}")
            return 1

        try:
            return command.execute()
        finally:
            command.cleanup()
    else:
<<<<<<< HEAD
        logger.error(f"Command pattern not available and '{command_name}' is not a built-in command")
=======
        logger.error(
            f"Command pattern not available and '{command_name}' is not a built-in command"
        )
>>>>>>> afabddf1
        return 1


def _execute_check_command(args) -> int:
    """Execute the check command for orchestration validation."""
    logger.info("Running orchestration checks...")
<<<<<<< HEAD
    
    success = True
    
=======

    success = True

>>>>>>> afabddf1
    # Run critical files check if requested
    if args.critical_files or (not args.env):
        if not check_critical_files():
            success = False
<<<<<<< HEAD
    
=======

>>>>>>> afabddf1
    # Run environment validation if requested
    if args.env:
        if not validate_orchestration_environment():
            success = False
<<<<<<< HEAD
    
=======

>>>>>>> afabddf1
    # If no specific check was requested, run all checks
    if not args.critical_files and not args.env:
        if not validate_orchestration_environment():
            success = False
<<<<<<< HEAD
    
=======

>>>>>>> afabddf1
    if success:
        logger.info("All orchestration checks passed!")
        return 0
    else:
        logger.error("Orchestration checks failed!")
        return 1


def _handle_legacy_args(args) -> int:
    """Handle legacy argument parsing for backward compatibility."""
    # Setup WSL environment if applicable (early setup)
    from setup.environment import setup_wsl_environment, check_wsl_requirements
<<<<<<< HEAD
=======

>>>>>>> afabddf1
    setup_wsl_environment()
    check_wsl_requirements()

    if not args.skip_python_version_check:
        check_python_version()

<<<<<<< HEAD
    logging.getLogger().setLevel(getattr(args, 'loglevel', 'INFO'))
=======
    logging.getLogger().setLevel(getattr(args, "loglevel", "INFO"))
>>>>>>> afabddf1

    if DOTENV_AVAILABLE:
        # Load user customizations from launch-user.env if it exists
        user_env_file = ROOT_DIR / "launch-user.env"
        if user_env_file.exists():
            load_dotenv(user_env_file)
            logger.info(f"Loaded user environment variables from {user_env_file}")
        else:
            logger.debug(f"User env file not found: {user_env_file}")

        # Load environment file if specified
        env_file = args.env_file or ".env"
        if os.path.exists(env_file):
            logger.info(f"Loading environment variables from {env_file}")
            load_dotenv(env_file)

    # Set conda environment name if specified
    global CONDA_ENV_NAME
    if (
        args.conda_env and args.conda_env != "base"
    ):  # Only if explicitly set to non-default
        CONDA_ENV_NAME = args.conda_env
        args.use_conda = True  # Set flag when conda env is specified
        # args.use_conda remains as set by command line argument

    # Check for system info first (doesn't need validation)
    if args.system_info:
        print_system_info()
        return 0

    # Validate environment if not skipping preparation
    if not args.skip_prepare and not validate_environment():
        return 1

    # Validate input arguments
    try:
        args.port = validate_port(args.port)
        args.host = validate_host(args.host)
        if hasattr(args, "frontend_port"):
            args.frontend_port = validate_port(args.frontend_port)
    except ValueError as e:
        logger.error(f"Input validation failed: {e}")
        return 1

    if args.setup:
        venv_path = ROOT_DIR / VENV_DIR
        handle_setup(args, venv_path)
        return 0

    # Handle Conda environment if requested
<<<<<<< HEAD
    from setup.environment import is_conda_available, get_conda_env_info, activate_conda_env
=======
    from setup.environment import (
        is_conda_available,
        get_conda_env_info,
        activate_conda_env,
    )

>>>>>>> afabddf1
    if args.use_conda:
        if not is_conda_available():
            logger.error("Conda is not available. Please install Conda or use venv.")
            return 1
        if not get_conda_env_info()["is_active"] and not activate_conda_env(
            args.conda_env
        ):
            logger.error(f"Failed to activate Conda environment: {args.conda_env}")
            return 1
        elif get_conda_env_info()["is_active"]:
            logger.info(
                f"Using existing Conda environment: {os.environ.get('CONDA_DEFAULT_ENV')}"
            )

    if not args.skip_prepare and not args.use_conda:
        prepare_environment(args)

    if args.system_info:
        print("DEBUG: system_info flag detected")
        print_system_info()
        return 0

    # Handle test stage
    if hasattr(args, "stage") and args.stage == "test":
        from setup.test_stages import handle_test_stage
<<<<<<< HEAD
=======

>>>>>>> afabddf1
        handle_test_stage(args)
        return 0

    # Handle unit/integration test flags
    if (
        getattr(args, "unit", False)
        or getattr(args, "integration", False)
        or getattr(args, "coverage", False)
    ):
        from setup.test_stages import handle_test_stage
<<<<<<< HEAD
=======

>>>>>>> afabddf1
        handle_test_stage(args)
        return 0

    # Service startup logic
    start_services(args)

    logger.info("All services started. Press Ctrl+C to shut down.")
    try:
        while True:
            time.sleep(1)
    except KeyboardInterrupt:
        logger.info("Shutdown signal received.")
    finally:
        process_manager.cleanup()

    return 0


def _check_setup_warnings():
    """Check for common setup issues and warn users."""
    import sys
    from pathlib import Path

    # Check if using system Python
    python_path = Path(sys.executable)
    system_indicators = [
        python_path == Path("/usr/bin/python"),
        python_path == Path("/usr/bin/python3"),
        str(python_path).startswith("/usr/"),
        str(python_path).startswith("/usr/local/"),
    ]

    if any(system_indicators):
<<<<<<< HEAD
        logger.warning("⚠️  You're using system Python. This may cause permission errors with pip.")
=======
        logger.warning(
            "⚠️  You're using system Python. This may cause permission errors with pip."
        )
>>>>>>> afabddf1
        logger.info("💡  Run 'python launch.py setup' to create a virtual environment")
        logger.info("   Then use: source venv/bin/activate")

    # Check if venv exists but not activated
    venv_path = ROOT_DIR / "venv" / "bin" / "python"
    if venv_path.exists() and python_path != venv_path:
<<<<<<< HEAD
        logger.info("💡  Virtual environment exists. Activate it with: source venv/bin/activate")
=======
        logger.info(
            "💡  Virtual environment exists. Activate it with: source venv/bin/activate"
        )
>>>>>>> afabddf1


if __name__ == "__main__":
    main()<|MERGE_RESOLUTION|>--- conflicted
+++ resolved
@@ -1,605 +1,147 @@
-<<<<<<< HEAD
-#!/usr/bin/env python3
-"""
-EmailIntelligence Unified Launcher
-
-This script provides a unified entry point for setting up and running the EmailIntelligence application.
-It supports both legacy arguments for backward compatibility and modern command-based interface.
-
-Features:
-- Environment setup with virtual environment management
-- Service startup (backend, frontend, TypeScript server, Gradio UI)
-- Test execution with multiple test types
-- Orchestration validation checks
-- System information display
-- Cross-platform support (Linux, macOS, Windows, WSL)
-"""
-
-# Import launch system modules
-from setup.validation import (
-    check_python_version, check_for_merge_conflicts, check_required_components,
-    validate_environment, validate_port, validate_host
-)
-from setup.services import (
-    start_services, start_backend, start_node_service, start_gradio_ui, validate_services
-)
-from setup.environment import (
-    handle_setup, prepare_environment, setup_wsl_environment, check_wsl_requirements
-)
-from setup.utils import print_system_info, process_manager
-
-# Import test stages
-from setup.test_stages import test_stages
-
-# Standard library imports
 import argparse
-import atexit
+import logging
 import os
-import platform
 import shutil
 import subprocess
 import sys
-import threading
 import time
-import venv
 from pathlib import Path
-from typing import List
-
-# Import project configuration
-from setup.project_config import get_project_config
-
-# Import command pattern components (with error handling for refactors)
-try:
-    from setup.commands.command_factory import get_command_factory
-    from setup.container import get_container, initialize_all_services
-except ImportError as e:
-    # Command pattern not available, will use legacy mode
-    get_command_factory = None
-    get_container = None
-    initialize_all_services = None
-=======
-import sys
-import os
-import time
-import logging
-import argparse
-from setup.project_config import get_project_config
->>>>>>> afabddf1
-
-# Import from setup modules
+
+from dotenv import load_dotenv, find_dotenv
+
 from setup.environment import (
     check_python_version,
-    print_system_info,
-    prepare_environment,
-)
-from setup.validation import (
+    create_venv,
+    get_python_executable,
+    get_venv_executable,
+    install_package_manager,
+    setup_dependencies,
+    download_nltk_data,
     validate_environment,
     validate_port,
     validate_host,
-    check_critical_files,
-    validate_orchestration_environment,
+    is_conda_available,
+    activate_conda_env,
+    get_conda_env_info,
 )
-from setup.container import get_container
-from setup.services import initialize_all_services, start_services, process_manager
-from setup.commands import COMMAND_PATTERN_AVAILABLE, get_command_factory
-from setup.setup_environment_system import (
-    handle_setup,
-)  # Assuming this is the source for handle_setup
-
-# Try to import dotenv related variables and functions
+from setup.process_manager import ProcessManager
+from setup.project_config import get_project_config
+from setup import test_stages
+
+# --- Constants ---
+ROOT_DIR = get_project_config().root_dir
+VENV_DIR = "venv"
+DOTENV_AVAILABLE = find_dotenv()
+
+# --- Global Variables ---
+process_manager = ProcessManager()
+CONDA_ENV_NAME = "emailintelligence"  # Default Conda environment name
+
+# --- Dynamic Imports for Command Pattern (if available) ---
+COMMAND_PATTERN_AVAILABLE = False
 try:
-    from dotenv import load_dotenv
-
-    DOTENV_AVAILABLE = True
+    from src.command_pattern import get_command_factory, initialize_all_services, get_container
+
+    COMMAND_PATTERN_AVAILABLE = True
 except ImportError:
-    load_dotenv = None
-    DOTENV_AVAILABLE = False
-<<<<<<< HEAD
-    load_dotenv = None  # Will be loaded later if needed
-
-# Configure logging
-import logging
+    logging.warning("Command pattern modules not found. Running in legacy mode.")
+
+
+# --- Logging Setup ---
 logging.basicConfig(
-    level=logging.INFO, format="%(asctime)s - %(name)s - %(levelname)s - %(message)s"
+    level=logging.INFO, format="%(asctime)s - %(levelname)s - %(message)s"
 )
-logger = logging.getLogger("launcher")
-
-
-# --- Global state ---
-ROOT_DIR = get_project_config().root_dir
-
-# Import process manager from utils
-from setup.utils import process_manager
-
-# --- Constants ---
-PYTHON_MIN_VERSION = (3, 12)
-PYTHON_MAX_VERSION = (3, 13)
-VENV_DIR = "venv"
-CONDA_ENV_NAME = os.getenv("CONDA_ENV_NAME", "base")
-
-
-
-
-def setup_wsl_environment():
-    """Setup WSL-specific environment variables if in WSL"""
-    if not is_wsl():
-        return
-
-    # Set display for GUI applications
-    if "DISPLAY" not in os.environ:
-        os.environ["DISPLAY"] = ":0"
-
-    # Set matplotlib backend for WSL
-    os.environ["MPLBACKEND"] = "Agg"
-
-    # Optimize for WSL performance
-    os.environ["PYTHONDONTWRITEBYTECODE"] = "1"
-    os.environ["PYTHONUNBUFFERED"] = "1"
-
-    # Set OpenGL for WSL
-    os.environ["LIBGL_ALWAYS_INDIRECT"] = "1"
-
-    logger.info("🐧 WSL environment detected - applied optimizations")
-
-
-def check_wsl_requirements():
-    """Check WSL-specific requirements and warn if needed"""
-    if not is_wsl():
-        return
-
-    # Check if X11 server is accessible (optional check)
-    try:
-        result = subprocess.run(["xset", "-q"], capture_output=True, timeout=2)
-        if result.returncode != 0:
-            logger.warning("X11 server not accessible - GUI applications may not work")
-            logger.info("Install VcXsrv, MobaXterm, or similar X11 server on Windows")
-    except (subprocess.TimeoutExpired, FileNotFoundError):
-        pass  # Silently ignore X11 check failures
-
-
-# --- Python Version Checking ---
-def check_python_version():
-    """Check if the current Python version is compatible."""
-    current_version = sys.version_info[:2]
-    if not (PYTHON_MIN_VERSION <= current_version <= PYTHON_MAX_VERSION):
-        logger.error(
-            f"Python version {platform.python_version()} is not compatible. "
-            f"Please use Python version {PYTHON_MIN_VERSION[0]}.{PYTHON_MIN_VERSION[1]} "
-            f"to {PYTHON_MAX_VERSION[0]}.{PYTHON_MAX_VERSION[1]}."
-        )
-        sys.exit(1)
-    logger.info(f"Python version {platform.python_version()} is compatible.")
-
-
-# --- Environment Validation ---
-def check_for_merge_conflicts() -> bool:
-    """Check for unresolved merge conflict markers in critical files."""
-    conflict_markers = ["<<<<<<< ", "======= ", ">>>>>>> "]
-    critical_files = [
-        "backend/python_backend/main.py",
-        "backend/python_nlp/nlp_engine.py",
-        "backend/python_backend/database.py",
-        "backend/python_backend/email_routes.py",
-        "backend/python_backend/category_routes.py",
-        "backend/python_backend/gmail_routes.py",
-        "backend/python_backend/filter_routes.py",
-        "backend/python_backend/action_routes.py",
-        "backend/python_backend/dashboard_routes.py",
-        "backend/python_backend/workflow_routes.py",
-        "backend/python_backend/performance_monitor.py",
-        "backend/python_nlp/gmail_integration.py",
-        "backend/python_nlp/gmail_service.py",
-        "backend/python_nlp/smart_filters.py",
-        "backend/python_nlp/smart_retrieval.py",
-        "backend/python_nlp/ai_training.py",
-        "README.md",
-        "pyproject.toml",
-        "requirements.txt",
-        "requirements-dev.txt",
-    ]
-
-    conflicts_found = False
-    for file_path in critical_files:
-        full_path = ROOT_DIR / file_path
-        if full_path.exists():
-            try:
-                with open(full_path, "r", encoding="utf-8") as f:
-                    content = f.read()
-                    for marker in conflict_markers:
-                        if marker in content:
-                            logger.error(
-                                f"Unresolved merge conflict detected in {file_path} with marker: {marker.strip()}"
-                            )
-                            conflicts_found = True
-            except Exception as e:
-                logger.warning(f"Could not check {file_path} for conflicts: {e}")
-
-    if conflicts_found:
-        logger.error("Please resolve all merge conflicts before proceeding.")
-        return False
-
-    logger.info("No unresolved merge conflicts detected in critical files.")
-    return True
-
-
-def check_required_components() -> bool:
-    """Check for required components and configurations."""
-    issues = []
-
-    # Check Python version
-    current_version = sys.version_info[:2]
-    if not (PYTHON_MIN_VERSION <= current_version <= PYTHON_MAX_VERSION):
-        issues.append(
-            f"Python version {current_version} is not compatible. Required: {PYTHON_MIN_VERSION[0]}.{PYTHON_MIN_VERSION[1]}-{PYTHON_MAX_VERSION[0]}.{PYTHON_MAX_VERSION[1]}"
-        )
-
-    # Check key directories
-    required_dirs = ["backend", "client", "shared", "tests"]
-    for dir_name in required_dirs:
-        if not (ROOT_DIR / dir_name).exists():
-            issues.append(f"Required directory '{dir_name}' is missing.")
-
-    # Check key files
-    required_files = ["pyproject.toml", "README.md", "requirements.txt"]
-    for file_name in required_files:
-        if not (ROOT_DIR / file_name).exists():
-            issues.append(f"Required file '{file_name}' is missing.")
-
-    # Check AI models directory
-    models_dir = ROOT_DIR / "models"
-    if not models_dir.exists():
-        logger.warning("AI models directory not found. Creating it...")
-        try:
-            models_dir.mkdir(parents=True, exist_ok=True)
-            logger.info("AI models directory created successfully.")
-        except Exception as e:
-            logger.error(f"Failed to create models directory: {e}")
-            issues.append("Failed to create models directory")
-
-    if issues:
-        for issue in issues:
-            logger.error(issue)
-        return False
-
-    logger.info("All required components are present.")
-    return True
-
-
-def validate_environment() -> bool:
-    """Run comprehensive environment validation."""
-    logger.info("Running environment validation...")
-
-    if not check_for_merge_conflicts():
-        return False
-
-    if not check_required_components():
-        return False
-
-    logger.info("Environment validation passed.")
-    return True
-
-
-def check_critical_files() -> bool:
-    """Check for critical files that must exist in the orchestration-tools branch."""
-    # Critical files that are essential for orchestration
-    critical_files = [
-        # Core orchestration scripts
-        "scripts/install-hooks.sh",
-        "scripts/cleanup_orchestration.sh",
-        "scripts/sync_setup_worktrees.sh",
-        "scripts/reverse_sync_orchestration.sh",
-        
-        # Git hooks
-        "scripts/hooks/pre-commit",
-        "scripts/hooks/post-commit",
-        "scripts/hooks/post-commit-setup-sync",
-        "scripts/hooks/post-merge",
-        "scripts/hooks/post-checkout",
-        "scripts/hooks/post-push",
-        
-        # Shared libraries
-        "scripts/lib/common.sh",
-        "scripts/lib/error_handling.sh",
-        "scripts/lib/git_utils.sh",
-        "scripts/lib/logging.sh",
-        "scripts/lib/validation.sh",
-        
-        # Setup files
-        "setup/launch.py",
-        "setup/pyproject.toml",
-        "setup/requirements.txt",
-        "setup/requirements-dev.txt",
-        "setup/setup_environment_system.sh",
-        "setup/setup_environment_wsl.sh",
-        "setup/setup_python.sh",
-        
-        # Configuration files
-        ".flake8",
-        ".pylintrc",
-        ".gitignore",
-        ".gitattributes",
-        
-        # Root wrapper
-        "launch.py",
-        
-        # Deployment files
-        "deployment/deploy.py",
-        "deployment/test_stages.py",
-        "deployment/docker-compose.yml",
-    ]
-    
-    # Critical directories that must exist
-    critical_directories = [
-        "scripts/",
-        "scripts/hooks/",
-        "scripts/lib/",
-        "setup/",
-        "deployment/",
-        "docs/",
-    ]
-    
-    # Orchestration documentation files
-    orchestration_docs = [
-        "docs/orchestration_summary.md",
-        "docs/orchestration_validation_tests.md",
-        "docs/orchestration_hook_management.md",
-        "docs/orchestration_branch_scope.md",
-        "docs/env_management.md",
-        "docs/git_workflow_plan.md",
-        "docs/current_orchestration_docs/",
-        "docs/guides/",
-    ]
-    
-    missing_files = []
-    missing_dirs = []
-    
-    # Check for missing critical files
-    for file_path in critical_files:
-        full_path = ROOT_DIR / file_path
-        if not full_path.exists():
-            missing_files.append(file_path)
-    
-    # Check for missing critical directories
-    for dir_path in critical_directories:
-        full_path = ROOT_DIR / dir_path
-        if not full_path.exists():
-            missing_dirs.append(dir_path)
-    
-    # Check for missing orchestration documentation
-    for doc_path in orchestration_docs:
-        full_path = ROOT_DIR / doc_path
-        if not full_path.exists():
-            missing_files.append(doc_path)
-    
-    if missing_files or missing_dirs:
-        if missing_files:
-            logger.error("Missing critical files:")
-            for file_path in missing_files:
-                logger.error(f"  - {file_path}")
-        if missing_dirs:
-            logger.error("Missing critical directories:")
-            for dir_path in missing_dirs:
-                logger.error(f"  - {dir_path}")
-        logger.error("Please restore these critical files for proper orchestration functionality.")
-        return False
-    
-    logger.info("All critical files are present.")
-    return True
-
-
-def validate_orchestration_environment() -> bool:
-    """Run comprehensive validation for the orchestration-tools branch."""
-    logger.info("Running orchestration environment validation...")
-    
-    # Check for merge conflicts first
-    if not check_for_merge_conflicts():
-        return False
-    
-    # Check critical files
-    if not check_critical_files():
-        return False
-    
-    logger.info("Orchestration environment validation passed.")
-    return True
-
-
-# --- Input Validation ---
-
-
-
-
-
-
-
-
-
-
-
-
-
-    if not is_conda_available():
-        if env_name:
-            logger.warning(f"Conda not available, cannot activate environment '{env_name}'. Please install Conda.")
-        else:
-            logger.debug("Conda not available, skipping environment activation.")
-        return False
-
-    conda_info = get_conda_env_info()
-    if conda_info["is_active"]:
-        if conda_info["env_name"] == env_name:
-            logger.info(f"Already in specified conda environment: {conda_info['env_name']}")
-            return True
-        else:
-            logger.warning(
-                f"Currently in conda environment '{conda_info['env_name']}', "
-                f"but '{env_name}' was requested. "
-                f"Please activate '{env_name}' manually before running the script."
-            )
-            return False
-
-
-
-
-
-
-
+logger = logging.getLogger(__name__)
 
 
 # --- Helper Functions ---
-def get_venv_executable(venv_path: Path, executable: str) -> Path:
-    """Get the path to a specific executable in the virtual environment."""
-    scripts_dir = "Scripts" if platform.system() == "Windows" else "bin"
-    return (
-        venv_path
-        / scripts_dir
-        / (f"{executable}.exe" if platform.system() == "Windows" else executable)
-    )
-
-
-def run_command(cmd: List[str], description: str, **kwargs) -> bool:
-    """Run a command and log its output."""
+def run_command(
+    cmd: list,
+    description: str,
+    cwd: Path = ROOT_DIR,
+    shell: bool = False,
+    capture_output: bool = False,
+    text: bool = False,
+    timeout: int = None,
+) -> bool:
+    """Run a shell command and log its output."""
     logger.info(f"{description}...")
     try:
-        proc = subprocess.run(cmd, check=True, text=True, capture_output=True, **kwargs)
-        if proc.stdout:
-            logger.debug(proc.stdout)
-        if proc.stderr:
-            logger.warning(proc.stderr)
+        result = subprocess.run(
+            cmd,
+            cwd=cwd,
+            shell=shell,
+            capture_output=capture_output,
+            text=text,
+            timeout=timeout,
+            check=True,
+        )
+        if capture_output:
+            logger.debug(result.stdout)
+        logger.info(f"{description} completed successfully.")
         return True
-    except (subprocess.CalledProcessError, FileNotFoundError) as e:
-        logger.error(f"Failed: {description}")
-        if isinstance(e, subprocess.CalledProcessError):
+    except subprocess.CalledProcessError as e:
+        logger.error(f"{description} failed: {e}")
+        if capture_output:
+            logger.error(f"Stdout: {e.stdout}")
             logger.error(f"Stderr: {e.stderr}")
         return False
-
-
-# --- Setup Functions ---
-def create_venv(venv_path: Path, recreate: bool = False):
-    if venv_path.exists() and recreate:
-        logger.info("Removing existing virtual environment.")
-        shutil.rmtree(venv_path)
-    if not venv_path.exists():
-        logger.info("Creating virtual environment.")
-        venv.create(venv_path, with_pip=True, upgrade_deps=True)
-
-
-def install_package_manager(venv_path: Path, manager: str):
-    python_exe = get_venv_executable(venv_path, "python")
-    run_command([python_exe, "-m", "pip", "install", manager], f"Installing {manager}")
-
-
-def setup_dependencies(venv_path: Path, use_poetry: bool = False):
-    python_exe = get_python_executable()
-
-    if use_poetry:
-        # Ensure pip is up-to-date before installing other packages
-        run_command([python_exe, "-m", "pip", "install", "--upgrade", "pip"], "Upgrading pip")
-        # For poetry, we need to install it first if not available
-        try:
-            subprocess.run([python_exe, "-c", "import poetry"], check=True, capture_output=True)
-        except subprocess.CalledProcessError:
-            run_command([python_exe, "-m", "pip", "install", "poetry"], "Installing Poetry")
-
-        run_command(
-            [python_exe, "-m", "poetry", "install", "--with", "dev"],
-            "Installing dependencies with Poetry",
-            cwd=ROOT_DIR,
-        )
-    else:
-        # Ensure pip is up-to-date before installing other packages
-        run_command([python_exe, "-m", "pip", "install", "--upgrade", "pip"], "Upgrading pip")
-        # For uv, install if not available
-        try:
-            subprocess.run([python_exe, "-c", "import uv"], check=True, capture_output=True)
-        except subprocess.CalledProcessError:
-            run_command([python_exe, "-m", "pip", "install", "uv"], "Installing uv")
-
-        run_command(
-            [python_exe, "-m", "uv", "pip", "install", "-e", ".[dev]", "--exclude", "notmuch"],
-            "Installing dependencies with uv (excluding notmuch)",
-            cwd=ROOT_DIR,
-        )
-
-        # Install notmuch with version matching system
-        install_notmuch_matching_system()
-
-
-def install_notmuch_matching_system():
-    try:
-        result = subprocess.run(
-            ["notmuch", "--version"], capture_output=True, text=True, check=True
-        )
-        version_line = result.stdout.strip()
-        # Parse version, e.g., "notmuch 0.38.3"
-        version = version_line.split()[1]
-        major_minor = ".".join(version.split(".")[:2])  # e.g., 0.38
-        python_exe = get_python_executable()
-        run_command(
-            [python_exe, "-m", "pip", "install", f"notmuch=={major_minor}"],
-            f"Installing notmuch {major_minor} to match system",
-        )
-    except (subprocess.CalledProcessError, FileNotFoundError):
-        logger.warning("notmuch not found on system, skipping version-specific install")
-
-
-def download_nltk_data(venv_path=None):
-    python_exe = get_python_executable()
-
-    # Updated NLTK download script with better error handling and more packages
-    nltk_download_script = """
+    except subprocess.TimeoutExpired as e:
+        logger.error(f"{description} timed out: {e}")
+        if capture_output:
+            logger.error(f"Stdout: {e.stdout}")
+            logger.error(f"Stderr: {e.stderr}")
+        return False
+    except FileNotFoundError:
+        logger.error(f"Command not found: {cmd[0]}. Please ensure it is installed and in your PATH.")
+        return False
+
+
+def download_nltk_data(venv_path: Path = None):
+    """Download NLTK data if not already present."""
+    nltk_data_path = Path.home() / "nltk_data"
+    if nltk_data_path.exists():
+        logger.info("NLTK data already exists.")
+        return
+
+    logger.info("Downloading NLTK data (punkt, averaged_perceptron_tagger, stopwords, wordnet, omw-1.4)...")
+    python_exe = get_python_executable(venv_path)
+    download_script = """
+import nltk
 try:
-    import nltk
-    # Download essential NLTK packages
-    packages = ['punkt', 'punkt_tab', 'stopwords', 'wordnet', 'averaged_perceptron_tagger', 'vader_lexicon', 'omw-1.4']
-    for package in packages:
-        try:
-            nltk.download(package, quiet=True)
-            print(f"Downloaded NLTK package: {package}")
-        except Exception as e:
-            print(f"Failed to download {package}: {e}")
-    print("NLTK data download completed.")
-except ImportError:
-    print("NLTK not available, skipping download.")
-except Exception as e:
-    print(f"NLTK download failed: {e}")
+    nltk.data.find('tokenizers/punkt')
+except nltk.downloader.DownloadError:
+    nltk.download('punkt')
+try:
+    nltk.data.find('taggers/averaged_perceptron_tagger')
+except nltk.downloader.DownloadError:
+    nltk.download('averaged_perceptron_tagger')
+try:
+    nltk.data.find('corpora/stopwords')
+except nltk.downloader.DownloadError:
+    nltk.download('stopwords')
+try:
+    nltk.data.find('corpora/wordnet')
+except nltk.downloader.DownloadError:
+    nltk.download('wordnet')
+try:
+    nltk.data.find('corpora/omw-1.4')
+except nltk.downloader.DownloadError:
+    nltk.download('omw-1.4')
+print("NLTK data download completed.")
 """
-
-    logger.info("Downloading NLTK data...")
     result = subprocess.run(
-        [python_exe, "-c", nltk_download_script], cwd=ROOT_DIR, capture_output=True, text=True
-    )
-    if result.returncode != 0:
-        logger.error(f"Failed to download NLTK data: {result.stderr}")
-        # This might fail in some environments but it's not critical for basic operation
-        logger.warning("NLTK data download failed, but continuing setup...")
-    else:
-        logger.info("NLTK data downloaded successfully.")
-
-    # Download TextBlob corpora with improved error handling
-    textblob_download_script = """
-try:
-    from textblob import download_corpora
-    download_corpora()
-    print("TextBlob corpora download completed.")
-except ImportError:
-    print("TextBlob not available, skipping corpora download.")
-except Exception as e:
-    print(f"TextBlob corpora download failed: {e}")
-"""
-
-    logger.info("Downloading TextBlob corpora...")
-    result = subprocess.run(
-        [python_exe, "-c", textblob_download_script],
+        [python_exe, "-c", download_script],
         cwd=ROOT_DIR,
         capture_output=True,
         text=True,
-        timeout=120,
+        timeout=300,
     )
     if result.returncode != 0:
-        logger.warning(f"TextBlob corpora download failed: {result.stderr}")
-        logger.warning("Continuing setup without TextBlob corpora...")
+        logger.warning(f"NLTK data download failed: {result.stderr}")
+        logger.warning("Continuing setup without NLTK data...")
     else:
-        logger.info("TextBlob corpora downloaded successfully.")
+        logger.info("NLTK data downloaded successfully.")
 
 
 def check_uvicorn_installed() -> bool:
@@ -619,7 +161,6 @@
         logger.error("Python executable not found.")
         return False
 
-
 def check_node_npm_installed() -> bool:
     """Check if Node.js and npm are installed and available."""
     if not shutil.which("node"):
@@ -630,7 +171,6 @@
         return False
     return True
 
-
 def install_nodejs_dependencies(directory: str, update: bool = False) -> bool:
     """Install Node.js dependencies in a given directory."""
     pkg_json_path = ROOT_DIR / directory / "package.json"
@@ -642,9 +182,8 @@
         return False
 
     cmd = ["npm", "update" if update else "install"]
-    desc = f"{'Updating' if update else 'Installing'} Node.js dependencies for '{directory}/'"
+    desc = f"{('Updating' if update else 'Installing')} Node.js dependencies for '{directory}/'"
     return run_command(cmd, desc, cwd=ROOT_DIR / directory, shell=(os.name == "nt"))
-
 
 def start_client():
     """Start the Node.js frontend."""
@@ -656,7 +195,6 @@
     node_modules_path = ROOT_DIR / "client" / "node_modules"
     if not node_modules_path.exists():
         logger.info("Installing Node.js dependencies...")
-
 
 def start_server_ts():
     """Start the TypeScript backend server."""
@@ -700,7 +238,6 @@
     process = subprocess.Popen(cmd, cwd=ROOT_DIR)
     process_manager.add_process(process)
 
-
 def start_node_service(service_path: Path, service_name: str, port: int, api_url: str):
     """Start a Node.js service."""
     if not service_path.exists():
@@ -713,7 +250,6 @@
     process = subprocess.Popen(["npm", "start"], cwd=service_path, env=env)
     process_manager.add_process(process)
 
-
 def setup_node_dependencies(service_path: Path, service_name: str):
     """Install npm dependencies for a Node.js service."""
     if not (service_path / "package.json").exists():
@@ -723,7 +259,6 @@
         return
     logger.info(f"Installing npm dependencies for {service_name}...")
     run_command(["npm", "install"], f"Installing {service_name} dependencies", cwd=service_path)
-
 
 def start_gradio_ui(host, port, share, debug):
     logger.info("Starting Gradio UI...")
@@ -738,7 +273,6 @@
     process = subprocess.Popen(cmd, cwd=ROOT_DIR, env=env)
     process_manager.add_process(process)
 
-
 def handle_setup(args, venv_path):
     """Handles the complete setup process."""
     logger.info("Starting environment setup...")
@@ -760,7 +294,6 @@
         setup_node_dependencies(ROOT_DIR / "backend" / "server-ts", "TypeScript Backend")
     logger.info("Setup complete.")
 
-
 def prepare_environment(args):
     """Prepares the environment for running the application."""
     if not args.no_venv:
@@ -773,7 +306,6 @@
     if not args.no_download_nltk:
         download_nltk_data()
 
-
 def start_services(args):
     """Starts the required services based on arguments."""
     api_url = args.api_url or f"http://{args.host}:{args.port}"
@@ -785,7 +317,6 @@
     if not args.api_only:
         start_gradio_ui(args.host, 7860, args.share, args.debug)
         start_node_service(ROOT_DIR / "client", "Frontend Client", args.frontend_port, api_url)
-
 
 def handle_test_stage(args):
     """Handles the test stage execution."""
@@ -819,7 +350,6 @@
         logger.error("Some tests failed.")
         sys.exit(1)
 
-
 def print_system_info():
     """Print detailed system, Python, and project configuration information."""
     import platform
@@ -869,9 +399,137 @@
         exists = (ROOT_DIR / cf).exists()
         print(f"{cf}: {'Found' if exists else 'Not found'}")
 
+def _add_common_args(parser):
+    """Add common arguments to subcommand parsers."""
+    parser.add_argument(
+        "--loglevel",
+        choices=["DEBUG", "INFO", "WARNING", "ERROR", "CRITICAL"],
+        default="INFO",
+        help="Set the logging level.",
+    )
+    parser.add_argument("--debug", action="store_true", help="Enable debug mode.")
+
+def _add_legacy_args(parser):
+    """Add legacy arguments for backward compatibility."""
+    # Environment Setup
+    parser.add_argument(
+        "--force-recreate-venv",
+        action="store_true",
+        help="Force recreation of the venv.",
+    )
+    parser.add_argument(
+        "--use-conda",
+        action="store_true",
+        help="Use Conda environment instead of venv.",
+    )
+    parser.add_argument(
+        "--conda-env",
+        type=str,
+        default="base",
+        help="Conda environment name to use (default: base).",
+    )
+    parser.add_argument(
+        "--no-venv",
+        action="store_true",
+        help="Don't create or use a virtual environment.",
+    )
+    parser.add_argument(
+        "--update-deps",
+        action="store_true",
+        help="Update dependencies before launching.",
+    )
+    parser.add_argument(
+        "--skip-torch-cuda-test",
+        action="store_true",
+        help="Skip CUDA availability test for PyTorch.",
+    )
+    parser.add_argument(
+        "--reinstall-torch", action="store_true", help="Reinstall PyTorch."
+    )
+    parser.add_argument(
+        "--skip-python-version-check",
+        action="store_true",
+        help="Skip Python version check.",
+    )
+    parser.add_argument(
+        "--no-download-nltk", action="store_true", help="Skip downloading NLTK data."
+    )
+    parser.add_argument(
+        "--skip-prepare",
+        action="store_true",
+        help="Skip all environment preparation steps.",
+    )
+
+    # Application Configuration
+    parser.add_argument(
+        "--port", type=int, default=8000, help="Specify the port to run on."
+    )
+    parser.add_argument(
+        "--host", type=str, default="127.0.0.1", help="Specify the host to run on."
+    )
+    parser.add_argument(
+        "--frontend-port",
+        type=int,
+        default=5173,
+        help="Specify the frontend port to run on.",
+    )
+    parser.add_argument(
+        "--api-url", type=str, help="Specify the API URL for the frontend."
+    )
+    parser.add_argument(
+        "--api-only",
+        action="store_true",
+        help="Run only the API server without the frontend.",
+    )
+    parser.add_argument(
+        "--frontend-only",
+        action="store_true",
+        help="Run only the frontend without the API server.",
+    )
+    parser.add_argument("--env-file", type=str, help="Specify a custom .env file.")
+
+    # Testing Options
+    parser.add_argument(
+        "--coverage",
+        action="store_true",
+        help="Generate coverage report when running tests.",
+    )
+    parser.add_argument("--unit", action="store_true", help="Run unit tests.")
+    parser.add_argument(
+        "--integration", action="store_true", help="Run integration tests."
+    )
+    parser.add_argument("--e2e", action="store_true", help="Run end-to-end tests.")
+    parser.add_argument(
+        "--performance", action="store_true", help="Run performance tests."
+    )
+    parser.add_argument("--security", action="store_true", help="Run security tests.")
+
+    # Extensions and Models
+    parser.add_argument(
+        "--skip-extensions", action="store_true", help="Skip loading extensions."
+    )
+    parser.add_argument(
+        "--skip-models", action="store_true", help="Skip downloading models."
+    )
+
+    # Advanced Options
+    parser.add_argument(
+        "--system-info", action="store_true", help="Print system information then exit."
+    )
+    parser.add_argument("--env-file", type=str, help="Specify environment file to load.")
+    parser.add_argument("--share", action="store_true", help="Create a public URL.")
+    parser.add_argument(
+        "--listen", action="store_true", help="Make the server listen on network."
+    )
+    parser.add_argument(
+        "--ngrok", type=str, help="Use ngrok to create a tunnel, specify ngrok region."
+    )
 
 def main():
-    # Initialize services if command pattern is available
+    # Check for common setup issues before proceeding
+    _check_setup_warnings()
+
+    # Initialize services (only if core modules are available)
     if COMMAND_PATTERN_AVAILABLE and initialize_all_services and get_container:
         initialize_all_services(get_container())
 
@@ -882,25 +540,41 @@
     subparsers = parser.add_subparsers(dest="command", help="Available commands")
 
     # Setup command
-    setup_parser = subparsers.add_parser("setup", help="Set up the development environment")
+    setup_parser = subparsers.add_parser(
+        "setup", help="Set up the development environment"
+    )
     _add_common_args(setup_parser)
 
     # Run command
-    run_parser = subparsers.add_parser("run", help="Run the EmailIntelligence application")
+    run_parser = subparsers.add_parser(
+        "run", help="Run the EmailIntelligence application"
+    )
     _add_common_args(run_parser)
-    run_parser.add_argument("--dev", action="store_true", help="Run in development mode")
+    run_parser.add_argument(
+        "--dev", action="store_true", help="Run in development mode"
+    )
 
     # Test command
     test_parser = subparsers.add_parser("test", help="Run tests")
     _add_common_args(test_parser)
     test_parser.add_argument("--unit", action="store_true", help="Run unit tests")
-    test_parser.add_argument("--integration", action="store_true", help="Run integration tests")
+    test_parser.add_argument(
+        "--integration", action="store_true", help="Run integration tests"
+    )
     test_parser.add_argument("--e2e", action="store_true", help="Run end-to-end tests")
-    test_parser.add_argument("--performance", action="store_true", help="Run performance tests")
-    test_parser.add_argument("--security", action="store_true", help="Run security tests")
-    test_parser.add_argument("--coverage", action="store_true", help="Generate coverage report")
     test_parser.add_argument(
-        "--continue-on-error", action="store_true", help="Continue running tests even if some fail"
+        "--performance", action="store_true", help="Run performance tests"
+    )
+    test_parser.add_argument(
+        "--security", action="store_true", help="Run security tests"
+    )
+    test_parser.add_argument(
+        "--coverage", action="store_true", help="Generate coverage report"
+    )
+    test_parser.add_argument(
+        "--continue-on-error",
+        action="store_true",
+        help="Continue running tests even if some fail",
     )
 
     # Check command for orchestration-tools branch
@@ -910,110 +584,19 @@
     check_parser.add_argument("--env", action="store_true", help="Check orchestration environment")
 
     # Legacy argument parsing for backward compatibility
-    parser.add_argument("--setup", action="store_true", help="Set up the environment (legacy)")
-=======
-
-# Add the project root to sys.path
-sys.path.insert(0, os.path.abspath(os.path.join(os.path.dirname(__file__), "..")))
-
-logger = logging.getLogger(__name__)
-
-ROOT_DIR = get_project_config().root_dir
-VENV_DIR = "venv"
-
-
-def _add_common_args(parser):
-    """Add common arguments to subcommand parsers."""
->>>>>>> afabddf1
-    parser.add_argument(
-        "--loglevel",
-        choices=["DEBUG", "INFO", "WARNING", "ERROR", "CRITICAL"],
-        default="INFO",
-        help="Set the logging level.",
-    )
-    parser.add_argument("--debug", action="store_true", help="Enable debug mode.")
-
-
-def _add_legacy_args(parser):
-    """Add legacy arguments for backward compatibility."""
-    # Environment Setup
-    parser.add_argument(
-        "--force-recreate-venv",
-        action="store_true",
-        help="Force recreation of the venv.",
-    )
-    parser.add_argument(
-        "--use-conda",
-        action="store_true",
-        help="Use Conda environment instead of venv.",
-    )
-    parser.add_argument(
-        "--conda-env",
-        type=str,
-        default="base",
-        help="Conda environment name to use (default: base).",
-    )
-    parser.add_argument(
-        "--no-venv",
-        action="store_true",
-        help="Don't create or use a virtual environment.",
-    )
-    parser.add_argument(
-        "--update-deps",
-        action="store_true",
-        help="Update dependencies before launching.",
-    )
-    parser.add_argument(
-        "--skip-torch-cuda-test",
-        action="store_true",
-        help="Skip CUDA availability test for PyTorch.",
-    )
-    parser.add_argument(
-        "--reinstall-torch", action="store_true", help="Reinstall PyTorch."
-    )
-    parser.add_argument(
-        "--skip-python-version-check",
-        action="store_true",
-        help="Skip Python version check.",
-    )
-    parser.add_argument(
-        "--no-download-nltk", action="store_true", help="Skip downloading NLTK data."
-    )
-    parser.add_argument(
-        "--skip-prepare",
-        action="store_true",
-        help="Skip all environment preparation steps.",
-    )
-
-    # Application Configuration
-    parser.add_argument(
-        "--port", type=int, default=8000, help="Specify the port to run on."
-    )
-    parser.add_argument(
-        "--host", type=str, default="127.0.0.1", help="Specify the host to run on."
-    )
-    parser.add_argument(
-        "--frontend-port",
-        type=int,
-        default=5173,
-        help="Specify the frontend port to run on.",
-    )
-    parser.add_argument(
-        "--api-url", type=str, help="Specify the API URL for the frontend."
-    )
-    parser.add_argument(
-        "--api-only",
-        action="store_true",
-        help="Run only the API server without the frontend.",
-    )
-    parser.add_argument(
-        "--frontend-only",
-        action="store_true",
-        help="Run only the frontend without the API server.",
-    )
-    parser.add_argument("--env-file", type=str, help="Specify a custom .env file.")
-
-<<<<<<< HEAD
+    parser.add_argument(
+        "--setup", action="store_true", help="Set up the environment (legacy)"
+    )
+    parser.add_argument(
+        "--stage",
+        choices=["dev", "test"],
+        default="dev",
+        help="Application mode (legacy)",
+    )
+
+    # Add all legacy arguments for backward compatibility
+    _add_legacy_args(parser)
+
     args = parser.parse_args()
 
     # Handle command pattern vs legacy arguments
@@ -1023,212 +606,13 @@
     else:
         # Handle legacy arguments
         return _handle_legacy_args(args)
-=======
-    # Testing Options
-    parser.add_argument(
-        "--coverage",
-        action="store_true",
-        help="Generate coverage report when running tests.",
-    )
-    parser.add_argument("--unit", action="store_true", help="Run unit tests.")
-    parser.add_argument(
-        "--integration", action="store_true", help="Run integration tests."
-    )
-    parser.add_argument("--e2e", action="store_true", help="Run end-to-end tests.")
-    parser.add_argument(
-        "--performance", action="store_true", help="Run performance tests."
-    )
-    parser.add_argument("--security", action="store_true", help="Run security tests.")
-
-    # Extensions and Models
-    parser.add_argument(
-        "--skip-extensions", action="store_true", help="Skip loading extensions."
-    )
-    parser.add_argument(
-        "--skip-models", action="store_true", help="Skip downloading models."
-    )
-
-    # Advanced Options
-    parser.add_argument(
-        "--system-info", action="store_true", help="Print system information then exit."
-    )
-    parser.add_argument(
-        "--env-file", type=str, help="Specify environment file to load."
-    )
-    parser.add_argument("--share", action="store_true", help="Create a public URL.")
-    parser.add_argument(
-        "--listen", action="store_true", help="Make the server listen on network."
-    )
-    parser.add_argument(
-        "--ngrok", type=str, help="Use ngrok to create a tunnel, specify ngrok region."
-    )
-
-
-def main():
-    # Check for common setup issues before proceeding
-    _check_setup_warnings()
->>>>>>> afabddf1
-
-    # Initialize services (only if core modules are available)
-    if initialize_all_services and get_container:
-        initialize_all_services(get_container())
-
-    # Parse command line arguments
-    parser = argparse.ArgumentParser(description="EmailIntelligence Unified Launcher")
-
-    # Add subcommands
-    subparsers = parser.add_subparsers(dest="command", help="Available commands")
-
-<<<<<<< HEAD
-def _add_legacy_args(parser):
-    """Add legacy arguments for backward compatibility."""
-    # Environment Setup
-    parser.add_argument(
-        "--force-recreate-venv", action="store_true", help="Force recreation of the venv."
-=======
-    # Setup command
-    setup_parser = subparsers.add_parser(
-        "setup", help="Set up the development environment"
->>>>>>> afabddf1
-    )
-    _add_common_args(setup_parser)
-
-    # Run command
-    run_parser = subparsers.add_parser(
-        "run", help="Run the EmailIntelligence application"
-    )
-    _add_common_args(run_parser)
-    run_parser.add_argument(
-        "--dev", action="store_true", help="Run in development mode"
-    )
-
-    # Test command
-    test_parser = subparsers.add_parser("test", help="Run tests")
-    _add_common_args(test_parser)
-    test_parser.add_argument("--unit", action="store_true", help="Run unit tests")
-    test_parser.add_argument(
-        "--integration", action="store_true", help="Run integration tests"
-    )
-    test_parser.add_argument("--e2e", action="store_true", help="Run end-to-end tests")
-    test_parser.add_argument(
-        "--performance", action="store_true", help="Run performance tests"
-    )
-    test_parser.add_argument(
-        "--security", action="store_true", help="Run security tests"
-    )
-    test_parser.add_argument(
-        "--coverage", action="store_true", help="Generate coverage report"
-    )
-    test_parser.add_argument(
-        "--continue-on-error",
-        action="store_true",
-        help="Continue running tests even if some fail",
-    )
-
-    # Legacy argument parsing for backward compatibility
-    parser.add_argument(
-        "--setup", action="store_true", help="Set up the environment (legacy)"
-    )
-    parser.add_argument(
-        "--stage",
-        choices=["dev", "test"],
-        default="dev",
-        help="Application mode (legacy)",
-    )
-
-    # Add all legacy arguments for backward compatibility
-    _add_legacy_args(parser)
-
-    args = parser.parse_args()
-
-<<<<<<< HEAD
-    # Advanced Options
-    parser.add_argument(
-        "--system-info", action="store_true", help="Print system information then exit."
-    )
-    parser.add_argument("--env-file", type=str, help="Specify environment file to load.")
-    parser.add_argument("--share", action="store_true", help="Create a public URL.")
-    parser.add_argument("--listen", action="store_true", help="Make the server listen on network.")
-    parser.add_argument(
-        "--ngrok", type=str, help="Use ngrok to create a tunnel, specify ngrok region."
-    )
-=======
-    # Handle command pattern vs legacy arguments
-    if args.command:
-        # Use command pattern
-        return _execute_command(args.command, args)
-    else:
-        # Handle legacy arguments
-        return _handle_legacy_args(args)
->>>>>>> afabddf1
-
-
-def main():
-    # Check for common setup issues before proceeding
-    _check_setup_warnings()
-
-    # Initialize services (only if core modules are available)
-    if initialize_all_services and get_container:
-        initialize_all_services(get_container())
-
-    # Parse command line arguments
-    parser = argparse.ArgumentParser(description="EmailIntelligence Unified Launcher")
-
-    # Add subcommands
-    subparsers = parser.add_subparsers(dest="command", help="Available commands")
-
-    # Setup command
-    setup_parser = subparsers.add_parser("setup", help="Set up the development environment")
-    _add_common_args(setup_parser)
-
-    # Run command
-    run_parser = subparsers.add_parser("run", help="Run the EmailIntelligence application")
-    _add_common_args(run_parser)
-    run_parser.add_argument("--dev", action="store_true", help="Run in development mode")
-
-    # Test command
-    test_parser = subparsers.add_parser("test", help="Run tests")
-    _add_common_args(test_parser)
-    test_parser.add_argument("--unit", action="store_true", help="Run unit tests")
-    test_parser.add_argument("--integration", action="store_true", help="Run integration tests")
-    test_parser.add_argument("--e2e", action="store_true", help="Run end-to-end tests")
-    test_parser.add_argument("--performance", action="store_true", help="Run performance tests")
-    test_parser.add_argument("--security", action="store_true", help="Run security tests")
-    test_parser.add_argument("--coverage", action="store_true", help="Generate coverage report")
-    test_parser.add_argument(
-        "--continue-on-error", action="store_true", help="Continue running tests even if some fail"
-    )
-
-    # Legacy argument parsing for backward compatibility
-    parser.add_argument("--setup", action="store_true", help="Set up the environment (legacy)")
-    parser.add_argument(
-        "--stage", choices=["dev", "test"], default="dev", help="Application mode (legacy)"
-    )
-
-    # Add all legacy arguments for backward compatibility
-    _add_legacy_args(parser)
-
-    args = parser.parse_args()
-
-    # Handle command pattern vs legacy arguments
-    if args.command:
-        # Use command pattern
-        return _execute_command(args.command, args)
-    else:
-        # Handle legacy arguments
-        return _handle_legacy_args(args)
-
 
 def _execute_command(command_name: str, args) -> int:
     """Execute a command using the command pattern."""
     # Handle check command directly in orchestration-tools branch
     if command_name == "check":
         return _execute_check_command(args)
-<<<<<<< HEAD
-    
-=======
-
->>>>>>> afabddf1
+
     # For other commands, use command pattern if available
     if COMMAND_PATTERN_AVAILABLE:
         factory = get_command_factory()
@@ -1243,55 +627,32 @@
         finally:
             command.cleanup()
     else:
-<<<<<<< HEAD
-        logger.error(f"Command pattern not available and '{command_name}' is not a built-in command")
-=======
         logger.error(
             f"Command pattern not available and '{command_name}' is not a built-in command"
         )
->>>>>>> afabddf1
         return 1
-
 
 def _execute_check_command(args) -> int:
     """Execute the check command for orchestration validation."""
     logger.info("Running orchestration checks...")
-<<<<<<< HEAD
-    
+
     success = True
-    
-=======
-
-    success = True
-
->>>>>>> afabddf1
+
     # Run critical files check if requested
     if args.critical_files or (not args.env):
         if not check_critical_files():
             success = False
-<<<<<<< HEAD
-    
-=======
-
->>>>>>> afabddf1
+
     # Run environment validation if requested
     if args.env:
         if not validate_orchestration_environment():
             success = False
-<<<<<<< HEAD
-    
-=======
-
->>>>>>> afabddf1
+
     # If no specific check was requested, run all checks
     if not args.critical_files and not args.env:
         if not validate_orchestration_environment():
             success = False
-<<<<<<< HEAD
-    
-=======
-
->>>>>>> afabddf1
+
     if success:
         logger.info("All orchestration checks passed!")
         return 0
@@ -1299,26 +660,18 @@
         logger.error("Orchestration checks failed!")
         return 1
 
-
 def _handle_legacy_args(args) -> int:
     """Handle legacy argument parsing for backward compatibility."""
     # Setup WSL environment if applicable (early setup)
     from setup.environment import setup_wsl_environment, check_wsl_requirements
-<<<<<<< HEAD
-=======
-
->>>>>>> afabddf1
+
     setup_wsl_environment()
     check_wsl_requirements()
 
     if not args.skip_python_version_check:
         check_python_version()
 
-<<<<<<< HEAD
-    logging.getLogger().setLevel(getattr(args, 'loglevel', 'INFO'))
-=======
     logging.getLogger().setLevel(getattr(args, "loglevel", "INFO"))
->>>>>>> afabddf1
 
     if DOTENV_AVAILABLE:
         # Load user customizations from launch-user.env if it exists
@@ -1338,8 +691,8 @@
     # Set conda environment name if specified
     global CONDA_ENV_NAME
     if (
-        args.conda_env and args.conda_env != "base"
-    ):  # Only if explicitly set to non-default
+        args.conda_env and args.conda_env != "base"  # Only if explicitly set to non-default
+    ):
         CONDA_ENV_NAME = args.conda_env
         args.use_conda = True  # Set flag when conda env is specified
         # args.use_conda remains as set by command line argument
@@ -1369,16 +722,12 @@
         return 0
 
     # Handle Conda environment if requested
-<<<<<<< HEAD
-    from setup.environment import is_conda_available, get_conda_env_info, activate_conda_env
-=======
     from setup.environment import (
         is_conda_available,
         get_conda_env_info,
         activate_conda_env,
     )
 
->>>>>>> afabddf1
     if args.use_conda:
         if not is_conda_available():
             logger.error("Conda is not available. Please install Conda or use venv.")
@@ -1404,10 +753,7 @@
     # Handle test stage
     if hasattr(args, "stage") and args.stage == "test":
         from setup.test_stages import handle_test_stage
-<<<<<<< HEAD
-=======
-
->>>>>>> afabddf1
+
         handle_test_stage(args)
         return 0
 
@@ -1418,10 +764,7 @@
         or getattr(args, "coverage", False)
     ):
         from setup.test_stages import handle_test_stage
-<<<<<<< HEAD
-=======
-
->>>>>>> afabddf1
+
         handle_test_stage(args)
         return 0
 
@@ -1439,7 +782,6 @@
 
     return 0
 
-
 def _check_setup_warnings():
     """Check for common setup issues and warn users."""
     import sys
@@ -1455,26 +797,18 @@
     ]
 
     if any(system_indicators):
-<<<<<<< HEAD
-        logger.warning("⚠️  You're using system Python. This may cause permission errors with pip.")
-=======
         logger.warning(
             "⚠️  You're using system Python. This may cause permission errors with pip."
         )
->>>>>>> afabddf1
         logger.info("💡  Run 'python launch.py setup' to create a virtual environment")
         logger.info("   Then use: source venv/bin/activate")
 
     # Check if venv exists but not activated
     venv_path = ROOT_DIR / "venv" / "bin" / "python"
     if venv_path.exists() and python_path != venv_path:
-<<<<<<< HEAD
-        logger.info("💡  Virtual environment exists. Activate it with: source venv/bin/activate")
-=======
         logger.info(
             "💡  Virtual environment exists. Activate it with: source venv/bin/activate"
         )
->>>>>>> afabddf1
 
 
 if __name__ == "__main__":
