--- conflicted
+++ resolved
@@ -10,39 +10,15 @@
 from dotenv import load_dotenv, find_dotenv
 
 from setup.environment import (
-<<<<<<< HEAD
-    check_python_version,
     create_venv,
     get_python_executable,
     get_venv_executable,
     install_package_manager,
     setup_dependencies,
     download_nltk_data,
-    validate_environment,
-    validate_port,
-    validate_host,
     is_conda_available,
     activate_conda_env,
     get_conda_env_info,
-)
-from setup.process_manager import ProcessManager
-from setup.project_config import get_project_config
-from setup import test_stages
-
-# --- Constants ---
-ROOT_DIR = get_project_config().root_dir
-VENV_DIR = "venv"
-DOTENV_AVAILABLE = find_dotenv()
-
-# --- Global Variables ---
-process_manager = ProcessManager()
-CONDA_ENV_NAME = "emailintelligence"  # Default Conda environment name
-
-# --- Dynamic Imports for Command Pattern (if available) ---
-COMMAND_PATTERN_AVAILABLE = False
-=======
-    prepare_environment,
-    handle_setup,
 )
 from setup.validation import (
     validate_environment,
@@ -60,14 +36,29 @@
 from setup.commands import COMMAND_PATTERN_AVAILABLE, get_command_factory
 
 # Try to import dotenv related variables and functions
->>>>>>> ea1a27f7
 try:
-    from src.command_pattern import get_command_factory, initialize_all_services, get_container
-
-    COMMAND_PATTERN_AVAILABLE = True
+    from dotenv import load_dotenv
+
+    DOTENV_AVAILABLE = True
 except ImportError:
-    logging.warning("Command pattern modules not found. Running in legacy mode.")
-
+    load_dotenv = None
+    DOTENV_AVAILABLE = False
+
+# Add the project root to sys.path
+sys.path.insert(0, os.path.abspath(os.path.join(os.path.dirname(__file__), "..")))
+
+# --- Constants ---
+ROOT_DIR = get_project_config().root_dir
+VENV_DIR = "venv"
+# DOTENV_AVAILABLE is already defined above based on import success
+
+# --- Global Variables ---
+process_manager = ProcessManager()
+CONDA_ENV_NAME = "emailintelligence"  # Default Conda environment name
+
+# --- Dynamic Imports for Command Pattern (if available) ---
+# COMMAND_PATTERN_AVAILABLE is already defined above based on import success
+# get_command_factory, initialize_all_services, get_container are already imported
 
 # --- Logging Setup ---
 logging.basicConfig(
@@ -183,6 +174,7 @@
         logger.error("Python executable not found.")
         return False
 
+
 def check_node_npm_installed() -> bool:
     """Check if Node.js and npm are installed and available."""
     if not shutil.which("node"):
@@ -193,6 +185,7 @@
         return False
     return True
 
+
 def install_nodejs_dependencies(directory: str, update: bool = False) -> bool:
     """Install Node.js dependencies in a given directory."""
     pkg_json_path = ROOT_DIR / directory / "package.json"
@@ -207,6 +200,7 @@
     desc = f"{('Updating' if update else 'Installing')} Node.js dependencies for '{directory}/'"
     return run_command(cmd, desc, cwd=ROOT_DIR / directory, shell=(os.name == "nt"))
 
+
 def start_client():
     """Start the Node.js frontend."""
     logger.info("Starting Node.js frontend...")
@@ -217,6 +211,7 @@
     node_modules_path = ROOT_DIR / "client" / "node_modules"
     if not node_modules_path.exists():
         logger.info("Installing Node.js dependencies...")
+
 
 def start_server_ts():
     """Start the TypeScript backend server."""
@@ -260,6 +255,7 @@
     process = subprocess.Popen(cmd, cwd=ROOT_DIR)
     process_manager.add_process(process)
 
+
 def start_node_service(service_path: Path, service_name: str, port: int, api_url: str):
     """Start a Node.js service."""
     if not service_path.exists():
@@ -272,6 +268,7 @@
     process = subprocess.Popen(["npm", "start"], cwd=service_path, env=env)
     process_manager.add_process(process)
 
+
 def setup_node_dependencies(service_path: Path, service_name: str):
     """Install npm dependencies for a Node.js service."""
     if not (service_path / "package.json").exists():
@@ -281,6 +278,7 @@
         return
     logger.info(f"Installing npm dependencies for {service_name}...")
     run_command(["npm", "install"], f"Installing {service_name} dependencies", cwd=service_path)
+
 
 def start_gradio_ui(host, port, share, debug):
     logger.info("Starting Gradio UI...")
@@ -295,6 +293,7 @@
     process = subprocess.Popen(cmd, cwd=ROOT_DIR, env=env)
     process_manager.add_process(process)
 
+
 def handle_setup(args, venv_path):
     """Handles the complete setup process."""
     logger.info("Starting environment setup...")
@@ -316,6 +315,7 @@
         setup_node_dependencies(ROOT_DIR / "backend" / "server-ts", "TypeScript Backend")
     logger.info("Setup complete.")
 
+
 def prepare_environment(args):
     """Prepares the environment for running the application."""
     if not args.no_venv:
@@ -328,6 +328,7 @@
     if not args.no_download_nltk:
         download_nltk_data()
 
+
 def start_services(args):
     """Starts the required services based on arguments."""
     api_url = args.api_url or f"http://{args.host}:{args.port}"
@@ -339,6 +340,7 @@
     if not args.api_only:
         start_gradio_ui(args.host, 7860, args.share, args.debug)
         start_node_service(ROOT_DIR / "client", "Frontend Client", args.frontend_port, api_url)
+
 
 def handle_test_stage(args):
     """Handles the test stage execution."""
@@ -372,6 +374,7 @@
         logger.error("Some tests failed.")
         sys.exit(1)
 
+
 def print_system_info():
     """Print detailed system, Python, and project configuration information."""
     import platform
@@ -431,6 +434,7 @@
     )
     parser.add_argument("--debug", action="store_true", help="Enable debug mode.")
 
+
 def _add_legacy_args(parser):
     """Add legacy arguments for backward compatibility."""
     # Environment Setup
@@ -538,10 +542,6 @@
     parser.add_argument(
         "--system-info", action="store_true", help="Print system information then exit."
     )
-<<<<<<< HEAD
-    parser.add_argument("--env-file", type=str, help="Specify environment file to load.")
-=======
->>>>>>> ea1a27f7
     parser.add_argument("--share", action="store_true", help="Create a public URL.")
     parser.add_argument(
         "--listen", action="store_true", help="Make the server listen on network."
@@ -603,9 +603,7 @@
     test_parser.add_argument(
         "--performance", action="store_true", help="Run performance tests"
     )
-    test_parser.add_argument(
-        "--security", action="store_true", help="Run security tests"
-    )
+    test_parser.add_argument("--security", action="store_true", help="Run security tests")
     test_parser.add_argument(
         "--coverage", action="store_true", help="Generate coverage report"
     )
@@ -697,6 +695,7 @@
     else:
         logger.error("Orchestration checks failed!")
         return 1
+
 
 def _handle_legacy_args(args) -> int:
     """Handle legacy argument parsing for backward compatibility."""
@@ -823,6 +822,7 @@
 
     return 0
 
+
 def _check_setup_warnings():
     """Check for common setup issues and warn users."""
     import sys
