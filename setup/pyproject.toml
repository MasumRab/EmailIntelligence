<<<<<<< HEAD
# EmailIntelligence - Scientific Environment with Modular AI Platform
# Single pyproject.toml with comprehensive dependencies for both scientific and modular features

[[tool.uv.index]]
name = "pytorch-cpu"
url = "https://download.pytorch.org/whl/cpu"

[project]
name = "emailintelligence"
version = "0.2.0"
description = "A streamlined version of the EmailIntelligence application for local scientific and development use, featuring a simplified environment setup and local file-based data storage."
requires-python = ">=3.11"

dependencies = [
    # Core FastAPI backend
    "fastapi>=0.115.12",
    "uvicorn[standard]>=0.34.3",
    "pydantic>=2.11.5",
    "python-dotenv>=1.1.0",
    "python-multipart>=0.0.20",
    "email-validator>=2.2.0",
    "httpx>=0.28.1",

    # Gradio UI
    "gradio>=4.0.0",
    "pyngrok>=0.7.0",

    # NLP and Machine Learning
    "nltk>=3.9.1",
    "textblob>=0.19.0",
    "transformers>=4.52.4",
    "torch>=2.7.1",
    "accelerate>=1.7.0",
    "sentencepiece>=0.2.0",
    "scikit-learn>=1.7.0",
    "joblib>=1.5.1",

    # Data Handling and Plotting
    "pandas>=2.0.0",
    "numpy>=1.26.0",
    "matplotlib>=3.8.0",
    "seaborn>=0.13.0",
    "scipy>=1.11.0",
    "plotly>=5.18.0",

    # Google API
    "google-api-python-client>=2.172.0",
    "google-auth>=2.40.3",
    "google-auth-oauthlib>=1.2.2",

    # Database
    "psycopg2-binary>=2.9.10",
    "aiosqlite>=0.20.0",
    "RestrictedPython>=8.0",
    "redis>=5.0.0",
    "notmuch>=0.29",
=======
# EmailIntelligence - Simplified Python Environment
# Single pyproject.toml with basic cross-platform dependencies

[project]
name = "emailintelligence"
version = "0.1.0"
description = "AI-powered email intelligence and analysis platform"
requires-python = ">=3.11"

dependencies = [
    # Core AI/ML (CPU versions - PyTorch installed separately)
    "transformers>=4.40.0",
    "accelerate>=0.30.0",
    # NLP and text processing
    "nltk>=3.9.1",
    "textblob>=0.19.0",
    # Web framework and API
    "fastapi>=0.100.0",
    "pydantic>=2.11.5",
    "uvicorn>=0.30.0",
    "python-multipart>=0.0.20",
    "httpx>=0.28.1",
    # UI and web interface
    "gradio>=4.0.0",
    "pyngrok>=0.7.0",
    # Security and utilities
    "email-validator>=2.2.0",
    "RestrictedPython>=8.0",
    "psutil>=6.0.0",
    "aiosqlite>=0.19.0",
    "python-dotenv>=1.1.0",
    "pydantic-settings>=2.0.0",
    "torch>=2.9.0",
>>>>>>> 30d7ad4d
]

[dependency-groups]
dev = [
    # Testing
    "pytest>=8.4.0",
    "pytest-cov>=6.0.0",
    "pytest-asyncio>=1.2.0",

    # Linting and Formatting
    "black>=25.1.0",
    "flake8>=7.2.0",
    "isort>=6.0.1",
    "pylint>=3.3.7",
    "mypy>=1.16.0",
    "unimport>=1.3.0",

    # Notebooks
    "jupyter>=1.0.0",
    "ipykernel>=6.29.0",
    "ipywidgets>=8.1.0",

    # Other dev tools
    "pip-autoremove>=0.10.0",
]

[[tool.uv.index]]
url = "https://download.pytorch.org/whl/cpu"

[build-system]
requires = ["setuptools", "wheel"]
build-backend = "setuptools.build_meta"

[dependency-groups]
dev = [
    "pytest>=8.4.2",
]<|MERGE_RESOLUTION|>--- conflicted
+++ resolved
@@ -1,4 +1,3 @@
-<<<<<<< HEAD
 # EmailIntelligence - Scientific Environment with Modular AI Platform
 # Single pyproject.toml with comprehensive dependencies for both scientific and modular features
 
@@ -55,41 +54,6 @@
     "RestrictedPython>=8.0",
     "redis>=5.0.0",
     "notmuch>=0.29",
-=======
-# EmailIntelligence - Simplified Python Environment
-# Single pyproject.toml with basic cross-platform dependencies
-
-[project]
-name = "emailintelligence"
-version = "0.1.0"
-description = "AI-powered email intelligence and analysis platform"
-requires-python = ">=3.11"
-
-dependencies = [
-    # Core AI/ML (CPU versions - PyTorch installed separately)
-    "transformers>=4.40.0",
-    "accelerate>=0.30.0",
-    # NLP and text processing
-    "nltk>=3.9.1",
-    "textblob>=0.19.0",
-    # Web framework and API
-    "fastapi>=0.100.0",
-    "pydantic>=2.11.5",
-    "uvicorn>=0.30.0",
-    "python-multipart>=0.0.20",
-    "httpx>=0.28.1",
-    # UI and web interface
-    "gradio>=4.0.0",
-    "pyngrok>=0.7.0",
-    # Security and utilities
-    "email-validator>=2.2.0",
-    "RestrictedPython>=8.0",
-    "psutil>=6.0.0",
-    "aiosqlite>=0.19.0",
-    "python-dotenv>=1.1.0",
-    "pydantic-settings>=2.0.0",
-    "torch>=2.9.0",
->>>>>>> 30d7ad4d
 ]
 
 [dependency-groups]
@@ -116,14 +80,6 @@
     "pip-autoremove>=0.10.0",
 ]
 
-[[tool.uv.index]]
-url = "https://download.pytorch.org/whl/cpu"
-
 [build-system]
 requires = ["setuptools", "wheel"]
-build-backend = "setuptools.build_meta"
-
-[dependency-groups]
-dev = [
-    "pytest>=8.4.2",
-]+build-backend = "setuptools.build_meta"