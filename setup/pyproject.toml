# EmailIntelligence - Optimized Dependencies for System-Managed Python
# Conditional dependencies to minimize unnecessary downloads

[[tool.uv.index]]
name = "pytorch-cpu"
url = "https://download.pytorch.org/whl/cpu"

[project]
name = "emailintelligence"
version = "0.2.0"
description = "Email Intelligence with optimized dependencies for system-managed Python environments"
requires-python = ">=3.11"

# Core dependencies only - always required
dependencies = [
    # Web framework (always needed)
    "fastapi>=0.115.12",
    "uvicorn[standard]>=0.34.3",
    "pydantic>=2.11.5",
    "python-dotenv>=1.1.0",
    "python-multipart>=0.0.20",
    "email-validator>=2.2.0",
    "httpx>=0.28.1",

    # Basic UI (always needed)
    "gradio>=4.0.0",
    "pyngrok>=0.7.0",

<<<<<<< HEAD
    # Basic data handling (always needed)
    "aiosqlite>=0.20.0",
    "RestrictedPython>=8.0",
]

[project.optional-dependencies]
# ML/AI features - optional, large downloads
ml = [
    "nltk>=3.9.1",
    "textblob>=0.19.0",
=======
    # Core AI/ML (CPU versions by default - installation scripts handle CPU index)
    "torch>=2.7.1",
    "torchvision>=0.19.0",
    "torchaudio>=2.4.0",
>>>>>>> afabddf1
    "transformers>=4.52.4",
    "accelerate>=1.7.0",

    # NLP and text processing
    "nltk>=3.9.1",
    "textblob>=0.19.0",
    "sentencepiece>=0.2.0",
    "scikit-learn>=1.7.0",
    "joblib>=1.5.1",
    # CPU-only PyTorch (much smaller than GPU versions)
    "torch>=2.7.1",
]

# Data science features - optional
data = [
    "pandas>=2.0.0",
    "numpy>=1.26.0",
    "scipy>=1.11.0",
]

# Visualization features - optional
viz = [
    "matplotlib>=3.8.0",
    "seaborn>=0.13.0",
    "plotly>=5.18.0",
]

# Database features - optional based on deployment
db = [
    "psycopg2-binary>=2.9.10",
    "redis>=5.0.0",
    "notmuch>=0.29",
]

# Google API features - optional
google = [
    "google-api-python-client>=2.172.0",
    "google-auth>=2.40.3",
    "google-auth-oauthlib>=1.2.2",
]

# GPU/CUDA features - ONLY install if GPU available
# WARNING: These are VERY large downloads (GBs) and not needed on CPU-only systems
gpu = [
    # DO NOT install these on CPU-only systems!
    # Use system CUDA/NVIDIA packages instead if available
]

# Development tools - only for development
dev = [
    # Testing
    "pytest>=8.4.0",
    "pytest-cov>=6.0.0",
    "pytest-asyncio>=1.2.0",

    # Code quality
    "black>=25.1.0",
    "flake8>=7.2.0",
    "isort>=6.0.1",
    "pylint>=3.3.7",
    "mypy>=1.16.0",
    "unimport>=1.3.0",

    # Notebooks
    "jupyter>=1.0.0",
    "ipykernel>=6.29.0",
    "ipywidgets>=8.1.0",
]

# Minimal installation - just core features
minimal = []

# Full installation - all features except GPU
full = [
    "emailintelligence[ml,data,viz,db,google,dev]",
]

[dependency-groups]
# Legacy support - prefer optional-dependencies above
dev = [
    "pytest>=8.4.0",
    "pytest-cov>=6.0.0",
    "pytest-asyncio>=1.2.0",
    "black>=25.1.0",
    "flake8>=7.2.0",
    "isort>=6.0.1",
    "pylint>=3.3.7",
    "mypy>=1.16.0",
    "unimport>=1.3.0",
    "jupyter>=1.0.0",
    "ipykernel>=6.29.0",
    "ipywidgets>=8.1.0",
]

[build-system]
requires = ["setuptools", "wheel"]
build-backend = "setuptools.build_meta"

<<<<<<< HEAD
[tool.setuptools]
# Exclude large packages from default installation
include-package-data = false

[tool.setuptools.packages.find]
where = ["src"]

# Environment markers for conditional dependencies
# Note: uv doesn't support marker configuration in pyproject.toml
# GPU packages should be installed manually only when needed
=======
[tool.pylint]
sys-path = ["."]
>>>>>>> afabddf1
<|MERGE_RESOLUTION|>--- conflicted
+++ resolved
@@ -26,7 +26,6 @@
     "gradio>=4.0.0",
     "pyngrok>=0.7.0",
 
-<<<<<<< HEAD
     # Basic data handling (always needed)
     "aiosqlite>=0.20.0",
     "RestrictedPython>=8.0",
@@ -37,23 +36,14 @@
 ml = [
     "nltk>=3.9.1",
     "textblob>=0.19.0",
-=======
-    # Core AI/ML (CPU versions by default - installation scripts handle CPU index)
+    "transformers>=4.52.4",
+    "accelerate>=1.7.0",
     "torch>=2.7.1",
     "torchvision>=0.19.0",
     "torchaudio>=2.4.0",
->>>>>>> afabddf1
-    "transformers>=4.52.4",
-    "accelerate>=1.7.0",
-
-    # NLP and text processing
-    "nltk>=3.9.1",
-    "textblob>=0.19.0",
     "sentencepiece>=0.2.0",
     "scikit-learn>=1.7.0",
     "joblib>=1.5.1",
-    # CPU-only PyTorch (much smaller than GPU versions)
-    "torch>=2.7.1",
 ]
 
 # Data science features - optional
@@ -141,7 +131,6 @@
 requires = ["setuptools", "wheel"]
 build-backend = "setuptools.build_meta"
 
-<<<<<<< HEAD
 [tool.setuptools]
 # Exclude large packages from default installation
 include-package-data = false
@@ -152,7 +141,6 @@
 # Environment markers for conditional dependencies
 # Note: uv doesn't support marker configuration in pyproject.toml
 # GPU packages should be installed manually only when needed
-=======
+
 [tool.pylint]
-sys-path = ["."]
->>>>>>> afabddf1
+sys-path = ["."]