"""
Test for the updated InputSanitizer with proper HTML sanitization.
"""

import os
<<<<<<< HEAD
from pathlib import Path

# Add the project root to the path so we can import backend modules
# Use __file__ to determine the script's location and calculate the project root dynamically
script_dir = Path(__file__).resolve().parent
project_root = script_dir.parent.parent  # Go up to main project directory from backend/node_engine/
sys.path.insert(0, str(project_root))
=======
import sys

# Add the project root to the path so we can import backend modules
sys.path.insert(0, os.path.abspath("."))
>>>>>>> 75280e8c


def test_input_sanitizer():
    """Test the updated InputSanitizer class."""
    try:
        from backend.node_engine.security_manager import InputSanitizer

        print("Testing InputSanitizer with various inputs...")

        # Test 1: Basic script tag
        test_input1 = '<script>alert("XSS")</script>'
        result1 = InputSanitizer.sanitize_string(test_input1)
        print(f"Test 1 - Input: {test_input1}")
        print(f"Test 1 - Output: {result1}")
        print(f"Test 1 - Safe: {'<script' not in result1 and 'alert' not in result1}\n")

        # Test 2: Javascript protocol
        test_input2 = "Click here: <a href=\"javascript:alert('XSS')\">Link</a>"
        result2 = InputSanitizer.sanitize_string(test_input2)
        print(f"Test 2 - Input: {test_input2}")
        print(f"Test 2 - Output: {result2}")
        print(f"Test 2 - Safe: {'javascript:' not in result2}\n")

        # Test 3: Onclick event
        test_input3 = "<div onclick=\"alert('XSS')\">Click me</div>"
        result3 = InputSanitizer.sanitize_string(test_input3)
        print(f"Test 3 - Input: {test_input3}")
        print(f"Test 3 - Output: {result3}")
        print(f"Test 3 - Safe: {'onclick' not in result3}\n")

        # Test 4: Safe HTML that should be preserved
        test_input4 = "<p>This is a <strong>safe</strong> paragraph with <em>formatting</em>.</p>"
        result4 = InputSanitizer.sanitize_string(test_input4)
        print(f"Test 4 - Input: {test_input4}")
        print(f"Test 4 - Output: {result4}")
        print(f"Test 4 - Safe HTML preserved: {len(result4) > 10 and '<p>' in result4}\n")

        # Test 5: Dangerous iframe tag
        test_input5 = "<iframe src=\"javascript:alert('XSS')\"></iframe>"
        result5 = InputSanitizer.sanitize_string(test_input5)
        print(f"Test 5 - Input: {test_input5}")
        print(f"Test 5 - Output: {result5}")
        print(f"Test 5 - Safe: {'<iframe' not in result5}\n")

        print("All tests completed successfully!")

    except ImportError as e:
        print(f"Import error: {e}")
        print("This might be expected if bleach is not installed yet.")
        print("Run 'pip install bleach' to install the required dependency.")
    except Exception as e:
        print(f"Error during test: {e}")


if __name__ == "__main__":
    test_input_sanitizer()<|MERGE_RESOLUTION|>--- conflicted
+++ resolved
@@ -3,7 +3,8 @@
 """
 
 import os
-<<<<<<< HEAD
+import sys
+import os
 from pathlib import Path
 
 # Add the project root to the path so we can import backend modules
@@ -11,12 +12,6 @@
 script_dir = Path(__file__).resolve().parent
 project_root = script_dir.parent.parent  # Go up to main project directory from backend/node_engine/
 sys.path.insert(0, str(project_root))
-=======
-import sys
-
-# Add the project root to the path so we can import backend modules
-sys.path.insert(0, os.path.abspath("."))
->>>>>>> 75280e8c
 
 
 def test_input_sanitizer():
