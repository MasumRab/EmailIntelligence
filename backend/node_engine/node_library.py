--- conflicted
+++ resolved
@@ -4,22 +4,12 @@
 This module provides a library of available nodes that can be consumed
 by the Gradio UI to allow users to build node-based workflows.
 """
-
-from typing import Any, Dict, List
-
+from typing import Dict, List, Any
 from backend.node_engine.email_nodes import (
-<<<<<<< HEAD
-    ActionNode,
-    AIAnalysisNode,
-    EmailSourceNode,
-    FilterNode,
-    PreprocessingNode,
-=======
     EmailSourceNode, PreprocessingNode, AIAnalysisNode,
     FilterNode, ActionNode
->>>>>>> 33a924d9
 )
-from backend.node_engine.node_base import DataType, NodePort
+from backend.node_engine.node_base import NodePort, DataType
 
 
 class NodeLibrary:
@@ -43,15 +33,15 @@
                     "name": "emails",
                     "type": "EMAIL_LIST",
                     "required": True,
-                    "description": "List of retrieved emails",
+                    "description": "List of retrieved emails"
                 },
                 {
                     "name": "status",
                     "type": "JSON",
                     "required": True,
-                    "description": "Status information about the operation",
-                },
-            ],
+                    "description": "Status information about the operation"
+                }
+            ]
         }
 
         # Register PreprocessingNode
@@ -65,7 +55,7 @@
                     "name": "emails",
                     "type": "EMAIL_LIST",
                     "required": True,
-                    "description": "List of emails to preprocess",
+                    "description": "List of emails to preprocess"
                 }
             ],
             "output_ports": [
@@ -73,15 +63,15 @@
                     "name": "processed_emails",
                     "type": "EMAIL_LIST",
                     "required": True,
-                    "description": "List of preprocessed emails",
+                    "description": "List of preprocessed emails"
                 },
                 {
                     "name": "stats",
                     "type": "JSON",
                     "required": True,
-                    "description": "Statistics about preprocessing",
-                },
-            ],
+                    "description": "Statistics about preprocessing"
+                }
+            ]
         }
 
         # Register AIAnalysisNode
@@ -95,7 +85,7 @@
                     "name": "emails",
                     "type": "EMAIL_LIST",
                     "required": True,
-                    "description": "List of emails to analyze",
+                    "description": "List of emails to analyze"
                 }
             ],
             "output_ports": [
@@ -103,15 +93,15 @@
                     "name": "analysis_results",
                     "type": "JSON",
                     "required": True,
-                    "description": "AI analysis results for each email",
+                    "description": "AI analysis results for each email"
                 },
                 {
                     "name": "summary",
                     "type": "JSON",
                     "required": True,
-                    "description": "Summary of the analysis",
-                },
-            ],
+                    "description": "Summary of the analysis"
+                }
+            ]
         }
 
         # Register FilterNode
@@ -125,35 +115,35 @@
                     "name": "emails",
                     "type": "EMAIL_LIST",
                     "required": True,
-                    "description": "List of emails to filter",
+                    "description": "List of emails to filter"
                 },
                 {
                     "name": "criteria",
                     "type": "JSON",
                     "required": False,
-                    "description": "Filtering criteria (optional override)",
-                },
+                    "description": "Filtering criteria (optional override)"
+                }
             ],
             "output_ports": [
                 {
                     "name": "filtered_emails",
                     "type": "EMAIL_LIST",
                     "required": True,
-                    "description": "Filtered email list",
+                    "description": "Filtered email list"
                 },
                 {
                     "name": "discarded_emails",
                     "type": "EMAIL_LIST",
                     "required": True,
-                    "description": "Emails that didn't match criteria",
+                    "description": "Emails that didn't match criteria"
                 },
                 {
                     "name": "stats",
                     "type": "JSON",
                     "required": True,
-                    "description": "Filtering statistics",
-                },
-            ],
+                    "description": "Filtering statistics"
+                }
+            ]
         }
 
         # Register ActionNode
@@ -167,29 +157,29 @@
                     "name": "emails",
                     "type": "EMAIL_LIST",
                     "required": True,
-                    "description": "List of emails to act upon",
+                    "description": "List of emails to act upon"
                 },
                 {
                     "name": "actions",
                     "type": "JSON",
                     "required": True,
-                    "description": "Actions to perform on emails",
-                },
+                    "description": "Actions to perform on emails"
+                }
             ],
             "output_ports": [
                 {
                     "name": "results",
                     "type": "JSON",
                     "required": True,
-                    "description": "Results of the actions performed",
+                    "description": "Results of the actions performed"
                 },
                 {
                     "name": "status",
                     "type": "JSON",
                     "required": True,
-                    "description": "Status of action execution",
-                },
-            ],
+                    "description": "Status of action execution"
+                }
+            ]
         }
 
     def get_node_types(self) -> List[str]:
@@ -210,21 +200,11 @@
             category = node_info["category"]
             if category not in categories:
                 categories[category] = []
-<<<<<<< HEAD
-            categories[category].append(
-                {
-                    "type": node_type,
-                    "name": node_info["name"],
-                    "description": node_info["description"],
-                }
-            )
-=======
             categories[category].append({
                 "type": node_type,
                 "name": node_info["name"],
                 "description": node_info["description"]
             })
->>>>>>> 33a924d9
 
         return categories
 
@@ -232,24 +212,6 @@
         """Get information about all available nodes."""
         result = []
         for node_type, node_info in self._nodes.items():
-<<<<<<< HEAD
-            result.append(
-                {
-                    "type": node_type,
-                    "name": node_info["name"],
-                    "description": node_info["description"],
-                    "category": node_info["category"],
-                    "input_ports": node_info["input_ports"],
-                    "output_ports": node_info["output_ports"],
-                }
-            )
-
-        return result
-
-    def create_node(
-        self, node_type: str, config: Dict[str, Any] = None, node_id: str = None, name: str = None
-    ):
-=======
             result.append({
                 "type": node_type,
                 "name": node_info["name"],
@@ -267,7 +229,6 @@
                                  Any] = None,
                     node_id: str = None,
                     name: str = None):
->>>>>>> 33a924d9
         """Create an instance of a node."""
         if node_type not in self._nodes:
             raise ValueError(f"Node type '{node_type}' not found")
