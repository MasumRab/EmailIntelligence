--- conflicted
+++ resolved
@@ -4,18 +4,14 @@
 This module contains specific node implementations for email processing
 functionality, following the node-based architecture.
 """
-<<<<<<< HEAD
-
-=======
 from backend.node_engine.workflow_engine import workflow_engine
->>>>>>> 8028a0bb
 import asyncio
+from typing import Any, Dict, List
 from datetime import datetime
-from typing import Any, Dict, List
-
-from backend.node_engine.node_base import BaseNode, DataType, ExecutionContext, NodePort
-
-
+
+from backend.node_engine.node_base import (
+    BaseNode, NodePort, DataType, ExecutionContext
+)
 # Temporarily using a simplified NLP engine to avoid merge conflicts in original file
 
 
@@ -28,24 +24,6 @@
         text = f"{subject} {content}".lower()
 
         # Simple sentiment analysis
-<<<<<<< HEAD
-        sentiment = (
-            "positive"
-            if any(w in text for w in ["good", "great", "excellent", "thank"])
-            else "negative" if any(w in text for w in ["bad", "terrible", "problem"]) else "neutral"
-        )
-
-        # Simple topic analysis
-        topic = (
-            "work_business"
-            if any(w in text for w in ["meeting", "project", "work"])
-            else (
-                "personal"
-                if any(w in text for w in ["family", "friend", "personal"])
-                else "general"
-            )
-        )
-=======
         sentiment = "positive" if any(
             w in text for w in [
                 "good",
@@ -61,7 +39,6 @@
         topic = "work_business" if any(w in text for w in ["meeting", "project", "work"]) else \
             "personal" if any(w in text for w in ["family", "friend", "personal"]) else \
             "general"
->>>>>>> 8028a0bb
 
         # Return a basic analysis structure
         return {
@@ -79,35 +56,30 @@
                 "method": "basic",
                 "score": 0.7,
                 "reliable": True,
-                "feedback": "Analysis completed",
+                "feedback": "Analysis completed"
             },
             "details": {
                 "sentiment_analysis": {"sentiment": sentiment, "confidence": 0.7},
                 "topic_analysis": {"topic": topic, "confidence": 0.7},
                 "intent_analysis": {"intent": "informational", "confidence": 0.7},
                 "urgency_analysis": {"urgency": "medium", "confidence": 0.7},
-            },
+            }
         }
-
-
 # Temporarily using simplified classes to avoid merge conflicts in original files
 
 
 class AdvancedAIEngine:
     """Simplified AI Engine for testing purposes."""
-
     pass
 
 
 class AIAnalysisResult:
     """Simplified AI Analysis Result for testing purposes."""
-
     pass
 
 
 class GmailAIService:
     """Simplified Gmail Service for testing purposes."""
-
     pass
 
 
@@ -121,22 +93,10 @@
         self.config = config or {}
         self.input_ports = []
         self.output_ports = [
-<<<<<<< HEAD
-            NodePort(
-                "emails", DataType.EMAIL_LIST, required=True, description="List of retrieved emails"
-            ),
-            NodePort(
-                "status",
-                DataType.JSON,
-                required=True,
-                description="Status information about the operation",
-            ),
-=======
             NodePort("emails", DataType.EMAIL_LIST, required=True,
                      description="List of retrieved emails"),
             NodePort("status", DataType.JSON, required=True,
                      description="Status information about the operation")
->>>>>>> 8028a0bb
         ]
 
     async def execute(self, context: ExecutionContext) -> Dict[str, Any]:
@@ -151,8 +111,8 @@
                 "status": {
                     "success": True,
                     "count": len(emails),
-                    "timestamp": datetime.now().isoformat(),
-                },
+                    "timestamp": datetime.now().isoformat()
+                }
             }
 
             return result
@@ -163,8 +123,8 @@
                 "status": {
                     "success": False,
                     "error": str(e),
-                    "timestamp": datetime.now().isoformat(),
-                },
+                    "timestamp": datetime.now().isoformat()
+                }
             }
 
     async def _fetch_emails(self) -> List[Dict[str, Any]]:
@@ -182,7 +142,7 @@
                 "from": "sender@example.com",
                 "to": ["recipient@example.com"],
                 "timestamp": datetime.now().isoformat(),
-                "labels": ["inbox"],
+                "labels": ["inbox"]
             }
         ]
 
@@ -196,25 +156,6 @@
         super().__init__(node_id, name or "Email Preprocessor", "Preprocesses email data")
         self.config = config or {}
         self.input_ports = [
-<<<<<<< HEAD
-            NodePort(
-                "emails",
-                DataType.EMAIL_LIST,
-                required=True,
-                description="List of emails to preprocess",
-            )
-        ]
-        self.output_ports = [
-            NodePort(
-                "processed_emails",
-                DataType.EMAIL_LIST,
-                required=True,
-                description="List of preprocessed emails",
-            ),
-            NodePort(
-                "stats", DataType.JSON, required=True, description="Statistics about preprocessing"
-            ),
-=======
             NodePort("emails", DataType.EMAIL_LIST, required=True,
                      description="List of emails to preprocess")
         ]
@@ -223,7 +164,6 @@
                      description="List of preprocessed emails"),
             NodePort("stats", DataType.JSON, required=True,
                      description="Statistics about preprocessing")
->>>>>>> 8028a0bb
         ]
 
     async def execute(self, context: ExecutionContext) -> Dict[str, Any]:
@@ -237,8 +177,8 @@
                     "stats": {
                         "processed_count": 0,
                         "errors": 0,
-                        "timestamp": datetime.now().isoformat(),
-                    },
+                        "timestamp": datetime.now().isoformat()
+                    }
                 }
 
             processed_emails = []
@@ -257,8 +197,8 @@
                 "stats": {
                     "processed_count": len(processed_emails),
                     "errors": errors,
-                    "timestamp": datetime.now().isoformat(),
-                },
+                    "timestamp": datetime.now().isoformat()
+                }
             }
 
             return result
@@ -269,8 +209,8 @@
                 "stats": {
                     "processed_count": 0,
                     "errors": "Error during preprocessing",
-                    "timestamp": datetime.now().isoformat(),
-                },
+                    "timestamp": datetime.now().isoformat()
+                }
             }
 
     async def _process_email(self, email: Dict[str, Any]) -> Dict[str, Any]:
@@ -305,25 +245,6 @@
         self.config = config or {}
         self.nlp_engine = NLPEngine()
         self.input_ports = [
-<<<<<<< HEAD
-            NodePort(
-                "emails",
-                DataType.EMAIL_LIST,
-                required=True,
-                description="List of emails to analyze",
-            )
-        ]
-        self.output_ports = [
-            NodePort(
-                "analysis_results",
-                DataType.JSON,
-                required=True,
-                description="AI analysis results for each email",
-            ),
-            NodePort(
-                "summary", DataType.JSON, required=True, description="Summary of the analysis"
-            ),
-=======
             NodePort("emails", DataType.EMAIL_LIST, required=True,
                      description="List of emails to analyze")
         ]
@@ -332,7 +253,6 @@
                      description="AI analysis results for each email"),
             NodePort("summary", DataType.JSON, required=True,
                      description="Summary of the analysis")
->>>>>>> 8028a0bb
         ]
 
     async def execute(self, context: ExecutionContext) -> Dict[str, Any]:
@@ -343,7 +263,10 @@
             if not input_emails:
                 return {
                     "analysis_results": [],
-                    "summary": {"analyzed_count": 0, "timestamp": datetime.now().isoformat()},
+                    "summary": {
+                        "analyzed_count": 0,
+                        "timestamp": datetime.now().isoformat()
+                    }
                 }
 
             results = []
@@ -354,13 +277,6 @@
 
                 # Analyze the email using the NLP engine
                 analysis = self.nlp_engine.analyze_email(subject, content)
-<<<<<<< HEAD
-                results.append({"email_id": email.get("id"), "analysis": analysis})
-
-            summary = {"analyzed_count": len(results), "timestamp": datetime.now().isoformat()}
-
-            return {"analysis_results": results, "summary": summary}
-=======
                 results.append({
                     "email_id": email.get("id"),
                     "analysis": analysis
@@ -375,7 +291,6 @@
                 "analysis_results": results,
                 "summary": summary
             }
->>>>>>> 8028a0bb
         except Exception as e:
             context.add_error(self.node_id, f"AI analysis failed: {str(e)}")
             return {
@@ -383,8 +298,8 @@
                 "summary": {
                     "analyzed_count": 0,
                     "error": str(e),
-                    "timestamp": datetime.now().isoformat(),
-                },
+                    "timestamp": datetime.now().isoformat()
+                }
             }
 
 
@@ -397,32 +312,6 @@
         super().__init__(node_id, name or "Email Filter", "Filters emails based on criteria")
         self.config = config or {}
         self.input_ports = [
-<<<<<<< HEAD
-            NodePort(
-                "emails", DataType.EMAIL_LIST, required=True, description="List of emails to filter"
-            ),
-            NodePort(
-                "criteria",
-                DataType.JSON,
-                required=False,
-                description="Filtering criteria (optional override)",
-            ),
-        ]
-        self.output_ports = [
-            NodePort(
-                "filtered_emails",
-                DataType.EMAIL_LIST,
-                required=True,
-                description="Filtered email list",
-            ),
-            NodePort(
-                "discarded_emails",
-                DataType.EMAIL_LIST,
-                required=True,
-                description="Emails that didn't match criteria",
-            ),
-            NodePort("stats", DataType.JSON, required=True, description="Filtering statistics"),
-=======
             NodePort("emails", DataType.EMAIL_LIST, required=True,
                      description="List of emails to filter"),
             NodePort("criteria", DataType.JSON, required=False,
@@ -435,7 +324,6 @@
                      description="Emails that didn't match criteria"),
             NodePort("stats", DataType.JSON, required=True,
                      description="Filtering statistics")
->>>>>>> 8028a0bb
         ]
 
     async def execute(self, context: ExecutionContext) -> Dict[str, Any]:
@@ -451,8 +339,8 @@
                     "stats": {
                         "filtered_count": 0,
                         "discarded_count": 0,
-                        "timestamp": datetime.now().isoformat(),
-                    },
+                        "timestamp": datetime.now().isoformat()
+                    }
                 }
 
             filtered_emails = []
@@ -470,8 +358,8 @@
                 "stats": {
                     "filtered_count": len(filtered_emails),
                     "discarded_count": len(discarded_emails),
-                    "timestamp": datetime.now().isoformat(),
-                },
+                    "timestamp": datetime.now().isoformat()
+                }
             }
         except Exception as e:
             context.add_error(self.node_id, f"Filtering failed: {str(e)}")
@@ -482,8 +370,8 @@
                     "filtered_count": 0,
                     "discarded_count": 0,
                     "error": str(e),
-                    "timestamp": datetime.now().isoformat(),
-                },
+                    "timestamp": datetime.now().isoformat()
+                }
             }
 
     def _matches_criteria(self, email: Dict[str, Any], criteria: Dict[str, Any]) -> bool:
@@ -526,28 +414,6 @@
         super().__init__(node_id, name or "Action Executor", "Executes actions on emails")
         self.config = config or {}
         self.input_ports = [
-<<<<<<< HEAD
-            NodePort(
-                "emails",
-                DataType.EMAIL_LIST,
-                required=True,
-                description="List of emails to act upon",
-            ),
-            NodePort(
-                "actions", DataType.JSON, required=True, description="Actions to perform on emails"
-            ),
-        ]
-        self.output_ports = [
-            NodePort(
-                "results",
-                DataType.JSON,
-                required=True,
-                description="Results of the actions performed",
-            ),
-            NodePort(
-                "status", DataType.JSON, required=True, description="Status of action execution"
-            ),
-=======
             NodePort("emails", DataType.EMAIL_LIST, required=True,
                      description="List of emails to act upon"),
             NodePort("actions", DataType.JSON, required=True,
@@ -558,7 +424,6 @@
                      description="Results of the actions performed"),
             NodePort("status", DataType.JSON, required=True,
                      description="Status of action execution")
->>>>>>> 8028a0bb
         ]
 
     async def execute(self, context: ExecutionContext) -> Dict[str, Any]:
@@ -573,8 +438,8 @@
                     "status": {
                         "success": True,
                         "processed_count": 0,
-                        "timestamp": datetime.now().isoformat(),
-                    },
+                        "timestamp": datetime.now().isoformat()
+                    }
                 }
 
             results = []
@@ -588,8 +453,8 @@
                 "status": {
                     "success": True,
                     "processed_count": len(input_emails),
-                    "timestamp": datetime.now().isoformat(),
-                },
+                    "timestamp": datetime.now().isoformat()
+                }
             }
         except Exception as e:
             context.add_error(self.node_id, f"Action execution failed: {str(e)}")
@@ -598,38 +463,28 @@
                 "status": {
                     "success": False,
                     "error": str(e),
-                    "timestamp": datetime.now().isoformat(),
-                },
-            }
-
-<<<<<<< HEAD
-    async def _execute_actions_on_email(
-        self, email: Dict[str, Any], actions: List[Dict[str, Any]]
-    ) -> Dict[str, Any]:
-=======
+                    "timestamp": datetime.now().isoformat()
+                }
+            }
+
     async def _execute_actions_on_email(self, email: Dict[str, Any], actions: List[Dict[str, Any]]) -> Dict[str, Any]:
->>>>>>> 8028a0bb
         """Execute actions on a single email."""
         # Simulate action execution
         # In a real implementation, this would interact with email APIs
         await asyncio.sleep(0.05)  # Simulate processing time
 
-<<<<<<< HEAD
-        result = {"email_id": email.get("id"), "actions_performed": [], "success": True}
-=======
         result = {
             "email_id": email.get("id"),
             "actions_performed": [],
             "success": True
         }
->>>>>>> 8028a0bb
 
         for action in actions:
             action_type = action.get("type", "unknown")
             action_result = {
                 "type": action_type,
                 "status": "completed",
-                "timestamp": datetime.now().isoformat(),
+                "timestamp": datetime.now().isoformat()
             }
 
             # Simulate different types of actions
