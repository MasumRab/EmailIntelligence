--- conflicted
+++ resolved
@@ -1,32 +1,19 @@
 """
 Test module for security and scalability features of the node-based workflow system.
 """
-
 import asyncio
 from datetime import datetime
-
+from backend.node_engine.node_base import Workflow, Connection
+from backend.node_engine.workflow_engine import workflow_engine
+from backend.node_engine.workflow_manager import workflow_manager
 from backend.node_engine.email_nodes import (
-<<<<<<< HEAD
-    ActionNode,
-    AIAnalysisNode,
-    EmailSourceNode,
-    FilterNode,
-    PreprocessingNode,
-=======
     EmailSourceNode, PreprocessingNode, AIAnalysisNode,
     FilterNode, ActionNode
->>>>>>> 33a924d9
 )
-from backend.node_engine.node_base import Connection, Workflow
 from backend.node_engine.security_manager import (
-    ResourceLimits,
-    SecurityLevel,
-    audit_logger,
-    resource_manager,
-    security_manager,
+    security_manager, audit_logger, resource_manager,
+    SecurityLevel, ResourceLimits
 )
-from backend.node_engine.workflow_engine import workflow_engine
-from backend.node_engine.workflow_manager import workflow_manager
 
 
 async def test_security_features():
@@ -44,23 +31,12 @@
     workflow.add_node(preprocessing_node)
 
     # Connect nodes
-<<<<<<< HEAD
-    workflow.add_connection(
-        Connection(
-            source_node_id=source_node.node_id,
-            source_port="emails",
-            target_node_id=preprocessing_node.node_id,
-            target_port="emails",
-        )
-    )
-=======
     workflow.add_connection(Connection(
         source_node_id=source_node.node_id,
         source_port="emails",
         target_node_id=preprocessing_node.node_id,
         target_port="emails"
     ))
->>>>>>> 33a924d9
 
     # Test that trusted nodes can execute
     print(f"EmailSourceNode trusted: {security_manager.is_trusted_node('EmailSourceNode')}")
@@ -70,7 +46,7 @@
     try:
         context = await workflow_engine.execute_workflow(workflow, user_id="test_user_123")
         print(f"Workflow executed with security: {context.metadata.get('status')}")
-        success = context.metadata.get("status") == "completed"
+        success = context.metadata.get('status') == 'completed'
     except Exception as e:
         print(f"Workflow execution failed: {e}")
         success = False
@@ -102,16 +78,8 @@
 
     results = await asyncio.gather(*execution_tasks, return_exceptions=True)
 
-<<<<<<< HEAD
-    completed_count = sum(
-        1
-        for r in results
-        if not isinstance(r, Exception) and r.metadata.get("status") == "completed"
-    )
-=======
     completed_count = sum(1 for r in results if not isinstance(
         r, Exception) and r.metadata.get('status') == 'completed')
->>>>>>> 33a924d9
     print(f"Completed workflows: {completed_count}/3")
 
     return completed_count > 0  # At least one should complete
@@ -151,13 +119,8 @@
     print(f"Sanitized output: {safe_output}")
 
     # Check that dangerous parts were removed
-<<<<<<< HEAD
-    has_script = "<script" in safe_output.lower()
-    has_onerror = "onerror" in safe_output.lower()
-=======
     has_script = '<script' in safe_output.lower()
     has_onerror = 'onerror' in safe_output.lower()
->>>>>>> 33a924d9
 
     if not has_script and not has_onerror:
         print("Input sanitization working correctly")
@@ -181,23 +144,12 @@
         wf.add_node(source)
         wf.add_node(processor)
 
-<<<<<<< HEAD
-        wf.add_connection(
-            Connection(
-                source_node_id=source.node_id,
-                source_port="emails",
-                target_node_id=processor.node_id,
-                target_port="emails",
-            )
-        )
-=======
         wf.add_connection(Connection(
             source_node_id=source.node_id,
             source_port="emails",
             target_node_id=processor.node_id,
             target_port="emails"
         ))
->>>>>>> 33a924d9
 
         workflows.append(wf)
 
@@ -214,16 +166,9 @@
     execution_time = (end_time - start_time).total_seconds()
 
     completed_count = sum(
-<<<<<<< HEAD
-        1
-        for r in results
-        if not isinstance(r, Exception) and getattr(r, "metadata", {}).get("status") == "completed"
-    )
-=======
         1 for r in results if not isinstance(
             r, Exception) and getattr(
             r, 'metadata', {}).get('status') == 'completed')
->>>>>>> 33a924d9
 
     print(f"Executed {len(workflows)} workflows concurrently")
     print(f"Completed: {completed_count}/{len(workflows)}")
