<<<<<<< HEAD
from typing import List, Dict, Any

class SecurityManager:
    """
    Manages security and authorization for workflow operations.
    """
    def __init__(self, user_roles: Dict[str, List[str]]):
        self.user_roles = user_roles

    def has_permission(self, user: Any, action: str, resource: Any) -> bool:
        """
        Checks if a user has permission to perform an action on a resource.

        Args:
            user: The user object, expected to have an 'id' attribute.
            action: The action being performed (e.g., "execute", "edit", "view").
            resource: The resource being acted upon (e.g., a Workflow object).

    # TODO(P1, 3h): Implement comprehensive security policies with RBAC support
    # Pseudo code for RBAC security policies:
    # - Create Role-Based Access Control system
    # - Define roles: admin, user, guest with different permissions
    # - Implement permission checking for node execution
    # - Add user context to security validation
    # - Support role hierarchies and permission inheritance

    # TODO(P1, 4h): Add rate limiting for different user roles and node types
    # Pseudo code for rate limiting:
    # - Implement token bucket or sliding window algorithms
    # - Different limits for different user roles (admin: 1000/min, user: 100/min)
    # - Per-node-type rate limiting (expensive nodes: lower limits)
    # - Add rate limit headers to responses
    # - Implement rate limit bypass for trusted operations

        Returns:
            True if the user has permission, False otherwise.
        """
        user_id = getattr(user, 'id', None)
        if not user_id:
            return False # User must have an ID

        roles = self.user_roles.get(user_id, ["guest"])

        # Admins have all permissions
        if "admin" in roles:
            return True

        # Specific resource-based permissions
        if hasattr(resource, '__tablename__') and resource.__tablename__ == 'workflows': # Assuming SQLAlchemy model
            # For workflow execution
            if action == "execute":
                # Only allow execution of workflows marked as 'safe' for non-admins
                # and if the user has 'editor' role or is the owner
                is_owner = getattr(resource, 'owner_id', None) == user_id
                return (getattr(resource, 'is_safe', False) and "editor" in roles) or is_owner
            
            # For workflow editing
            if action == "edit":
                # Only owner or admin can edit
                return getattr(resource, 'owner_id', None) == user_id or "editor" in roles
            
            # For viewing workflows
            if action == "view":
                is_owner = getattr(resource, 'owner_id', None) == user_id
                is_public = getattr(resource, 'is_public', False)
                
                # Admins and editors can view any workflow
                if "admin" in roles or "editor" in roles:
                    return True
                
                # Owners can view their own workflows
                if is_owner:
                    return True
                
                # Any authenticated user can view a public workflow
                if "user" in roles and is_public:
                    return True
                
                return False # Default to no permission

        # Default to no permission if no specific rule matches
        return False
    # TODO(P1, 5h): Implement comprehensive node validation with static analysis of config parameters
    # Pseudo code for static analysis validation:
    # - Parse config parameters for potentially dangerous patterns
    # - Check for SQL injection, XSS, command injection vulnerabilities
    # - Validate URLs, file paths, and external service calls
    # - Implement AST analysis for code/script parameters
    # - Add whitelist/blacklist validation for allowed operations

    # TODO(P2, 3h): Add support for dynamic security policies based on user context
    # Pseudo code for dynamic security policies:
    # - Load security policies based on user identity and context
    # - Support time-based policies (different rules during business hours)
    # - Implement location-based restrictions
    # - Add session-based security levels
    # - Support emergency override policies for critical operations

    def check_api_call_limit(self, workflow_id: str, node_id: str) -> bool:
        """Check if API call limits are exceeded."""
        key = f"{workflow_id}:{node_id}"
        count = self._api_call_counts.get(key, 0)

        # If we don't have a policy, use default limits
        limits = self.get_resource_limits(workflow_id, node_id)

        if count >= limits.max_api_calls:
            self.logger.warning(f"API call limit exceeded for {key}")
            return False
=======
"""
Security Manager for Node-Based Workflow System

This module provides security features for the workflow system including
execution sandboxing, data sanitization, audit logging, and access control.
"""

import asyncio
import logging
import time
import hmac
import hashlib
import json
import secrets
from contextlib import asynccontextmanager
from typing import Any, Dict, Optional
import psutil
import os

logger = logging.getLogger(__name__)


class ExecutionSandbox:
    """
    Provides controlled execution environment for workflow nodes.

    Features:
    - Timeout protection to prevent infinite loops
    - Resource limits (memory, CPU) to prevent abuse
    - Execution monitoring and anomaly detection
    - Safe execution context isolation
    """

    def __init__(self, timeout_seconds: int = 300, max_memory_mb: int = 512, max_cpu_percent: float = 80.0):
        self.timeout_seconds = timeout_seconds
        self.max_memory_mb = max_memory_mb
        self.max_cpu_percent = max_cpu_percent
        self.process = psutil.Process(os.getpid())

    @asynccontextmanager
    async def execute_with_limits(self, node_id: str, user_id: str):
        """
        Context manager for executing node with resource limits and timeout.

        Args:
            node_id: Unique identifier of the node
            user_id: User executing the workflow

        Yields:
            None

        Raises:
            TimeoutError: If execution exceeds timeout
            MemoryError: If memory limit exceeded
            RuntimeError: If CPU limit exceeded
        """
        start_time = time.time()
        initial_memory = self.process.memory_info().rss / 1024 / 1024  # MB

        logger.info(f"Starting sandboxed execution for node {node_id} by user {user_id}")

        try:
            # Set up monitoring task
            monitor_task = asyncio.create_task(self._monitor_resources(node_id))

            yield

            # Check final resource usage
            final_memory = self.process.memory_info().rss / 1024 / 1024
            memory_used = final_memory - initial_memory

            if memory_used > self.max_memory_mb:
                logger.warning(f"Node {node_id} exceeded memory limit: {memory_used:.2f}MB used")
                raise MemoryError(f"Node execution exceeded memory limit of {self.max_memory_mb}MB")

            execution_time = time.time() - start_time
            logger.info(f"Node {node_id} executed successfully in {execution_time:.2f}s, memory used: {memory_used:.2f}MB")

        except asyncio.TimeoutError:
            logger.error(f"Node {node_id} execution timed out after {self.timeout_seconds}s")
            raise TimeoutError(f"Node execution timed out after {self.timeout_seconds} seconds")

        finally:
            # Cancel monitoring task
            if 'monitor_task' in locals():
                monitor_task.cancel()
                try:
                    await monitor_task
                except asyncio.CancelledError:
                    pass

    async def _monitor_resources(self, node_id: str) -> None:
        """
        Monitor resource usage during execution.

        Args:
            node_id: Node identifier for logging
        """
        while True:
            try:
                # Check memory usage
                memory_mb = self.process.memory_info().rss / 1024 / 1024
                if memory_mb > self.max_memory_mb:
                    logger.error(f"Node {node_id} memory usage {memory_mb:.2f}MB exceeds limit {self.max_memory_mb}MB")
                    # Note: Actual enforcement happens in the context manager
                    break

                # Check CPU usage (rough estimate)
                cpu_percent = self.process.cpu_percent(interval=1.0)
                if cpu_percent > self.max_cpu_percent:
                    logger.warning(f"Node {node_id} high CPU usage: {cpu_percent:.1f}%")

                await asyncio.sleep(5)  # Check every 5 seconds

            except asyncio.CancelledError:
                break
            except Exception as e:
                logger.error(f"Error monitoring resources for node {node_id}: {e}")
                break

    async def execute_node_safely(self, node_execute_func, *args, **kwargs) -> Any:
        """
        Execute a node function with timeout and resource limits.

        Args:
            node_execute_func: Async function to execute
            *args: Positional arguments for the function
            **kwargs: Keyword arguments for the function

        Returns:
            Result of the node execution

        Raises:
            TimeoutError: If execution times out
            MemoryError: If memory limit exceeded
            Exception: Any exception from the node execution
        """
        try:
            async with asyncio.timeout(self.timeout_seconds):
                result = await node_execute_func(*args, **kwargs)
                return result
        except asyncio.TimeoutError:
            raise TimeoutError(f"Node execution timed out after {self.timeout_seconds} seconds")


class SecurityManager:
    """
    Central security manager for workflow operations.
    """

    def __init__(self):
        self.sandbox = ExecutionSandbox()
        self.audit_logger = AuditLogger()
        self.data_sanitizer = DataSanitizer()
        self.rbac = RoleBasedAccessControl()
        self.session_manager = SessionManager()
        self.workflow_monitor = WorkflowMonitor()
        self.token_manager = SignedToken()

    async def validate_node_execution(self, node_id: str, user_id: str, inputs: Dict[str, Any]) -> bool:
        """
        Validate that a node can be executed by the user.

        Args:
            node_id: Node identifier
            user_id: User identifier
            inputs: Node input data

        Returns:
            True if execution is allowed
        """
        # Check RBAC permission
        if not self.rbac.check_permission(user_id, 'execute_workflow'):
            self.audit_logger.log_security_event('permission_denied', {
                'user_id': user_id,
                'node_id': node_id,
                'permission': 'execute_workflow'
            })
            return False

        # Sanitize inputs
        sanitized_inputs = self.data_sanitizer.sanitize_inputs(inputs)

        # Log the attempt
        self.audit_logger.log_node_execution_attempt(node_id, user_id, sanitized_inputs)
>>>>>>> 642d341e

        return True

    async def execute_node_securely(self, node, context) -> Any:
        """
        Execute a node with full security controls.

        Args:
            node: Node instance to execute
            context: Execution context

        Returns:
            Node execution result
        """
        start_time = time.time()

        try:
            async with self.sandbox.execute_with_limits(node.node_id, context.user_id):
                # Validate execution permission
                if not await self.validate_node_execution(node.node_id, context.user_id, node.inputs):
                    raise PermissionError(f"User {context.user_id} not authorized to execute node {node.node_id}")

                # Execute the node
                result = await node.execute(context)

                # Sanitize outputs
                sanitized_result = self.data_sanitizer.sanitize_outputs(result)

                # Log successful execution
                self.audit_logger.log_node_execution_success(node.node_id, context.user_id, sanitized_result)

                # Record execution for monitoring
                execution_time = time.time() - start_time
                self.workflow_monitor.record_execution(node.node_id, execution_time, True)

                # Check for anomalies
                anomaly_result = self.workflow_monitor.detect_anomalies(node.node_id)
                if anomaly_result.get('anomaly'):
                    self.audit_logger.log_security_event('execution_anomaly', {
                        'node_id': node.node_id,
                        'anomaly_details': anomaly_result
                    })

                return sanitized_result

        except Exception as e:
            # Record failed execution
            execution_time = time.time() - start_time
            self.workflow_monitor.record_execution(node.node_id, execution_time, False)

            # Log the error
            self.audit_logger.log_security_event('execution_failure', {
                'node_id': node.node_id,
                'user_id': context.user_id,
                'error': str(e)
            })
            raise


class DataSanitizer:
    """
    Sanitizes input and output data for security.
    """

    def sanitize_inputs(self, inputs: Dict[str, Any]) -> Dict[str, Any]:
        """
        Sanitize node inputs to prevent injection attacks.

        Args:
            inputs: Raw input data

        Returns:
            Sanitized input data
        """
        sanitized = {}
        for key, value in inputs.items():
            if isinstance(value, str):
                # Remove potentially dangerous patterns
                sanitized[key] = self._sanitize_string(value)
            elif isinstance(value, dict):
                sanitized[key] = self.sanitize_inputs(value)
            elif isinstance(value, list):
                sanitized[key] = [self._sanitize_string(item) if isinstance(item, str) else item for item in inputs]
            else:
                sanitized[key] = value
        return sanitized

    def sanitize_outputs(self, outputs: Dict[str, Any]) -> Dict[str, Any]:
        """
        Sanitize node outputs.

        Args:
            outputs: Raw output data

        Returns:
            Sanitized output data
        """
        return self.sanitize_inputs(outputs)  # Same logic for outputs

    def _sanitize_string(self, value: str) -> str:
        """
        Sanitize a string value.

        Args:
            value: Input string

        Returns:
            Sanitized string
        """
        # Remove null bytes and other dangerous characters
        return value.replace('\x00', '').strip()


class AuditLogger:
<<<<<<< HEAD
    """Logs execution events for audit and debugging."""

    def __init__(self, log_file: str = "logs/workflow_audit.log"):
        self.logger = logging.getLogger(f"{self.__class__.__module__}.{self.__class__.__name__}")
        self.logger.setLevel(logging.INFO)

        # Create logs directory if it doesn't exist
        import os

        os.makedirs(os.path.dirname(log_file), exist_ok=True)

        # Create file handler
        from logging.handlers import RotatingFileHandler

        handler = RotatingFileHandler(log_file, maxBytes=10 * 1024 * 1024, backupCount=5)
        formatter = logging.Formatter("%(asctime)s - %(name)s - %(levelname)s - %(message)s")
        handler.setFormatter(formatter)
        self.logger.addHandler(handler)

    def log_workflow_start(self, workflow_id: str, workflow_name: str, user_id: str = None):
        """Log workflow execution start."""
        self.logger.info(f"WORKFLOW_START: id={workflow_id}, name={workflow_name}, user={user_id}")

    def log_workflow_end(self, workflow_id: str, status: str, duration: float, user_id: str = None):
        """Log workflow execution end."""
        self.logger.info(
        f"WORKFLOW_END: id={workflow_id}, status={status}, "
        f"duration={duration}s, user={user_id}"
        )

    def log_node_execution(
        self, workflow_id: str, node_id: str, node_name: str, status: str, duration: float
    ):
        """Log node execution."""
        self.logger.info(
            f"NODE_EXEC: workflow={workflow_id}, node_id={node_id}, name={"
                         node_name}, status={status}, duration={duration}s"
        )

    def log_security_event(self, event_type: str, details: Dict[str, Any]):
        """Log security-related events."""
=======
    """
    Logs all security-relevant operations for audit purposes.
    """

    def __init__(self):
        self.logger = logging.getLogger('audit')

    def log_node_execution_attempt(self, node_id: str, user_id: str, inputs: Dict[str, Any]) -> None:
        """
        Log an attempt to execute a node.

        Args:
            node_id: Node identifier
            user_id: User identifier
            inputs: Sanitized inputs
        """
        self.logger.info(f"NODE_EXECUTION_ATTEMPT: node={node_id}, user={user_id}, inputs={inputs}")

    def log_node_execution_success(self, node_id: str, user_id: str, outputs: Dict[str, Any]) -> None:
        """
        Log successful node execution.

        Args:
            node_id: Node identifier
            user_id: User identifier
            outputs: Sanitized outputs
        """
        self.logger.info(f"NODE_EXECUTION_SUCCESS: node={node_id}, user={user_id}, outputs={outputs}")

    def log_security_event(self, event_type: str, details: Dict[str, Any]) -> None:
        """
        Log a security event.

        Args:
            event_type: Type of security event
            details: Event details
        """
>>>>>>> 642d341e
        self.logger.warning(f"SECURITY_EVENT: type={event_type}, details={details}")


class SignedToken:
    """
    Provides signed tokens for secure data transmission between workflow nodes.

    Uses HMAC-SHA256 for signing to ensure data integrity and authenticity.
    """

    def __init__(self, secret_key: Optional[str] = None):
        self.secret_key = secret_key or secrets.token_hex(32)

    def create_token(self, data: Dict[str, Any], expiration_seconds: int = 3600) -> str:
        """
        Create a signed token containing the data.

        Args:
            data: Data to include in the token
            expiration_seconds: Token expiration time

        Returns:
            Signed token string
        """
        payload = {
            'data': data,
            'exp': int(time.time()) + expiration_seconds,
            'iat': int(time.time()),
            'jti': secrets.token_hex(16)  # Unique token ID
        }

<<<<<<< HEAD
        self.logger.info(
            f"Resources acquired for workflow {workflow_id}. Current: {"
                         self.current_workflows}/{self.max_concurrent_workflows}"
        )
        return True
=======
        # Serialize payload
        payload_str = json.dumps(payload, sort_keys=True)

        # Create signature
        signature = hmac.new(
            self.secret_key.encode(),
            payload_str.encode(),
            hashlib.sha256
        ).hexdigest()
>>>>>>> 642d341e

        # Combine payload and signature
        token_data = {
            'payload': payload,
            'signature': signature
        }

        return json.dumps(token_data)

    def verify_token(self, token_str: str) -> Optional[Dict[str, Any]]:
        """
        Verify and decode a signed token.

<<<<<<< HEAD
        self.logger.info(
            f"Resources released for workflow {workflow_id}. Current: {"
                         self.current_workflows}/{self.max_concurrent_workflows}"
        )
=======
        Args:
            token_str: Token string to verify
>>>>>>> 642d341e

        Returns:
            Decoded data if valid, None if invalid or expired
        """
        try:
            token_data = json.loads(token_str)
            payload = token_data['payload']
            signature = token_data['signature']

            # Recreate signature
            payload_str = json.dumps(payload, sort_keys=True)
            expected_signature = hmac.new(
                self.secret_key.encode(),
                payload_str.encode(),
                hashlib.sha256
            ).hexdigest()

            # Verify signature
            if not hmac.compare_digest(signature, expected_signature):
                logger.warning("Token signature verification failed")
                return None

            # Check expiration
            if payload['exp'] < time.time():
                logger.warning("Token has expired")
                return None

            return payload['data']

        except (json.JSONDecodeError, KeyError, ValueError) as e:
            logger.error(f"Token verification failed: {e}")
            return None

    def create_node_data_token(self, source_node_id: str, target_node_id: str, data: Any) -> str:
        """
        Create a signed token for data transmission between specific nodes.

        Args:
            source_node_id: ID of the source node
            target_node_id: ID of the target node
            data: Data to transmit

        Returns:
            Signed token for node-to-node transmission
        """
        token_data = {
            'source_node': source_node_id,
            'target_node': target_node_id,
            'data': data,
            'timestamp': int(time.time())
        }

        return self.create_token(token_data)

    def verify_node_data_token(self, token_str: str, expected_source: str, expected_target: str) -> Optional[Any]:
        """
        Verify a node-to-node data token.

        Args:
            token_str: Token to verify
            expected_source: Expected source node ID
            expected_target: Expected target node ID

        Returns:
            Data if token is valid and matches expected nodes
        """
        payload = self.verify_token(token_str)
        if not payload:
            return None

        if payload.get('source_node') != expected_source:
            logger.warning(f"Token source mismatch: expected {expected_source}, got {payload.get('source_node')}")
            return None

        if payload.get('target_node') != expected_target:
            logger.warning(f"Token target mismatch: expected {expected_target}, got {payload.get('target_node')}")
            return None

        return payload.get('data')


class RoleBasedAccessControl:
    """
    Implements role-based access control for workflow operations.
    """

    def __init__(self):
        self.roles = {
            'admin': {'create_workflow', 'delete_workflow', 'execute_workflow', 'manage_users'},
            'editor': {'create_workflow', 'edit_workflow', 'execute_workflow'},
            'viewer': {'view_workflow', 'execute_workflow'},
            'executor': {'execute_workflow'}
        }
        self.user_roles: Dict[str, str] = {}  # user_id -> role

    def assign_role(self, user_id: str, role: str) -> None:
        """
        Assign a role to a user.

        Args:
            user_id: User identifier
            role: Role to assign
        """
        if role not in self.roles:
            raise ValueError(f"Invalid role: {role}")
        self.user_roles[user_id] = role

    def check_permission(self, user_id: str, permission: str) -> bool:
        """
        Check if user has a specific permission.

        Args:
            user_id: User identifier
            permission: Permission to check

        Returns:
            True if user has permission
        """
        user_role = self.user_roles.get(user_id)
        if not user_role:
            return False
        return permission in self.roles.get(user_role, set())


class SessionManager:
    """
    Manages secure sessions for workflow operations.
    """

    def __init__(self):
        self.sessions: Dict[str, Dict[str, Any]] = {}
        self.session_timeout = 3600  # 1 hour

    def create_session(self, user_id: str) -> str:
        """
        Create a new session for a user.

        Args:
            user_id: User identifier

        Returns:
            Session token
        """
        session_id = secrets.token_hex(32)
        self.sessions[session_id] = {
            'user_id': user_id,
            'created': time.time(),
            'last_activity': time.time()
        }
        return session_id

    def validate_session(self, session_id: str) -> Optional[str]:
        """
        Validate a session token.

        Args:
            session_id: Session token to validate

        Returns:
            User ID if session is valid, None otherwise
        """
        session = self.sessions.get(session_id)
        if not session:
            return None

        # Check timeout
        if time.time() - session['last_activity'] > self.session_timeout:
            del self.sessions[session_id]
            return None

        # Update last activity
        session['last_activity'] = time.time()
        return session['user_id']

    def destroy_session(self, session_id: str) -> None:
        """
        Destroy a session.

        Args:
            session_id: Session token to destroy
        """
        self.sessions.pop(session_id, None)


class WorkflowMonitor:
    """
    Monitors workflow execution for anomalies and performance issues.
    """

    def __init__(self):
        self.execution_stats: Dict[str, list] = {}  # node_id -> list of execution times
        self.anomaly_threshold = 3.0  # Standard deviations

    def record_execution(self, node_id: str, execution_time: float, success: bool) -> None:
        """
        Record a node execution for monitoring.

        Args:
            node_id: Node identifier
            execution_time: Time taken for execution
            success: Whether execution was successful
        """
        if node_id not in self.execution_stats:
            self.execution_stats[node_id] = []

        self.execution_stats[node_id].append((execution_time, success))

        # Keep only last 100 executions
        if len(self.execution_stats[node_id]) > 100:
            self.execution_stats[node_id] = self.execution_stats[node_id][-100:]

    def detect_anomalies(self, node_id: str) -> Dict[str, Any]:
        """
        Detect anomalies in node execution.

        Args:
            node_id: Node identifier

        Returns:
            Anomaly detection results
        """
        stats = self.execution_stats.get(node_id, [])
        if len(stats) < 10:  # Need minimum data
            return {'anomaly': False, 'reason': 'insufficient_data'}

        execution_times = [t for t, s in stats if s]  # Only successful executions
        if not execution_times:
            return {'anomaly': False, 'reason': 'no_successful_executions'}

        # Calculate statistics
        mean_time = sum(execution_times) / len(execution_times)
        variance = sum((t - mean_time) ** 2 for t in execution_times) / len(execution_times)
        std_dev = variance ** 0.5

        # Check for anomalies (very slow executions)
        recent_times = execution_times[-5:]  # Last 5 executions
        anomalies = [t for t in recent_times if abs(t - mean_time) > self.anomaly_threshold * std_dev]

        if anomalies:
            return {
                'anomaly': True,
                'reason': 'slow_execution',
                'anomalous_times': anomalies,
                'mean_time': mean_time,
                'std_dev': std_dev
            }

        return {'anomaly': False, 'mean_time': mean_time, 'std_dev': std_dev}<|MERGE_RESOLUTION|>--- conflicted
+++ resolved
@@ -1,114 +1,3 @@
-<<<<<<< HEAD
-from typing import List, Dict, Any
-
-class SecurityManager:
-    """
-    Manages security and authorization for workflow operations.
-    """
-    def __init__(self, user_roles: Dict[str, List[str]]):
-        self.user_roles = user_roles
-
-    def has_permission(self, user: Any, action: str, resource: Any) -> bool:
-        """
-        Checks if a user has permission to perform an action on a resource.
-
-        Args:
-            user: The user object, expected to have an 'id' attribute.
-            action: The action being performed (e.g., "execute", "edit", "view").
-            resource: The resource being acted upon (e.g., a Workflow object).
-
-    # TODO(P1, 3h): Implement comprehensive security policies with RBAC support
-    # Pseudo code for RBAC security policies:
-    # - Create Role-Based Access Control system
-    # - Define roles: admin, user, guest with different permissions
-    # - Implement permission checking for node execution
-    # - Add user context to security validation
-    # - Support role hierarchies and permission inheritance
-
-    # TODO(P1, 4h): Add rate limiting for different user roles and node types
-    # Pseudo code for rate limiting:
-    # - Implement token bucket or sliding window algorithms
-    # - Different limits for different user roles (admin: 1000/min, user: 100/min)
-    # - Per-node-type rate limiting (expensive nodes: lower limits)
-    # - Add rate limit headers to responses
-    # - Implement rate limit bypass for trusted operations
-
-        Returns:
-            True if the user has permission, False otherwise.
-        """
-        user_id = getattr(user, 'id', None)
-        if not user_id:
-            return False # User must have an ID
-
-        roles = self.user_roles.get(user_id, ["guest"])
-
-        # Admins have all permissions
-        if "admin" in roles:
-            return True
-
-        # Specific resource-based permissions
-        if hasattr(resource, '__tablename__') and resource.__tablename__ == 'workflows': # Assuming SQLAlchemy model
-            # For workflow execution
-            if action == "execute":
-                # Only allow execution of workflows marked as 'safe' for non-admins
-                # and if the user has 'editor' role or is the owner
-                is_owner = getattr(resource, 'owner_id', None) == user_id
-                return (getattr(resource, 'is_safe', False) and "editor" in roles) or is_owner
-            
-            # For workflow editing
-            if action == "edit":
-                # Only owner or admin can edit
-                return getattr(resource, 'owner_id', None) == user_id or "editor" in roles
-            
-            # For viewing workflows
-            if action == "view":
-                is_owner = getattr(resource, 'owner_id', None) == user_id
-                is_public = getattr(resource, 'is_public', False)
-                
-                # Admins and editors can view any workflow
-                if "admin" in roles or "editor" in roles:
-                    return True
-                
-                # Owners can view their own workflows
-                if is_owner:
-                    return True
-                
-                # Any authenticated user can view a public workflow
-                if "user" in roles and is_public:
-                    return True
-                
-                return False # Default to no permission
-
-        # Default to no permission if no specific rule matches
-        return False
-    # TODO(P1, 5h): Implement comprehensive node validation with static analysis of config parameters
-    # Pseudo code for static analysis validation:
-    # - Parse config parameters for potentially dangerous patterns
-    # - Check for SQL injection, XSS, command injection vulnerabilities
-    # - Validate URLs, file paths, and external service calls
-    # - Implement AST analysis for code/script parameters
-    # - Add whitelist/blacklist validation for allowed operations
-
-    # TODO(P2, 3h): Add support for dynamic security policies based on user context
-    # Pseudo code for dynamic security policies:
-    # - Load security policies based on user identity and context
-    # - Support time-based policies (different rules during business hours)
-    # - Implement location-based restrictions
-    # - Add session-based security levels
-    # - Support emergency override policies for critical operations
-
-    def check_api_call_limit(self, workflow_id: str, node_id: str) -> bool:
-        """Check if API call limits are exceeded."""
-        key = f"{workflow_id}:{node_id}"
-        count = self._api_call_counts.get(key, 0)
-
-        # If we don't have a policy, use default limits
-        limits = self.get_resource_limits(workflow_id, node_id)
-
-        if count >= limits.max_api_calls:
-            self.logger.warning(f"API call limit exceeded for {key}")
-            return False
-=======
 """
 Security Manager for Node-Based Workflow System
 
@@ -127,6 +16,12 @@
 from typing import Any, Dict, Optional
 import psutil
 import os
+import json
+
+try:
+    import bleach
+except ImportError:
+    bleach = None
 
 logger = logging.getLogger(__name__)
 
@@ -294,7 +189,6 @@
 
         # Log the attempt
         self.audit_logger.log_node_execution_attempt(node_id, user_id, sanitized_inputs)
->>>>>>> 642d341e
 
         return True
 
@@ -409,49 +303,6 @@
 
 
 class AuditLogger:
-<<<<<<< HEAD
-    """Logs execution events for audit and debugging."""
-
-    def __init__(self, log_file: str = "logs/workflow_audit.log"):
-        self.logger = logging.getLogger(f"{self.__class__.__module__}.{self.__class__.__name__}")
-        self.logger.setLevel(logging.INFO)
-
-        # Create logs directory if it doesn't exist
-        import os
-
-        os.makedirs(os.path.dirname(log_file), exist_ok=True)
-
-        # Create file handler
-        from logging.handlers import RotatingFileHandler
-
-        handler = RotatingFileHandler(log_file, maxBytes=10 * 1024 * 1024, backupCount=5)
-        formatter = logging.Formatter("%(asctime)s - %(name)s - %(levelname)s - %(message)s")
-        handler.setFormatter(formatter)
-        self.logger.addHandler(handler)
-
-    def log_workflow_start(self, workflow_id: str, workflow_name: str, user_id: str = None):
-        """Log workflow execution start."""
-        self.logger.info(f"WORKFLOW_START: id={workflow_id}, name={workflow_name}, user={user_id}")
-
-    def log_workflow_end(self, workflow_id: str, status: str, duration: float, user_id: str = None):
-        """Log workflow execution end."""
-        self.logger.info(
-        f"WORKFLOW_END: id={workflow_id}, status={status}, "
-        f"duration={duration}s, user={user_id}"
-        )
-
-    def log_node_execution(
-        self, workflow_id: str, node_id: str, node_name: str, status: str, duration: float
-    ):
-        """Log node execution."""
-        self.logger.info(
-            f"NODE_EXEC: workflow={workflow_id}, node_id={node_id}, name={"
-                         node_name}, status={status}, duration={duration}s"
-        )
-
-    def log_security_event(self, event_type: str, details: Dict[str, Any]):
-        """Log security-related events."""
-=======
     """
     Logs all security-relevant operations for audit purposes.
     """
@@ -489,7 +340,6 @@
             event_type: Type of security event
             details: Event details
         """
->>>>>>> 642d341e
         self.logger.warning(f"SECURITY_EVENT: type={event_type}, details={details}")
 
 
@@ -521,13 +371,6 @@
             'jti': secrets.token_hex(16)  # Unique token ID
         }
 
-<<<<<<< HEAD
-        self.logger.info(
-            f"Resources acquired for workflow {workflow_id}. Current: {"
-                         self.current_workflows}/{self.max_concurrent_workflows}"
-        )
-        return True
-=======
         # Serialize payload
         payload_str = json.dumps(payload, sort_keys=True)
 
@@ -537,7 +380,6 @@
             payload_str.encode(),
             hashlib.sha256
         ).hexdigest()
->>>>>>> 642d341e
 
         # Combine payload and signature
         token_data = {
@@ -551,15 +393,8 @@
         """
         Verify and decode a signed token.
 
-<<<<<<< HEAD
-        self.logger.info(
-            f"Resources released for workflow {workflow_id}. Current: {"
-                         self.current_workflows}/{self.max_concurrent_workflows}"
-        )
-=======
         Args:
             token_str: Token string to verify
->>>>>>> 642d341e
 
         Returns:
             Decoded data if valid, None if invalid or expired
@@ -683,6 +518,41 @@
             return False
         return permission in self.roles.get(user_role, set())
 
+    def check_resource_permission(self, user_id: str, action: str, resource: Any) -> bool:
+        """
+        Checks if a user has permission to perform an action on a specific resource.
+        This method integrates the resource-specific logic from the old has_permission.
+        """
+        user_roles = self.user_roles.get(user_id, [])
+        if not user_roles:
+            return False
+
+        # Admins have all permissions
+        if "admin" in user_roles:
+            return True
+
+        # Specific resource-based permissions for workflows
+        if hasattr(resource, '__tablename__') and resource.__tablename__ == 'workflows':
+            is_owner = getattr(resource, 'owner_id', None) == user_id
+            is_public = getattr(resource, 'is_public', False)
+
+            if action == "execute":
+                return (getattr(resource, 'is_safe', False) and "editor" in user_roles) or is_owner
+            
+            if action == "edit":
+                return is_owner or "editor" in user_roles
+            
+            if action == "view":
+                if "admin" in user_roles or "editor" in user_roles:
+                    return True
+                if is_owner:
+                    return True
+                if "user" in user_roles and is_public:
+                    return True
+                return False
+
+        return False # Default to no permission if no specific rule matches
+
 
 class SessionManager:
     """
@@ -807,4 +677,115 @@
                 'std_dev': std_dev
             }
 
-        return {'anomaly': False, 'mean_time': mean_time, 'std_dev': std_dev}+        return {'anomaly': False, 'mean_time': mean_time, 'std_dev': std_dev}
+
+
+class InputSanitizer:
+    """
+    Sanitizes inputs to prevent injection attacks.
+    """
+
+    @staticmethod
+    def sanitize_string(value: str) -> str:
+        """
+        Sanitize a string input using proper HTML sanitization.
+        """
+        if not isinstance(value, str):
+            raise ValueError("Expected string input")
+
+        # If bleach is available, use it for proper HTML sanitization
+        if bleach is not None:
+            # Allow only safe HTML tags and attributes
+            allowed_tags = [
+                "p",
+                "br",
+                "strong",
+                "em",
+                "u",
+                "ol",
+                "ul",
+                "li",
+                "h1",
+                "h2",
+                "h3",
+                "h4",
+                "h5",
+                "h6",
+            ]
+            allowed_attributes = {
+                "a": ["href", "title"],
+                "img": ["src", "alt", "title"],
+                "*": ["class", "id"],
+            }
+            # Clean HTML and strip malicious content
+            sanitized = bleach.clean(
+                value, tags=allowed_tags, attributes=allowed_attributes, strip=True
+            )
+        else:
+            # Fallback to basic implementation if bleach is not available
+            # Remove potentially dangerous characters/patterns
+            sanitized = value.replace("<script", "&lt;script").replace(
+                "javascript:", "javascript&#58;"
+            )
+            sanitized = sanitized.replace("onerror", "onerror&#58;").replace(
+                "onload", "onload&#58;"
+            )
+            sanitized = sanitized.replace("<iframe", "&lt;iframe").replace("<object", "&lt;object")
+            sanitized = sanitized.replace("<embed", "&lt;embed").replace("<form", "&lt;form")
+
+        return sanitized
+
+    # TODO(P1, 4h): Enhance sanitization to support additional content types (Markdown, etc.)
+    # Pseudo code for additional content type sanitization:
+    # - Add Markdown sanitization with allowed elements (headers, links, lists)
+    # - Implement CSV sanitization to prevent formula injection
+    # - Add XML sanitization with schema validation
+    # - Support YAML sanitization with type safety checks
+    # - Implement binary data sanitization for file uploads
+
+    # TODO(P2, 2h): Add configurable sanitization policies based on security levels
+    # Pseudo code for configurable sanitization policies:
+    # - Create SanitizationPolicy class with different security levels
+    # - Level 1 (Strict): Minimal allowed content, maximum security
+    # - Level 2 (Standard): Balanced security and functionality
+    # - Level 3 (Permissive): Maximum functionality, reduced security
+    # - Allow per-user or per-operation policy selection
+
+    @staticmethod
+    def sanitize_json(value: str) -> Dict[str, Any]:
+        """Sanitize and parse JSON input."""
+        try:
+            parsed = json.loads(value)
+            return InputSanitizer._sanitize_dict(parsed)
+        except json.JSONDecodeError:
+            raise ValueError("Invalid JSON input")
+
+    @staticmethod
+    def _sanitize_dict(obj: Dict[str, Any]) -> Dict[str, Any]:
+        """Recursively sanitize a dictionary."""
+        if not isinstance(obj, dict):
+            return obj
+
+        sanitized = {}
+        for key, value in obj.items():
+            if isinstance(value, str):
+                sanitized[key] = InputSanitizer.sanitize_string(value)
+            elif isinstance(value, dict):
+                sanitized[key] = InputSanitizer._sanitize_dict(value)
+            elif isinstance(value, list):
+                sanitized[key] = [InputSanitizer._sanitize_item(item) for item in value]
+            else:
+                sanitized[key] = value
+
+        return sanitized
+
+    @staticmethod
+    def _sanitize_item(item: Any) -> Any:
+        """Sanitize an item in a list."""
+        if isinstance(item, str):
+            return InputSanitizer.sanitize_string(item)
+        elif isinstance(item, dict):
+            return InputSanitizer._sanitize_dict(item)
+        elif isinstance(item, list):
+            return [InputSanitizer._sanitize_item(i) for i in item]
+        return item