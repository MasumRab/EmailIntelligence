"""
DEPRECATED: This module is part of the deprecated `backend` package.
It will be removed in a future release.

FastAPI Backend for Gmail AI Email Management
Unified Python backend with optimized performance and integrated NLP
"""

import json
import logging
import os
from datetime import datetime

from fastapi import FastAPI, Request
from fastapi.middleware.cors import CORSMiddleware
from fastapi.responses import FileResponse, JSONResponse
from fastapi.staticfiles import StaticFiles
from pydantic import ValidationError

from ..plugins.plugin_manager import plugin_manager
from backend.python_nlp.gmail_service import GmailAIService

# Removed: from .smart_filters import EmailFilter (as per instruction)
from backend.python_nlp.smart_filters import SmartFilterManager

from . import (
    action_routes,
    ai_routes,
    category_routes,
    dashboard_routes,
    email_routes,
    filter_routes,
    gmail_routes,
    training_routes,
    workflow_routes,
    model_routes,
    performance_routes,
)
from .auth import create_access_token, get_current_user, TokenData
from src.core.auth import authenticate_user
from fastapi.security import HTTPBearer
from fastapi import Depends, HTTPException, status
from datetime import timedelta
from .ai_engine import AdvancedAIEngine
from .exceptions import AppException

# Import new components
from .model_manager import model_manager
from .performance_monitor import performance_monitor
from .settings import settings
from .database import db_manager

# Configure logging
logging.basicConfig(level=logging.INFO)
logger = logging.getLogger(__name__)

# Initialize FastAPI app with settings
app = FastAPI(
    title=settings.app_name,
    description="Advanced email management with AI categorization and smart filtering",
    version=settings.app_version,
)


@app.on_event("startup")
async def startup_event():
    """On startup, initialize all services."""
    logger.info("Application startup event received.")

    # Initialize database first
    from .database import initialize_db

    await initialize_db()

    # Initialize new components
    logger.info("Initializing model manager...")
    model_manager.discover_models()

    logger.info("Initializing workflow manager...")
    # Nothing specific needed for workflow manager initialization

    logger.info("Initializing plugin manager...")
    plugin_manager.load_plugins()
    plugin_manager.initialize_all_plugins()

    # Initialize other services
    from .dependencies import initialize_services

    await initialize_services()
    await db_manager.connect()


@app.on_event("shutdown")
async def shutdown_event():
    """Application shutdown: disconnect from the database."""
    await db_manager.close()


@app.exception_handler(AppException)
async def app_exception_handler(request: Request, exc: AppException):

    return JSONResponse(
        status_code=exc.status_code,
        content=exc.detail,
    )


@app.exception_handler(BaseAppException)
async def base_app_exception_handler(request: Request, exc: BaseAppException):

    return JSONResponse(
        status_code=500,
        content={
            "success": False,
            "message": "An internal error occurred",
            "error_code": "INTERNAL_ERROR",
            "details": str(exc),
        },
    )


@app.exception_handler(ValidationError)
async def validation_exception_handler(request: Request, exc: ValidationError):
    """Handle Pydantic validation errors with detailed 422 responses."""

    return JSONResponse(
        status_code=422,
        content={
            "detail": exc.errors(),
            "message": "Validation error with provided data.",
        },
    )


# Configure CORS using settings
app.add_middleware(
    CORSMiddleware,
    allow_origins=settings.allowed_origins,
    allow_credentials=True,
    allow_methods=["*"],
    allow_headers=["*"],
)


# Pydantic models are now primarily defined in .models
# Ensure any models needed directly by main.py (e.g. for health endpoint response) are defined or imported.
# For this refactor, ActionExtractionRequest and ActionItem were moved to models.py.
# Other shared request/response models like EmailResponse, CategoryResponse etc. are also in models.py.

# Set up metrics if in production or staging environment
if os.getenv("NODE_ENV") in ["production", "staging"]:
    from .metrics import setup_metrics

    setup_metrics(app)

# Initialize services
# Services are now initialized within their respective route files
# or kept here if they are used by multiple route files or for general app setup.
gmail_service = GmailAIService()  # Used by gmail_routes
filter_manager = SmartFilterManager()  # Used by filter_routes
ai_engine = AdvancedAIEngine(model_manager)  # Used by email_routes, action_routes
performance_monitor = performance_monitor  # Used by all routes via @performance_monitor.track

# Include versioned API routers
from .routes.v1.email_routes import router as email_router_v1
from .routes.v1.category_routes import router as category_router_v1

# Mount versioned APIs
app.include_router(email_router_v1, prefix="/api/v1", tags=["emails-v1"])
app.include_router(category_router_v1, prefix="/api/v1", tags=["categories-v1"])

# Include legacy routers for backward compatibility
app.include_router(email_routes.router)
app.include_router(category_routes.router)
app.include_router(gmail_routes.router)
app.include_router(filter_routes.router)
app.include_router(training_routes.router)
app.include_router(workflow_routes.router)
app.include_router(model_routes.router)
app.include_router(performance_routes.router)
app.include_router(action_routes.router)
app.include_router(dashboard_routes.router)
app.include_router(ai_routes.router)

# Include enhanced feature routers
from .enhanced_routes import router as enhanced_router

app.include_router(enhanced_router, prefix="/api/enhanced", tags=["enhanced"])

# Include workflow routes (legacy and node-based)
from .workflow_routes import router as workflow_router

app.include_router(workflow_router, prefix="", tags=["workflows"])

# Include advanced workflow routes (will use node-based system)
from .advanced_workflow_routes import router as advanced_workflow_router

app.include_router(advanced_workflow_router, prefix="/api/workflows", tags=["advanced-workflows"])

# Include node-based workflow routes
from .node_workflow_routes import router as node_workflow_router

app.include_router(node_workflow_router, prefix="/api/nodes", tags=["node-workflows"])

# Initialize workflow manager instance (using the node-based workflow manager)
try:
    from backend.node_engine.workflow_manager import workflow_manager as node_workflow_manager

    workflow_manager_instance = node_workflow_manager
except ImportError:
    # Fallback if node engine is not available
    workflow_manager_instance = None

# Request/Response Models previously defined here are now in .models
# Ensure route files import them from .models


# Authentication endpoints
@app.post("/token")
async def login(username: str, password: str):
    """Login endpoint to get access token"""
<<<<<<< HEAD
    # Use the new authentication system
    db = await get_db()
    user = await authenticate_user(username, password, db)
    
    if not user:
        raise HTTPException(
            status_code=status.HTTP_401_UNAUTHORIZED,
            detail="Incorrect username or password",
            headers={"WWW-Authenticate": "Bearer"},
        )
    
    # Try to get the settings if possible
    try:
        from .settings import settings
        access_token_expires = timedelta(minutes=settings.access_token_expire_minutes)
    except ImportError:
        # Use a default if settings are not available
        access_token_expires = timedelta(minutes=30)
    
    access_token = create_access_token(
        data={"sub": username}, expires_delta=access_token_expires
=======
    # In a real implementation, you would verify the username and password
    # against a database or other authentication system
    # For this example, we'll just check for a hardcoded user

    # Simple example validation - replace with real authentication logic
    if username == "admin" and password == "secret":  # This should be replaced with a secure method
        access_token_expires = timedelta(minutes=settings.access_token_expire_minutes)
        access_token = create_access_token(
            data={"sub": username}, expires_delta=access_token_expires
        )
        return {"access_token": access_token, "token_type": "bearer"}

    raise HTTPException(
        status_code=status.HTTP_401_UNAUTHORIZED,
        detail="Incorrect username or password",
        headers={"WWW-Authenticate": "Bearer"},
>>>>>>> fd80aaf6
    )
    return {"access_token": access_token, "token_type": "bearer"}


# Health check endpoint (usually kept in main.py)
@app.get("/health")
async def health_check(request: Request):
    """System health check"""
    try:
        # Perform any necessary checks, e.g., DB connectivity if desired
        # await db.execute_query("SELECT 1") # Example DB check
        return {
            "status": "healthy",
            "timestamp": datetime.now().isoformat(),
            "version": settings.app_version,
            "app_name": settings.app_name,
        }
    except (ValueError, RuntimeError, OSError) as e:  # Specific exceptions for health check
        logger.error(  # Simple log for health check itself
            json.dumps(
                {
                    "message": "Health check failed",
                    "endpoint": str(request.url),
                    "error_type": type(e).__name__,
                    "error_detail": str(e),
                }
            )
        )
        return JSONResponse(
            status_code=503,  # Service Unavailable
            content={
                "status": "unhealthy",
                "error": "Service health check failed.",  # Generic message to client
                "timestamp": datetime.now().isoformat(),
                "endpoint": str(request.url),
            },
        )


if __name__ == "__main__":
    import uvicorn

    port = int(os.getenv("PORT", 8000))
    env = os.getenv("NODE_ENV", "development")
    host = os.getenv("HOST", "127.0.0.1" if env == "development" else "0.0.0.0")
    reload = env == "development"
    # Use string app path to support reload
    uvicorn.run("main:app", host=host, port=port, reload=reload, log_level="info")<|MERGE_RESOLUTION|>--- conflicted
+++ resolved
@@ -219,7 +219,6 @@
 @app.post("/token")
 async def login(username: str, password: str):
     """Login endpoint to get access token"""
-<<<<<<< HEAD
     # Use the new authentication system
     db = await get_db()
     user = await authenticate_user(username, password, db)
@@ -241,24 +240,6 @@
     
     access_token = create_access_token(
         data={"sub": username}, expires_delta=access_token_expires
-=======
-    # In a real implementation, you would verify the username and password
-    # against a database or other authentication system
-    # For this example, we'll just check for a hardcoded user
-
-    # Simple example validation - replace with real authentication logic
-    if username == "admin" and password == "secret":  # This should be replaced with a secure method
-        access_token_expires = timedelta(minutes=settings.access_token_expire_minutes)
-        access_token = create_access_token(
-            data={"sub": username}, expires_delta=access_token_expires
-        )
-        return {"access_token": access_token, "token_type": "bearer"}
-
-    raise HTTPException(
-        status_code=status.HTTP_401_UNAUTHORIZED,
-        detail="Incorrect username or password",
-        headers={"WWW-Authenticate": "Bearer"},
->>>>>>> fd80aaf6
     )
     return {"access_token": access_token, "token_type": "bearer"}
 
