"""
DEPRECATED: This module is part of the deprecated `backend` package.
It will be removed in a future release.

FastAPI Backend for Gmail AI Email Management
Unified Python backend with optimized performance and integrated NLP
"""

import json
import logging
import os
from datetime import datetime

from fastapi import FastAPI, Request
from fastapi.middleware.cors import CORSMiddleware
from fastapi.responses import FileResponse, JSONResponse
from fastapi.staticfiles import StaticFiles
from pydantic import ValidationError
from starlette.middleware.base import BaseHTTPMiddleware
import uuid
import time

from ..plugins.plugin_manager import plugin_manager
from backend.python_nlp.gmail_service import GmailAIService

# Removed: from .smart_filters import EmailFilter (as per instruction)
from backend.python_nlp.smart_filters import SmartFilterManager

from . import (
    action_routes,
    ai_routes,
    category_routes,
    dashboard_routes,
    email_routes,
    filter_routes,
    gmail_routes,
    training_routes,
    workflow_routes,
    model_routes,
    performance_routes,
)
<<<<<<< HEAD
from .auth import create_access_token, get_current_user, TokenData
from src.core.auth import authenticate_user
from fastapi.security import HTTPBearer
from fastapi import Depends, HTTPException, status
from datetime import timedelta
=======
import sys
import os
sys.path.append(os.path.join(os.path.dirname(__file__), '..', '..'))
from src.core import plugin_routes
>>>>>>> 52aa7ce5
from .ai_engine import AdvancedAIEngine
from .exceptions import AppException

# Import new components
from .model_manager import model_manager
from .performance_monitor import performance_monitor
from .settings import settings
from collections import defaultdict
import threading
from .database import db_manager

# Configure logging
logging.basicConfig(level=logging.INFO)
logger = logging.getLogger(__name__)

# Error rate monitoring
error_counts = defaultdict(int)
error_lock = threading.Lock()


class ErrorHandlingMiddleware(BaseHTTPMiddleware):
    """Middleware for consistent error handling and response formatting."""

    async def dispatch(self, request: Request, call_next):
        # Add request ID for tracking
        request_id = str(uuid.uuid4())
        request.state.request_id = request_id
        request.state.start_time = time.time()

        try:
            response = await call_next(request)
            # Add request ID to successful responses
            if hasattr(response, 'headers'):
                response.headers['X-Request-ID'] = request_id
            return response
        except Exception as exc:
            # Log error with context
            duration = time.time() - request.state.start_time
            logger.error(
                f"Request failed: {request.method} {request.url} "
                f"Duration: {duration:.2f}s RequestID: {request_id} Error: {str(exc)}",
                exc_info=True
            )

            # Track error rate
            with error_lock:
                error_counts[status_code] += 1
                # Alert if error rate is high (simple threshold)
                total_errors = sum(error_counts.values())
                if total_errors > 10:  # Simple threshold
                    logger.warning(f"High error rate detected: {total_errors} errors in session")

            # Format error response consistently
            if isinstance(exc, AppException):
                # Already formatted, add request_id
                error_response = exc.detail
                if isinstance(error_response, dict):
                    error_response["request_id"] = request_id
                status_code = exc.status_code
            elif isinstance(exc, BaseAppException):
                error_response = {
                    "success": False,
                    "message": "An internal error occurred",
                    "error_code": "INTERNAL_ERROR",
                    "details": str(exc),
                    "request_id": request_id
                }
                status_code = exc.status_code
            elif isinstance(exc, ValidationError):
                error_response = {
                    "success": False,
                    "message": "Validation error",
                    "error_code": "VALIDATION_ERROR",
                    "details": str(exc),
                    "request_id": request_id
                }
                status_code = 422
            else:
                error_response = {
                    "success": False,
                    "message": "An unexpected error occurred",
                    "error_code": "INTERNAL_ERROR",
                    "details": str(exc) if settings.debug else None,
                    "request_id": request_id
                }
                status_code = 500

            return JSONResponse(
                status_code=status_code,
                content=error_response,
                headers={"X-Request-ID": request_id}
            )


# Initialize FastAPI app with settings
app = FastAPI(
    title=settings.app_name,
    description="Advanced email management with AI categorization and smart filtering",
    version=settings.app_version,
)


@app.on_event("startup")
async def startup_event():
    """On startup, initialize all services."""
    logger.info("Application startup event received.")

    # Initialize database first
    from .database import initialize_db

    await initialize_db()

    # Initialize new components
    logger.info("Initializing model manager...")
    model_manager.discover_models()

    logger.info("Initializing workflow manager...")
    # Nothing specific needed for workflow manager initialization

    logger.info("Initializing plugin manager...")
    plugin_manager.load_plugins()
    plugin_manager.initialize_all_plugins()

    # Initialize other services
    from .dependencies import initialize_services

    await initialize_services()
    await db_manager.connect()


@app.on_event("shutdown")
async def shutdown_event():
    """Application shutdown: disconnect from the database."""
    await db_manager.close()


<<<<<<< HEAD
@app.exception_handler(AppException)
async def app_exception_handler(request: Request, exc: AppException):

    return JSONResponse(
        status_code=exc.status_code,
        content=exc.detail,
    )


@app.exception_handler(BaseAppException)
async def base_app_exception_handler(request: Request, exc: BaseAppException):

    return JSONResponse(
        status_code=500,
        content={
            "success": False,
            "message": "An internal error occurred",
            "error_code": "INTERNAL_ERROR",
            "details": str(exc),
        },
    )
=======
# Exception handlers removed - now handled by ErrorHandlingMiddleware
>>>>>>> 52aa7ce5


@app.exception_handler(ValidationError)
async def validation_exception_handler(request: Request, exc: ValidationError):
    """Handle Pydantic validation errors with detailed 422 responses."""

    return JSONResponse(
        status_code=422,
        content={
            "detail": exc.errors(),
            "message": "Validation error with provided data.",
        },
    )


# Add error handling middleware
app.add_middleware(ErrorHandlingMiddleware)

# Configure CORS using settings
app.add_middleware(
    CORSMiddleware,
    allow_origins=settings.allowed_origins,
    allow_credentials=True,
    allow_methods=["*"],
    allow_headers=["*"],
)


# Pydantic models are now primarily defined in .models
# Ensure any models needed directly by main.py (e.g. for health endpoint response) are defined or imported.
# For this refactor, ActionExtractionRequest and ActionItem were moved to models.py.
# Other shared request/response models like EmailResponse, CategoryResponse etc. are also in models.py.

# Set up metrics if in production or staging environment
if os.getenv("NODE_ENV") in ["production", "staging"]:
    from .metrics import setup_metrics

    setup_metrics(app)

# Initialize services
# Services are now initialized within their respective route files
# or kept here if they are used by multiple route files or for general app setup.
gmail_service = GmailAIService()  # Used by gmail_routes
filter_manager = SmartFilterManager()  # Used by filter_routes
ai_engine = AdvancedAIEngine(model_manager)  # Used by email_routes, action_routes
performance_monitor = performance_monitor  # Used by all routes via @performance_monitor.track

# Include versioned API routers
from .routes.v1.email_routes import router as email_router_v1
from .routes.v1.category_routes import router as category_router_v1

# Mount versioned APIs
app.include_router(email_router_v1, prefix="/api/v1", tags=["emails-v1"])
app.include_router(category_router_v1, prefix="/api/v1", tags=["categories-v1"])

# Include legacy routers for backward compatibility
app.include_router(email_routes.router)
app.include_router(category_routes.router)
app.include_router(gmail_routes.router)
app.include_router(filter_routes.router)
app.include_router(training_routes.router)
app.include_router(workflow_routes.router)
app.include_router(model_routes.router)
app.include_router(performance_routes.router)
    app.include_router(plugin_routes.router)
# app.include_router(action_routes.router) # Removed
# app.include_router(dashboard_routes.router) # Removed
app.include_router(ai_routes.router)

# Include enhanced feature routers
from .enhanced_routes import router as enhanced_router

app.include_router(enhanced_router, prefix="/api/enhanced", tags=["enhanced"])

# Include workflow routes (legacy and node-based)
from .workflow_routes import router as workflow_router

app.include_router(workflow_router, prefix="", tags=["workflows"])

# Include advanced workflow routes (will use node-based system)
from .advanced_workflow_routes import router as advanced_workflow_router

app.include_router(advanced_workflow_router, prefix="/api/workflows", tags=["advanced-workflows"])

# Include node-based workflow routes
from .node_workflow_routes import router as node_workflow_router

app.include_router(node_workflow_router, prefix="/api/nodes", tags=["node-workflows"])

# Initialize workflow manager instance (using the node-based workflow manager)
try:
    from backend.node_engine.workflow_manager import workflow_manager as node_workflow_manager

    workflow_manager_instance = node_workflow_manager
except ImportError:
    # Fallback if node engine is not available
    workflow_manager_instance = None

# Request/Response Models previously defined here are now in .models
# Ensure route files import them from .models


# Authentication endpoints
@app.post("/token")
async def login(username: str, password: str):
    """Login endpoint to get access token"""
    # Use the new authentication system
    db = await get_db()
    user = await authenticate_user(username, password, db)
    
    if not user:
        raise HTTPException(
            status_code=status.HTTP_401_UNAUTHORIZED,
            detail="Incorrect username or password",
            headers={"WWW-Authenticate": "Bearer"},
        )
    
    # Try to get the settings if possible
    try:
        from .settings import settings
        access_token_expires = timedelta(minutes=settings.access_token_expire_minutes)
    except ImportError:
        # Use a default if settings are not available
        access_token_expires = timedelta(minutes=30)
    
    access_token = create_access_token(
        data={"sub": username}, expires_delta=access_token_expires
    )
    return {"access_token": access_token, "token_type": "bearer"}


# Health check endpoint (usually kept in main.py)
@app.get("/health")
async def health_check(request: Request):
    """System health check"""
    try:
        # Perform any necessary checks, e.g., DB connectivity if desired
        # await db.execute_query("SELECT 1") # Example DB check
        return {
            "status": "healthy",
            "timestamp": datetime.now().isoformat(),
            "version": settings.app_version,
            "app_name": settings.app_name,
        }
    except (ValueError, RuntimeError, OSError) as e:  # Specific exceptions for health check
        logger.error(  # Simple log for health check itself
            json.dumps(
                {
                    "message": "Health check failed",
                    "endpoint": str(request.url),
                    "error_type": type(e).__name__,
                    "error_detail": str(e),
                }
            )
        )
        return JSONResponse(
            status_code=503,  # Service Unavailable
            content={
                "status": "unhealthy",
                "error": "Service health check failed.",  # Generic message to client
                "timestamp": datetime.now().isoformat(),
                "endpoint": str(request.url),
            },
        )


@app.get("/api/error-stats")
async def get_error_stats():
    """Get error statistics for monitoring."""
    with error_lock:
        return {
            "error_counts": dict(error_counts),
            "total_errors": sum(error_counts.values())
        }


if __name__ == "__main__":
    import uvicorn

    port = int(os.getenv("PORT", 8000))
    env = os.getenv("NODE_ENV", "development")
    host = os.getenv("HOST", "127.0.0.1" if env == "development" else "0.0.0.0")
    reload = env == "development"
    # Use string app path to support reload
    uvicorn.run("main:app", host=host, port=port, reload=reload, log_level="info")<|MERGE_RESOLUTION|>--- conflicted
+++ resolved
@@ -39,18 +39,16 @@
     model_routes,
     performance_routes,
 )
-<<<<<<< HEAD
 from .auth import create_access_token, get_current_user, TokenData
 from src.core.auth import authenticate_user
 from fastapi.security import HTTPBearer
 from fastapi import Depends, HTTPException, status
 from datetime import timedelta
-=======
 import sys
 import os
 sys.path.append(os.path.join(os.path.dirname(__file__), '..', '..'))
 from src.core import plugin_routes
->>>>>>> 52aa7ce5
+
 from .ai_engine import AdvancedAIEngine
 from .exceptions import AppException
 
@@ -187,31 +185,8 @@
     await db_manager.close()
 
 
-<<<<<<< HEAD
-@app.exception_handler(AppException)
-async def app_exception_handler(request: Request, exc: AppException):
-
-    return JSONResponse(
-        status_code=exc.status_code,
-        content=exc.detail,
-    )
-
-
-@app.exception_handler(BaseAppException)
-async def base_app_exception_handler(request: Request, exc: BaseAppException):
-
-    return JSONResponse(
-        status_code=500,
-        content={
-            "success": False,
-            "message": "An internal error occurred",
-            "error_code": "INTERNAL_ERROR",
-            "details": str(exc),
-        },
-    )
-=======
 # Exception handlers removed - now handled by ErrorHandlingMiddleware
->>>>>>> 52aa7ce5
+
 
 
 @app.exception_handler(ValidationError)
