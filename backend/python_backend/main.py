"""
DEPRECATED: This module is part of the deprecated `backend` package.
It will be removed in a future release.

FastAPI Backend for Gmail AI Email Management
Unified Python backend with optimized performance and integrated NLP
"""

import json
import logging
import os
from datetime import datetime

from fastapi import FastAPI, Request
from fastapi.middleware.cors import CORSMiddleware
from fastapi.responses import FileResponse, JSONResponse
from fastapi.staticfiles import StaticFiles
from pydantic import ValidationError

<<<<<<< HEAD
from ..plugins.plugin_manager import plugin_manager
from backend.python_nlp.gmail_service import GmailAIService

# Removed: from .smart_filters import EmailFilter (as per instruction)
from backend.python_nlp.smart_filters import SmartFilterManager
=======
from backend.python_backend.plugins.plugin_manager import plugin_manager
from backend.python_backend.services.gmail_service import GmailAIService
from backend.python_backend.smart_filters import SmartFilterManager
>>>>>>> c852877c

from . import (
    action_routes,
    ai_routes,
    category_routes,
    dashboard_routes,
    email_routes,
    filter_routes,
    gmail_routes,
    training_routes,
    workflow_routes,
    model_routes,
    performance_routes,
)
from .ai_engine import AdvancedAIEngine
from .exceptions import AppException, BaseAppException

# Import new components
from .model_manager import model_manager
from .performance_monitor import performance_monitor
from .workflow_manager import workflow_manager
from .settings import settings
<<<<<<< HEAD
from .database import db_manager
=======
>>>>>>> c852877c

# Configure logging
logging.basicConfig(level=logging.INFO)
logger = logging.getLogger(__name__)

# Initialize FastAPI app with settings
app = FastAPI(
    title=settings.app_name,
    description="Advanced email management with AI categorization and smart filtering",
    version=settings.app_version,
)


@app.on_event("startup")
async def startup_event():
<<<<<<< HEAD
=======
async def startup_event():
>>>>>>> c852877c
    """On startup, initialize all services."""
    logger.info("Application startup event received.")

    # Initialize database first
    from .database import initialize_db

    await initialize_db()

    # Initialize new components
    logger.info("Initializing model manager...")
    model_manager.discover_models()

    logger.info("Initializing workflow manager...")
    # Nothing specific needed for workflow manager initialization

    logger.info("Initializing plugin manager...")
    plugin_manager.load_plugins()
    plugin_manager.initialize_all_plugins()

    # Initialize other services
    from .dependencies import initialize_services

    await initialize_services()
<<<<<<< HEAD
    await db_manager.connect()
=======
>>>>>>> c852877c


@app.on_event("shutdown")
async def shutdown_event():
    """Application shutdown: disconnect from the database."""
    await db_manager.close()

<<<<<<< HEAD

=======
>>>>>>> c852877c
@app.exception_handler(AppException)

async def app_exception_handler(request: Request, exc: AppException):

    return JSONResponse(

        status_code=exc.status_code,

        content=exc.detail,

    )
<<<<<<< HEAD
=======



>>>>>>> c852877c


@app.exception_handler(BaseAppException)

async def base_app_exception_handler(request: Request, exc: BaseAppException):

    return JSONResponse(

        status_code=500,

        content={

            "success": False,

            "message": "An internal error occurred",

            "error_code": "INTERNAL_ERROR",
<<<<<<< HEAD
            "details": str(exc),
=======

            "details": str(exc)

>>>>>>> c852877c
        },

    )





@app.exception_handler(ValidationError)

async def validation_exception_handler(request: Request, exc: ValidationError):

    """Handle Pydantic validation errors with detailed 422 responses."""

    return JSONResponse(

        status_code=422,

        content={

            "detail": exc.errors(),

            "message": "Validation error with provided data.",

        },

    )


# Configure CORS using settings
app.add_middleware(
    CORSMiddleware,
    allow_origins=settings.allowed_origins,
    allow_credentials=True,
    allow_methods=["*"],
    allow_headers=["*"],
)


# Pydantic models are now primarily defined in .models
# Ensure any models needed directly by main.py (e.g. for health endpoint response) are defined or imported.
# For this refactor, ActionExtractionRequest and ActionItem were moved to models.py.
# Other shared request/response models like EmailResponse, CategoryResponse etc. are also in models.py.

# Set up metrics if in production or staging environment
if os.getenv("NODE_ENV") in ["production", "staging"]:
    from .metrics import setup_metrics

    setup_metrics(app)

# Initialize services
# Services are now initialized within their respective route files
# or kept here if they are used by multiple route files or for general app setup.
gmail_service = GmailAIService()  # Used by gmail_routes
filter_manager = SmartFilterManager()  # Used by filter_routes
ai_engine = AdvancedAIEngine(model_manager)  # Used by email_routes, action_routes
performance_monitor = performance_monitor  # Used by all routes via @performance_monitor.track

# Include versioned API routers
from .routes.v1.email_routes import router as email_router_v1
from .routes.v1.category_routes import router as category_router_v1

# Mount versioned APIs
app.include_router(email_router_v1, prefix="/api/v1", tags=["emails-v1"])
app.include_router(category_router_v1, prefix="/api/v1", tags=["categories-v1"])

# Include legacy routers for backward compatibility
app.include_router(email_routes.router)
app.include_router(category_routes.router)
app.include_router(gmail_routes.router)
app.include_router(filter_routes.router)
app.include_router(training_routes.router)
app.include_router(workflow_routes.router)
app.include_router(model_routes.router)
app.include_router(performance_routes.router)
app.include_router(action_routes.router)
app.include_router(dashboard_routes.router)
app.include_router(ai_routes.router)

# Include enhanced feature routers
from .enhanced_routes import router as enhanced_router

app.include_router(enhanced_router, prefix="/api/enhanced", tags=["enhanced"])

# Include workflow routes (legacy and node-based)
from .workflow_routes import router as workflow_router

app.include_router(workflow_router, prefix="", tags=["workflows"])

# Include advanced workflow routes (will use node-based system)
from .advanced_workflow_routes import router as advanced_workflow_router

app.include_router(advanced_workflow_router, prefix="/api/workflows", tags=["advanced-workflows"])

# Include node-based workflow routes
from .node_workflow_routes import router as node_workflow_router

app.include_router(node_workflow_router, prefix="/api/nodes", tags=["node-workflows"])

# Initialize workflow manager instance (using the node-based workflow manager)
try:
    from backend.node_engine.workflow_manager import workflow_manager as node_workflow_manager

    workflow_manager_instance = node_workflow_manager
except ImportError:
    # Fallback if node engine is not available
    workflow_manager_instance = None

<<<<<<< HEAD
=======
# Request/Response Models previously defined here are now in .models
# Ensure route files import them from .models

>>>>>>> c852877c

# Health check endpoint (usually kept in main.py)
@app.get("/health")
async def health_check(request: Request):
    """System health check"""
    try:
        # Perform any necessary checks, e.g., DB connectivity if desired
        # await db.execute_query("SELECT 1") # Example DB check
        return {
            "status": "healthy",
            "timestamp": datetime.now().isoformat(),
            "version": settings.app_version,
            "app_name": settings.app_name,
        }
    except (ValueError, RuntimeError, OSError) as e:  # Specific exceptions for health check
        logger.error(  # Simple log for health check itself
            json.dumps(
                {
                    "message": "Health check failed",
                    "endpoint": str(request.url),
                    "error_type": type(e).__name__,
                    "error_detail": str(e),
                }
            )
        )
        return JSONResponse(
            status_code=503,  # Service Unavailable
            content={
                "status": "unhealthy",
                "error": "Service health check failed.",  # Generic message to client
                "timestamp": datetime.now().isoformat(),
                "endpoint": str(request.url),
            },
        )


if __name__ == "__main__":
    import uvicorn

    port = int(os.getenv("PORT", 8000))
    uvicorn.run("main:app", host="0.0.0.0", port=port, reload=True, log_level="info")<|MERGE_RESOLUTION|>--- conflicted
+++ resolved
@@ -17,17 +17,11 @@
 from fastapi.staticfiles import StaticFiles
 from pydantic import ValidationError
 
-<<<<<<< HEAD
 from ..plugins.plugin_manager import plugin_manager
 from backend.python_nlp.gmail_service import GmailAIService
 
 # Removed: from .smart_filters import EmailFilter (as per instruction)
 from backend.python_nlp.smart_filters import SmartFilterManager
-=======
-from backend.python_backend.plugins.plugin_manager import plugin_manager
-from backend.python_backend.services.gmail_service import GmailAIService
-from backend.python_backend.smart_filters import SmartFilterManager
->>>>>>> c852877c
 
 from . import (
     action_routes,
@@ -50,10 +44,7 @@
 from .performance_monitor import performance_monitor
 from .workflow_manager import workflow_manager
 from .settings import settings
-<<<<<<< HEAD
 from .database import db_manager
-=======
->>>>>>> c852877c
 
 # Configure logging
 logging.basicConfig(level=logging.INFO)
@@ -69,10 +60,6 @@
 
 @app.on_event("startup")
 async def startup_event():
-<<<<<<< HEAD
-=======
-async def startup_event():
->>>>>>> c852877c
     """On startup, initialize all services."""
     logger.info("Application startup event received.")
 
@@ -96,10 +83,7 @@
     from .dependencies import initialize_services
 
     await initialize_services()
-<<<<<<< HEAD
     await db_manager.connect()
-=======
->>>>>>> c852877c
 
 
 @app.on_event("shutdown")
@@ -107,10 +91,7 @@
     """Application shutdown: disconnect from the database."""
     await db_manager.close()
 
-<<<<<<< HEAD
-
-=======
->>>>>>> c852877c
+
 @app.exception_handler(AppException)
 
 async def app_exception_handler(request: Request, exc: AppException):
@@ -122,12 +103,6 @@
         content=exc.detail,
 
     )
-<<<<<<< HEAD
-=======
-
-
-
->>>>>>> c852877c
 
 
 @app.exception_handler(BaseAppException)
@@ -145,13 +120,7 @@
             "message": "An internal error occurred",
 
             "error_code": "INTERNAL_ERROR",
-<<<<<<< HEAD
             "details": str(exc),
-=======
-
-            "details": str(exc)
-
->>>>>>> c852877c
         },
 
     )
@@ -260,12 +229,9 @@
     # Fallback if node engine is not available
     workflow_manager_instance = None
 
-<<<<<<< HEAD
-=======
 # Request/Response Models previously defined here are now in .models
 # Ensure route files import them from .models
 
->>>>>>> c852877c
 
 # Health check endpoint (usually kept in main.py)
 @app.get("/health")
