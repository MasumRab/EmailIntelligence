import json
import logging
from datetime import datetime

from fastapi import APIRouter, BackgroundTasks, Depends, HTTPException, Request
from googleapiclient.errors import HttpError as GoogleApiHttpError

# Corrected import path for GmailAIService
from ..python_nlp.gmail_service import GmailAIService

from .ai_engine import AdvancedAIEngine
from .database import DatabaseManager, get_db
from .dependencies import get_gmail_service
from .exceptions import GmailServiceError
from .performance_monitor import log_performance
from .models import GmailSyncRequest, SmartRetrievalRequest  # Changed from .main to .models

logger = logging.getLogger(__name__)
router = APIRouter()


@router.post("/api/gmail/sync")
<<<<<<< HEAD
@log_performance("sync_gmail")
=======
>>>>>>> 55c03f88
async def sync_gmail(
    req: Request,
    request_model: GmailSyncRequest,
    background_tasks: BackgroundTasks,
    gmail_service: GmailAIService = Depends(get_gmail_service),
):
    """
    Triggers a synchronization process to fetch emails from Gmail.

    This endpoint initiates a background task to fetch emails based on the
    provided criteria, perform AI analysis, and store them in the database.

    Args:
        req: The incoming request object.
        request_model: The request body containing sync parameters like max emails
                       and query filters.
        background_tasks: FastAPI's background task runner.

    Returns:
        A confirmation response indicating the sync process has started.

    Raises:
        HTTPException: If there is a Google API error or another unexpected failure.
    """
    try:
        nlp_result = await gmail_service.sync_gmail_emails(
            max_emails=request_model.maxEmails,
            query_filter=request_model.queryFilter,
            include_ai_analysis=request_model.includeAIAnalysis,
        )

        if nlp_result.get("success"):
            result = {
                "success": True,
                "processedCount": nlp_result.get("processed_count", 0),
                "emailsCreated": nlp_result.get("processed_count", 0),
                "errorsCount": 0,
                "batchInfo": {
                    "batchId": nlp_result.get("batch_info", {}).get(
                        "batch_id", f"batch_{int(datetime.now().timestamp())}"
                    ),
                    "queryFilter": request_model.queryFilter,
                    "timestamp": nlp_result.get("batch_info", {}).get(
                        "timestamp", datetime.now().isoformat()
                    ),
                },
                "statistics": nlp_result.get("statistics", {}),
                "error": None,
            }
        else:
            result = {
                "success": False,
                "processedCount": 0,
                "emailsCreated": 0,
                "errorsCount": 1,
                "batchInfo": {
                    "batchId": f"error_batch_{int(datetime.now().timestamp())}",
                    "queryFilter": request_model.queryFilter,
                    "timestamp": datetime.now().isoformat(),
                },
                "statistics": nlp_result.get("statistics", {}),
                "error": nlp_result.get("error", "Unknown NLP error"),
            }

        return result
    except GoogleApiHttpError as gmail_err:
        error_details_dict = {}
        try:
            error_details_dict = json.loads(gmail_err.content.decode())
        except Exception:
            error_details_dict = {"message": "Failed to decode Gmail error content."}

        error_content = error_details_dict.get("error", {})
        error_detail_message = str(gmail_err)
        if isinstance(error_content, dict):
            error_detail_message = error_content.get("message", str(gmail_err))
        elif isinstance(error_content, str):
            error_detail_message = error_content

        log_data = {
            "message": "Gmail API operation failed during sync",
            "endpoint": str(req.url),
            "error_type": type(gmail_err).__name__,
            "error_detail": error_detail_message,
            "gmail_status_code": getattr(gmail_err.resp, "status", None),
            "full_gmail_error": error_details_dict,
        }
        logger.error(json.dumps(log_data))

        status_code = getattr(gmail_err.resp, "status", 502)
        detail = "Gmail API error during sync."
        if status_code == 401:
            detail = "Gmail API authentication failed. Check credentials."
        elif status_code == 403:
            detail = "Gmail API permission denied. Check API scopes."
        elif status_code == 429:
            detail = "Gmail API rate limit exceeded. Try again later."
        else:
            status_code = 502
            detail = "Gmail API returned an unexpected error. Try again."

        raise GmailServiceError(detail=detail, status_code=status_code)
    except Exception as e:
        log_data = {
            "message": "Unhandled error in sync_gmail",
            "endpoint": str(req.url),
<<<<<<< HEAD
                    "error_type": type(e).__name__,
                    "error_detail": str(e),
                }
        logger.error(json.dumps(log_data)) # Added logger call
        raise GmailServiceError(
=======
            "error_type": type(e).__name__,
            "error_detail": str(e),
        }
        logger.error(json.dumps(log_data))
        raise HTTPException(
            status_code=500,
>>>>>>> 55c03f88
            detail=f"Gmail sync failed due to an unexpected error: {str(e)}",
        )


@router.post("/api/gmail/smart-retrieval")
<<<<<<< HEAD
@log_performance("smart_retrieval")
async def smart_retrieval(
    req: Request,
    request_model: SmartRetrievalRequest,
    gmail_service: GmailAIService = Depends(get_gmail_service),
):  # Renamed params
    """Execute smart Gmail retrieval with multiple strategies"""
=======
async def smart_retrieval(req: Request, request_model: SmartRetrievalRequest):
    """
    Executes a smart retrieval process from Gmail using various strategies.

    This allows for more complex, multi-step email fetching logic, such as
    finding important unread emails or identifying conversations needing follow-up.

    Args:
        req: The incoming request object.
        request_model: The request body containing strategies and constraints
                       for the retrieval.

    Returns:
        A dictionary with the results of the smart retrieval process.

    Raises:
        HTTPException: If there is a Google API error or another unexpected failure.
    """
>>>>>>> 55c03f88
    try:
        result = await gmail_service.execute_smart_retrieval(
            strategies=request_model.strategies,
            max_api_calls=request_model.maxApiCalls,
            time_budget_minutes=request_model.timeBudgetMinutes,
        )
        return result
    except GoogleApiHttpError as gmail_err:
        error_details_dict = {}
        try:
            error_details_dict = json.loads(gmail_err.content.decode())
        except Exception:
            error_details_dict = {"message": "Failed to decode Gmail error content."}

        error_content = error_details_dict.get("error", {})
        error_detail_message = str(gmail_err)
        if isinstance(error_content, dict):
            error_detail_message = error_content.get("message", str(gmail_err))
        elif isinstance(error_content, str):
            error_detail_message = error_content

        log_data = {
            "message": "Gmail API operation failed during smart retrieval",
            "endpoint": str(req.url),
            "error_type": type(gmail_err).__name__,
            "error_detail": error_detail_message,
            "gmail_status_code": getattr(gmail_err.resp, "status", None),
            "full_gmail_error": error_details_dict,
        }
        logger.error(json.dumps(log_data))

        status_code = getattr(gmail_err.resp, "status", 502)
        detail = "Gmail API error during smart retrieval."
        if status_code == 401:
            detail = "Gmail API authentication failed. Check credentials."
        elif status_code == 403:
            detail = "Gmail API permission denied. Check API scopes."
        elif status_code == 429:
            detail = "Gmail API rate limit exceeded. Try again later."
        else:
            status_code = 502
            detail = "Gmail API returned an unexpected error for smart retrieval."

        raise GmailServiceError(detail=detail, status_code=status_code)
    except Exception as e:
        log_data = {
            "message": "Unhandled error in smart_retrieval",
            "endpoint": str(req.url),
<<<<<<< HEAD
                    "error_type": type(e).__name__,
                    "error_detail": str(e),
                }
        logger.error(json.dumps(log_data)) # Added logger call
        raise GmailServiceError(
=======
            "error_type": type(e).__name__,
            "error_detail": str(e),
        }
        logger.error(json.dumps(log_data))
        raise HTTPException(
            status_code=500,
>>>>>>> 55c03f88
            detail=f"Smart retrieval failed due to an unexpected error: {str(e)}",
        )


@router.get("/api/gmail/strategies")
<<<<<<< HEAD
@log_performance("get_retrieval_strategies")
async def get_retrieval_strategies(
    request: Request, gmail_service: GmailAIService = Depends(get_gmail_service)
):
    """Get available Gmail retrieval strategies"""
=======
async def get_retrieval_strategies(request: Request):
    """
    Retrieves the list of available smart retrieval strategies.

    Args:
        request: The incoming request object.

    Returns:
        A dictionary containing a list of available strategy names and descriptions.

    Raises:
        HTTPException: If an unexpected error occurs.
    """
>>>>>>> 55c03f88
    try:
        strategies = await gmail_service.get_retrieval_strategies()
        return {"strategies": strategies}
    except Exception as e:
        log_data = {
            "message": "Unhandled error in get_retrieval_strategies",
<<<<<<< HEAD
                    "endpoint": str(request.url),
                    "error_type": type(e).__name__,
                    "error_detail": str(e),
                }
        logger.error(json.dumps(log_data)) # Added logger call
        raise GmailServiceError(detail="Failed to fetch strategies")


@router.get("/api/gmail/performance")
@log_performance("get_gmail_performance")
async def get_gmail_performance(
    request: Request, gmail_service: GmailAIService = Depends(get_gmail_service)
):
    """Get Gmail API performance metrics"""
=======
            "endpoint": str(request.url),
            "error_type": type(e).__name__,
            "error_detail": str(e),
        }
        logger.error(json.dumps(log_data))
        raise HTTPException(status_code=500, detail="Failed to fetch strategies")


@router.get("/api/gmail/performance")
async def get_gmail_performance(request: Request):
    """
    Retrieves performance metrics related to Gmail API interactions.

    Args:
        request: The incoming request object.

    Returns:
        A dictionary containing performance metrics, such as API call counts,
        errors, and latency.

    Raises:
        HTTPException: If an unexpected error occurs.
    """
>>>>>>> 55c03f88
    try:
        metrics = await gmail_service.get_performance_metrics()
        return metrics or {"status": "no_data"}
    except Exception as e:
        log_data = {
            "message": "Unhandled error in get_gmail_performance",
<<<<<<< HEAD
                    "endpoint": str(request.url),
                    "error_type": type(e).__name__,
                    "error_detail": str(e),
                }
        logger.error(json.dumps(log_data)) # Added logger call
        raise GmailServiceError(detail="Failed to fetch performance metrics")
=======
            "endpoint": str(request.url),
            "error_type": type(e).__name__,
            "error_detail": str(e),
        }
        logger.error(json.dumps(log_data))
        raise HTTPException(
            status_code=500, detail="Failed to fetch performance metrics"
        )
>>>>>>> 55c03f88
<|MERGE_RESOLUTION|>--- conflicted
+++ resolved
@@ -20,10 +20,7 @@
 
 
 @router.post("/api/gmail/sync")
-<<<<<<< HEAD
 @log_performance("sync_gmail")
-=======
->>>>>>> 55c03f88
 async def sync_gmail(
     req: Request,
     request_model: GmailSyncRequest,
@@ -130,26 +127,16 @@
         log_data = {
             "message": "Unhandled error in sync_gmail",
             "endpoint": str(req.url),
-<<<<<<< HEAD
                     "error_type": type(e).__name__,
                     "error_detail": str(e),
                 }
         logger.error(json.dumps(log_data)) # Added logger call
         raise GmailServiceError(
-=======
-            "error_type": type(e).__name__,
-            "error_detail": str(e),
-        }
-        logger.error(json.dumps(log_data))
-        raise HTTPException(
-            status_code=500,
->>>>>>> 55c03f88
             detail=f"Gmail sync failed due to an unexpected error: {str(e)}",
         )
 
 
 @router.post("/api/gmail/smart-retrieval")
-<<<<<<< HEAD
 @log_performance("smart_retrieval")
 async def smart_retrieval(
     req: Request,
@@ -157,26 +144,6 @@
     gmail_service: GmailAIService = Depends(get_gmail_service),
 ):  # Renamed params
     """Execute smart Gmail retrieval with multiple strategies"""
-=======
-async def smart_retrieval(req: Request, request_model: SmartRetrievalRequest):
-    """
-    Executes a smart retrieval process from Gmail using various strategies.
-
-    This allows for more complex, multi-step email fetching logic, such as
-    finding important unread emails or identifying conversations needing follow-up.
-
-    Args:
-        req: The incoming request object.
-        request_model: The request body containing strategies and constraints
-                       for the retrieval.
-
-    Returns:
-        A dictionary with the results of the smart retrieval process.
-
-    Raises:
-        HTTPException: If there is a Google API error or another unexpected failure.
-    """
->>>>>>> 55c03f88
     try:
         result = await gmail_service.execute_smart_retrieval(
             strategies=request_model.strategies,
@@ -225,53 +192,27 @@
         log_data = {
             "message": "Unhandled error in smart_retrieval",
             "endpoint": str(req.url),
-<<<<<<< HEAD
                     "error_type": type(e).__name__,
                     "error_detail": str(e),
                 }
         logger.error(json.dumps(log_data)) # Added logger call
         raise GmailServiceError(
-=======
-            "error_type": type(e).__name__,
-            "error_detail": str(e),
-        }
-        logger.error(json.dumps(log_data))
-        raise HTTPException(
-            status_code=500,
->>>>>>> 55c03f88
             detail=f"Smart retrieval failed due to an unexpected error: {str(e)}",
         )
 
 
 @router.get("/api/gmail/strategies")
-<<<<<<< HEAD
 @log_performance("get_retrieval_strategies")
 async def get_retrieval_strategies(
     request: Request, gmail_service: GmailAIService = Depends(get_gmail_service)
 ):
     """Get available Gmail retrieval strategies"""
-=======
-async def get_retrieval_strategies(request: Request):
-    """
-    Retrieves the list of available smart retrieval strategies.
-
-    Args:
-        request: The incoming request object.
-
-    Returns:
-        A dictionary containing a list of available strategy names and descriptions.
-
-    Raises:
-        HTTPException: If an unexpected error occurs.
-    """
->>>>>>> 55c03f88
     try:
         strategies = await gmail_service.get_retrieval_strategies()
         return {"strategies": strategies}
     except Exception as e:
         log_data = {
             "message": "Unhandled error in get_retrieval_strategies",
-<<<<<<< HEAD
                     "endpoint": str(request.url),
                     "error_type": type(e).__name__,
                     "error_detail": str(e),
@@ -286,51 +227,15 @@
     request: Request, gmail_service: GmailAIService = Depends(get_gmail_service)
 ):
     """Get Gmail API performance metrics"""
-=======
-            "endpoint": str(request.url),
-            "error_type": type(e).__name__,
-            "error_detail": str(e),
-        }
-        logger.error(json.dumps(log_data))
-        raise HTTPException(status_code=500, detail="Failed to fetch strategies")
-
-
-@router.get("/api/gmail/performance")
-async def get_gmail_performance(request: Request):
-    """
-    Retrieves performance metrics related to Gmail API interactions.
-
-    Args:
-        request: The incoming request object.
-
-    Returns:
-        A dictionary containing performance metrics, such as API call counts,
-        errors, and latency.
-
-    Raises:
-        HTTPException: If an unexpected error occurs.
-    """
->>>>>>> 55c03f88
     try:
         metrics = await gmail_service.get_performance_metrics()
         return metrics or {"status": "no_data"}
     except Exception as e:
         log_data = {
             "message": "Unhandled error in get_gmail_performance",
-<<<<<<< HEAD
                     "endpoint": str(request.url),
                     "error_type": type(e).__name__,
                     "error_detail": str(e),
                 }
         logger.error(json.dumps(log_data)) # Added logger call
-        raise GmailServiceError(detail="Failed to fetch performance metrics")
-=======
-            "endpoint": str(request.url),
-            "error_type": type(e).__name__,
-            "error_detail": str(e),
-        }
-        logger.error(json.dumps(log_data))
-        raise HTTPException(
-            status_code=500, detail="Failed to fetch performance metrics"
-        )
->>>>>>> 55c03f88
+        raise GmailServiceError(detail="Failed to fetch performance metrics")