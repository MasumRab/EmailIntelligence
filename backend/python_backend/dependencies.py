"""
DEPRECATED: This module is part of the deprecated `backend` package.
It will be removed in a future release.

Dependency injection system for the Email Intelligence Platform
Manages service dependencies and provides them to route handlers
"""
<<<<<<< HEAD
from typing import Generator, AsyncGenerator
=======
>>>>>>> ab7e6ecc
import logging
from typing import TYPE_CHECKING, Optional
from fastapi import Depends
from backend.python_backend.services.email_service import EmailService
from backend.python_backend.services.category_service import CategoryService
from backend.python_backend.database import get_db, DatabaseManager
<<<<<<< HEAD
from backend.python_backend.model_manager import ModelManager
from backend.python_backend.ai_engine import AdvancedAIEngine
from backend.python_backend.smart_filters import SmartFilterManager
from backend.python_backend.workflow_engine import WorkflowEngine
from backend.python_backend.plugin_manager import PluginManager
from backend.python_nlp.gmail_service import GmailAIService

if TYPE_CHECKING:
    from backend.python_backend.model_manager import ModelManager
    from backend.python_backend.ai_engine import AdvancedAIEngine
    from backend.python_backend.smart_filters import SmartFilterManager
    from backend.python_backend.workflow_engine import WorkflowEngine
    from backend.python_backend.plugin_manager import PluginManager
    from backend.python_nlp.gmail_service import GmailAIService

logger = logging.getLogger(__name__)

# Singleton instances of services
_model_manager_instance: Optional["ModelManager"] = None
_ai_engine_instance: Optional["AdvancedAIEngine"] = None
_filter_manager_instance: Optional["SmartFilterManager"] = None
_workflow_engine_instance: Optional["WorkflowEngine"] = None
_plugin_manager_instance: Optional["PluginManager"] = None
_gmail_service_instance: Optional["GmailAIService"] = None


# Dependency functions for services
async def get_email_service() -> AsyncGenerator[EmailService, None]:
    """Provides an EmailService instance"""
    service = EmailService()
    try:
        yield service
    finally:
        # Perform any cleanup if needed
        pass


async def get_category_service() -> AsyncGenerator[CategoryService, None]:
    """Provides a CategoryService instance"""
    service = CategoryService()
    try:
        yield service
    finally:
        # Perform any cleanup if needed
        pass


# For backward compatibility with existing code
async def get_database():
    """Provides database instance (for existing code that uses direct database access)"""
    db = await get_db()
    return db


=======
from backend.python_backend.services.gmail_service import GmailAIService
from backend.python_backend.models import ModelManager
from backend.python_backend.ai_engine import AdvancedAIEngine
from backend.python_backend.smart_filters import SmartFilterManager
from backend.python_backend.workflows import WorkflowEngine
from backend.python_backend.plugins import PluginManager


>>>>>>> ab7e6ecc
async def initialize_services():
    """Initialize all singleton services. This should be called on application startup."""
    global _model_manager_instance, _ai_engine_instance, _filter_manager_instance, _workflow_engine_instance, _plugin_manager_instance, _gmail_service_instance

    db = await get_db()

    # Initialize core managers first
    if _model_manager_instance is None:
        _model_manager_instance = ModelManager()
        _model_manager_instance.discover_models()

    if _ai_engine_instance is None:
        _ai_engine_instance = AdvancedAIEngine(model_manager=_model_manager_instance)
        _ai_engine_instance.initialize()

    if _filter_manager_instance is None:
        _filter_manager_instance = SmartFilterManager()

    if _workflow_engine_instance is None:
        _workflow_engine_instance = WorkflowEngine()
        await _workflow_engine_instance.discover_workflows(
            ai_engine=_ai_engine_instance, filter_manager=_filter_manager_instance, db=db
        )

    # Initialize Plugin Manager, which may need other managers
    if _plugin_manager_instance is None:
        _plugin_manager_instance = PluginManager()
        _plugin_manager_instance.discover_and_load_plugins(
            model_manager=_model_manager_instance,
            workflow_engine=_workflow_engine_instance,
            ai_engine=_ai_engine_instance,
            filter_manager=_filter_manager_instance,
            db=db,
        )

    # Initialize services that depend on the core managers
    if _gmail_service_instance is None:
        _gmail_service_instance = GmailAIService(
            db_manager=db, advanced_ai_engine=_ai_engine_instance
        )


def get_model_manager() -> "ModelManager":
    """Dependency injector for ModelManager."""
    global _model_manager_instance
    if _model_manager_instance is None:
        _model_manager_instance = ModelManager()
        _model_manager_instance.discover_models()
    return _model_manager_instance


def get_ai_engine() -> "AdvancedAIEngine":
    """Dependency injector for AdvancedAIEngine."""
    global _ai_engine_instance
    if _ai_engine_instance is None:
        model_manager = get_model_manager()
        _ai_engine_instance = AdvancedAIEngine(model_manager=model_manager)
        _ai_engine_instance.initialize()
    return _ai_engine_instance


def get_workflow_engine() -> "WorkflowEngine":
    """Dependency injector for WorkflowEngine."""
    global _workflow_engine_instance
    if _workflow_engine_instance is None:
        # This path should ideally not be taken in production if startup events work correctly.
        logger.warning(
            "WorkflowEngine is being initialized on-the-fly. This should only happen in specific testing scenarios."
        )
        _workflow_engine_instance = WorkflowEngine()
        # Cannot reliably call async discover_workflows here.
        # The primary initialization MUST happen at startup.
    return _workflow_engine_instance


def get_plugin_manager() -> "PluginManager":
    """Dependency injector for PluginManager."""
    global _plugin_manager_instance
    if _plugin_manager_instance is None:
        _plugin_manager_instance = PluginManager()
        _plugin_manager_instance.discover_and_load_plugins()
    return _plugin_manager_instance


def get_filter_manager() -> "SmartFilterManager":
    """Dependency injector for SmartFilterManager."""
    global _filter_manager_instance
    if _filter_manager_instance is None:
        _filter_manager_instance = SmartFilterManager()
    return _filter_manager_instance


def get_gmail_service(
    db: DatabaseManager = Depends(get_db),
) -> "GmailAIService":
    """Dependency injector for GmailAIService."""
    global _gmail_service_instance
    if _gmail_service_instance is None:
        ai_engine = get_ai_engine()
        _gmail_service_instance = GmailAIService(db_manager=db, advanced_ai_engine=ai_engine)
<<<<<<< HEAD
    return _gmail_service_instance
=======
    return _gmail_service_instance

async def get_email_service() -> "EmailService":
    """Provides an EmailService instance"""
    return EmailService()

async def get_category_service() -> "CategoryService":
    """Provides a CategoryService instance"""
    return CategoryService()

async def get_database():
    """Provides database instance (for existing code that uses direct database access)"""
    db = await get_db()
    return db
>>>>>>> ab7e6ecc
<|MERGE_RESOLUTION|>--- conflicted
+++ resolved
@@ -5,17 +5,13 @@
 Dependency injection system for the Email Intelligence Platform
 Manages service dependencies and provides them to route handlers
 """
-<<<<<<< HEAD
 from typing import Generator, AsyncGenerator
-=======
->>>>>>> ab7e6ecc
 import logging
 from typing import TYPE_CHECKING, Optional
 from fastapi import Depends
 from backend.python_backend.services.email_service import EmailService
 from backend.python_backend.services.category_service import CategoryService
 from backend.python_backend.database import get_db, DatabaseManager
-<<<<<<< HEAD
 from backend.python_backend.model_manager import ModelManager
 from backend.python_backend.ai_engine import AdvancedAIEngine
 from backend.python_backend.smart_filters import SmartFilterManager
@@ -70,16 +66,6 @@
     return db
 
 
-=======
-from backend.python_backend.services.gmail_service import GmailAIService
-from backend.python_backend.models import ModelManager
-from backend.python_backend.ai_engine import AdvancedAIEngine
-from backend.python_backend.smart_filters import SmartFilterManager
-from backend.python_backend.workflows import WorkflowEngine
-from backend.python_backend.plugins import PluginManager
-
-
->>>>>>> ab7e6ecc
 async def initialize_services():
     """Initialize all singleton services. This should be called on application startup."""
     global _model_manager_instance, _ai_engine_instance, _filter_manager_instance, _workflow_engine_instance, _plugin_manager_instance, _gmail_service_instance
@@ -180,9 +166,6 @@
     if _gmail_service_instance is None:
         ai_engine = get_ai_engine()
         _gmail_service_instance = GmailAIService(db_manager=db, advanced_ai_engine=ai_engine)
-<<<<<<< HEAD
-    return _gmail_service_instance
-=======
     return _gmail_service_instance
 
 async def get_email_service() -> "EmailService":
@@ -196,5 +179,4 @@
 async def get_database():
     """Provides database instance (for existing code that uses direct database access)"""
     db = await get_db()
-    return db
->>>>>>> ab7e6ecc
+    return db