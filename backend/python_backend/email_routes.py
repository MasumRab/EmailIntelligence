--- conflicted
+++ resolved
@@ -12,13 +12,8 @@
 from .exceptions import AIAnalysisError, DatabaseError, EmailNotFoundException
 from .models import EmailResponse
 from .models import EmailCreate, EmailUpdate
-from .workflow_engine import WorkflowEngine
 from .performance_monitor import log_performance
 from .utils import create_log_data, handle_pydantic_validation
-<<<<<<< HEAD
-from .services.email_service import EmailService
-=======
->>>>>>> 72622b94
 from src.core.auth import get_current_active_user
 
 logger = logging.getLogger(__name__)
@@ -33,11 +28,7 @@
     search: Optional[str] = None,
     is_unread: Optional[bool] = None,
     current_user: str = Depends(get_current_active_user),
-<<<<<<< HEAD
-    email_service: EmailService = Depends(get_email_service),
-=======
     email_repo: EmailRepository = Depends(get_email_repository),
->>>>>>> 72622b94
 ):
     """
     Retrieves a list of emails, with optional filtering by category and search term.
@@ -47,12 +38,8 @@
         request: The incoming request object.
         category_id: An optional category ID to filter emails.
         search: An optional search term to filter emails by subject, content, or sender.
-<<<<<<< HEAD
-        current_user: The authenticated user making the request.
-=======
         is_unread: An optional flag to filter unread emails.
         email_repo: The email repository dependency.
->>>>>>> 72622b94
 
     Returns:
         A list of emails that match the filtering criteria.
@@ -82,14 +69,9 @@
 @log_performance(operation="get_email")
 async def get_email(
     request: Request,
-<<<<<<< HEAD
-    current_user: str = Depends(get_current_active_user),
-    email_service: EmailService = Depends(get_email_service),
-=======
     email_id: int,
     current_user: str = Depends(get_current_active_user),
     email_repo: EmailRepository = Depends(get_email_repository),
->>>>>>> 72622b94
 ):
     """
     Retrieves a specific email by its unique ID.
@@ -98,11 +80,7 @@
     Args:
         request: The incoming request object.
         email_id: The ID of the email to retrieve.
-<<<<<<< HEAD
-        current_user: The authenticated user making the request.
-=======
         email_repo: The email repository dependency.
->>>>>>> 72622b94
 
     Returns:
         The email object if found.
@@ -111,15 +89,6 @@
         HTTPException: If the email is not found, or if a database or validation error occurs.
     """
     try:
-<<<<<<< HEAD
-        email = await email_service.get_email_by_id(email_id)
-        if not email:
-            raise HTTPException(status_code=404, detail="Email not found")
-        return EmailResponse(**email)
-    except Exception as e:
-        logger.error(f"Failed to get emails: {e}", exc_info=True)
-        raise HTTPException(status_code=500, detail="Failed to retrieve emails")
-=======
         email = await email_repo.get_email_by_id(email_id)
         if not email:
             raise HTTPException(status_code=404, detail="Email not found")
@@ -128,7 +97,6 @@
         except Exception as e:
             logger.error(f"Validation error for email {email_id}: {e}", exc_info=True)
             raise HTTPException(status_code=500, detail="Data validation error")
->>>>>>> 72622b94
     except HTTPException:
         raise
     except Exception as e:
@@ -149,21 +117,11 @@
     email: EmailCreate,
     background_tasks: BackgroundTasks,
     current_user: str = Depends(get_current_active_user),
-<<<<<<< HEAD
-    email_service: EmailService = Depends(get_email_service),
-    workflow_engine: WorkflowEngine = Depends(get_workflow_engine),
-):
-    """Create new email with AI analysis using the active workflow.
-
-    Requires authentication.
-    """
-=======
     email_repo: EmailRepository = Depends(get_email_repository),
     workflow_engine: WorkflowEngine = Depends(get_workflow_engine),
 ):
     """Create new email with AI analysis using the active workflow.
     Requires authentication."""
->>>>>>> 72622b94
     try:
         # Run the active workflow to process the email data
         processed_data = await workflow_engine.run_workflow(email.model_dump())
@@ -196,11 +154,7 @@
     email_id: int,
     email_update: EmailUpdate,
     current_user: str = Depends(get_current_active_user),
-<<<<<<< HEAD
-    email_service: EmailService = Depends(get_email_service),
-=======
     email_repo: EmailRepository = Depends(get_email_repository),
->>>>>>> 72622b94
 ):
     """
     Updates an existing email by its ID.
@@ -210,11 +164,7 @@
         request: The incoming request object.
         email_id: The ID of the email to update.
         email_update: The email data to update.
-<<<<<<< HEAD
-        current_user: The authenticated user making the request.
-=======
         email_repo: The email repository dependency.
->>>>>>> 72622b94
 
     Returns:
         The updated email object.
@@ -223,12 +173,6 @@
         HTTPException: If the email is not found, or if a database or validation error occurs.
     """
     try:
-<<<<<<< HEAD
-        updated_email = await email_service.update_email(email_id, email_update)
-        if not updated_email:
-            raise HTTPException(status_code=404, detail="Email not found")
-        return EmailResponse(**updated_email)
-=======
         updated_email_dict = await email_repo.update_email(
             email_id, email_update.model_dump(exclude_unset=True)
         )
@@ -239,7 +183,6 @@
         except Exception as e_outer:
             logger.error(f"Validation error for updated email {email_id}: {e_outer}", exc_info=True)
             raise HTTPException(status_code=500, detail="Data validation error")
->>>>>>> 72622b94
     except HTTPException:
         raise
     except Exception as e:
