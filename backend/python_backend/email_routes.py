--- conflicted
+++ resolved
@@ -51,7 +51,6 @@
             emails = await db.get_emails_by_category(category_id)
         else:
             emails = await db.get_all_emails()
-<<<<<<< HEAD
         
         return await handle_pydantic_validation(emails, EmailResponse, "get_emails")
     except Exception as db_err:
@@ -71,35 +70,6 @@
             error_type=type(e).__name__,
             error_detail=str(e),
         )
-=======
-        try:
-            return [EmailResponse(**email) for email in emails]
-        except Exception as e_outer:
-            logger.error(
-                "Outer exception during get_emails Pydantic validation: "
-                f"{type(e_outer)} - {repr(e_outer)}"
-            )
-            if hasattr(e_outer, "errors"):  # For pydantic.ValidationError
-                logger.error(f"Pydantic errors: {e_outer.errors()}")
-            raise  # Re-raise for FastAPI to handle
-    except psycopg2.Error as db_err:
-        log_data = {
-            "message": "Database operation failed while fetching emails",
-            "endpoint": str(request.url),
-            "error_type": type(db_err).__name__,
-            "error_detail": str(db_err),
-            "pgcode": db_err.pgcode if hasattr(db_err, "pgcode") else None,
-        }
-        logger.error(json.dumps(log_data))
-        raise DatabaseError(detail="Database service unavailable.")
-    except Exception as e:
-        log_data = {
-            "message": "Unhandled error in get_emails",
-            "endpoint": str(request.url),
-            "error_type": type(e).__name__,
-            "error_detail": str(e),
-        }
->>>>>>> origin/feature/git-history-analysis-report
         logger.error(json.dumps(log_data))
         raise HTTPException(status_code=500, detail="Failed to fetch emails")
 
@@ -167,44 +137,6 @@
     db: DatabaseManager = Depends(get_db),
     workflow_engine: WorkflowEngine = Depends(get_workflow_engine),
 ):
-<<<<<<< HEAD
-    """
-    Creates a new email, performs AI analysis, and applies smart filters.
-
-    The AI analysis and filter application enrich the email data before it's
-    saved to the database.
-
-    Args:
-        request: The incoming request object.
-        email: The email data for creation.
-        background_tasks: FastAPI's background task runner.
-        db: The database manager dependency.
-
-    Returns:
-        The newly created and enriched email object.
-
-    Raises:
-        HTTPException: If a database error or any other failure occurs.
-    """
-    try:
-        ai_analysis = await ai_engine.analyze_email(email.subject, email.content, db=db)
-
-        filter_results = await filter_manager.apply_filters_to_email_data(
-            email.model_dump()
-        )
-
-        email_data = email.model_dump()
-        email_data.update(
-            {
-                "confidence": int(ai_analysis.confidence * 100),
-                "categoryId": ai_analysis.category_id,
-                "labels": ai_analysis.suggested_labels,
-                "analysisMetadata": ai_analysis.to_dict(),
-            }
-        )
-
-        created_email_dict = await db.create_email(email_data)
-=======
     """Create new email with AI analysis using the active workflow."""
     try:
         # Run the active workflow to process the email data
@@ -212,7 +144,6 @@
 
         # Create the email in the database with the processed data
         created_email_dict = await db.create_email(processed_data)
->>>>>>> aa9b41e5
 
         try:
             return EmailResponse(**created_email_dict)
@@ -223,22 +154,8 @@
             )
             if hasattr(e_outer, "errors"):  # For pydantic.ValidationError
                 logger.error(f"Pydantic errors: {e_outer.errors()}")
-<<<<<<< HEAD
             raise # Re-raise for FastAPI to handle
     except Exception as db_err:
-<<<<<<< HEAD
-=======
-            raise  # Re-raise for FastAPI to handle
-    except psycopg2.Error as db_err:
->>>>>>> origin/feature/git-history-analysis-report
-        log_data = {
-            "message": "Database operation failed while creating email",
-            "endpoint": str(request.url),
-            "error_type": type(db_err).__name__,
-            "error_detail": str(db_err),
-            "pgcode": None,
-        }
-=======
         log_data = create_log_data(
             message="Database operation failed while creating email",
             request_url=request.url,
@@ -246,7 +163,6 @@
             error_detail=str(db_err),
             pgcode=None,
         )
->>>>>>> aa9b41e5
         logger.error(json.dumps(log_data))
         raise DatabaseError(detail="Database service unavailable.")
     except Exception as e:
