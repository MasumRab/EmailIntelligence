import json
import logging
from typing import List, Optional

from fastapi import APIRouter, BackgroundTasks, Depends, HTTPException, Request

from ..python_nlp.smart_filters import SmartFilterManager  # Corrected import
from .ai_engine import AdvancedAIEngine
from .database import DatabaseManager, get_db
from .dependencies import get_ai_engine, get_filter_manager, get_workflow_engine, get_email_service
from backend.node_engine.workflow_engine import WorkflowEngine
from .exceptions import AIAnalysisError, DatabaseError, EmailNotFoundException
from .models import EmailResponse
from .models import EmailCreate, EmailUpdate
from .workflow_engine import WorkflowEngine
from .performance_monitor import log_performance
from .utils import create_log_data, handle_pydantic_validation
from .services.email_service import EmailService
from src.core.auth import get_current_active_user

logger = logging.getLogger(__name__)
router = APIRouter()


@router.get("/api/emails", response_model=List[EmailResponse])
@log_performance(operation="get_emails")
async def get_emails(
    request: Request,
    category_id: Optional[int] = None,
    search: Optional[str] = None,
    limit: int = 50,
    offset: int = 0,
    is_unread: Optional[bool] = None,
    current_user: str = Depends(get_current_active_user),
    email_service: EmailService = Depends(get_email_service),
):
    """
    Retrieves a list of emails, with optional filtering by category and search term.

    Args:
        request: The incoming request object.
        category_id: An optional category ID to filter emails.
        search: An optional search term to filter emails by subject, content, or sender.
        current_user: The authenticated user making the request.

    Returns:
        A list of emails that match the filtering criteria.

    Raises:
        HTTPException: If a database error occurs or if there's a validation error.
    """
    try:
        if search:
            result = await email_service.search_emails(search, limit)
        else:
            result = await email_service.get_emails(category_id, limit, offset, is_unread)
        return [EmailResponse(**email) for email in result]
    except Exception as e:
        logger.error(f"Failed to get emails: {e}", exc_info=True)
        raise HTTPException(status_code=500, detail="Failed to retrieve emails")


@router.get("/api/emails/{email_id}", response_model=EmailResponse)  # Changed to EmailResponse
@log_performance(operation="get_email")
async def get_email_by_id(
    email_id: int,
    request: Request,
    current_user: str = Depends(get_current_active_user),
    email_service: EmailService = Depends(get_email_service),
):
    """
    Retrieves a specific email by its unique ID.

    Args:
        request: The incoming request object.
        email_id: The ID of the email to retrieve.
        current_user: The authenticated user making the request.

    Returns:
        The email object if found.

    Raises:
        HTTPException: If the email is not found, or if a database or validation error occurs.
    """
    try:
        email = await email_service.get_email_by_id(email_id)
        if not email:
            raise HTTPException(status_code=404, detail="Email not found")
        return EmailResponse(**email)
    except Exception as e:
        logger.error(f"Failed to get emails: {e}", exc_info=True)
        raise HTTPException(status_code=500, detail="Failed to retrieve emails")
    except HTTPException:
        raise
    except Exception as e:
        log_data = {
            "message": f"Unhandled error fetching email id {email_id}",
            "endpoint": str(request.url),
            "error_type": type(e).__name__,
            "error_detail": str(e),
        }
        logger.error(json.dumps(log_data))
        raise HTTPException(status_code=500, detail="Failed to fetch email")


@router.post("/api/emails", response_model=EmailResponse)
@log_performance(operation="create_email")
async def create_email(
    request: Request,
    email: EmailCreate,
    background_tasks: BackgroundTasks,
    current_user: str = Depends(get_current_active_user),
    email_service: EmailService = Depends(get_email_service),
    workflow_engine: WorkflowEngine = Depends(get_workflow_engine),
):
    """Create new email with AI analysis using the active workflow.
<<<<<<< HEAD
    
=======

>>>>>>> 52aa7ce5
    Requires authentication.
    """
    try:
        # Run the active workflow to process the email data
        processed_data = await workflow_engine.run_workflow(email.model_dump())
    except Exception as e:
        log_data = create_log_data(
            message="Unhandled error in create_email",
            request_url=request.url,
            error_type=type(e).__name__,
            error_detail=str(e),
        )
        logger.error(json.dumps(log_data))
        raise HTTPException(
            status_code=500, detail="Failed to create email due to an unexpected error."
        )


@router.put("/api/emails/{email_id}", response_model=EmailResponse)  # Changed to EmailResponse
@log_performance(operation="update_email")
async def update_email(
    request: Request,
    email_id: int,
    email_update: EmailUpdate,
    current_user: str = Depends(get_current_active_user),
    email_service: EmailService = Depends(get_email_service),
):
    """
    Updates an existing email by its ID.

    Args:
        request: The incoming request object.
        email_id: The ID of the email to update.
        email_update: The email data to update.
        current_user: The authenticated user making the request.

    Returns:
        The updated email object.

    Raises:
        HTTPException: If the email is not found, or if a database or validation error occurs.
    """
    try:
        updated_email = await email_service.update_email(email_id, email_update)
        if not updated_email:
            raise HTTPException(status_code=404, detail="Email not found")
        return EmailResponse(**updated_email)
    except HTTPException:
        raise
    except Exception as e:
        log_data = {
            "message": f"Unhandled error updating email id {email_id}",
            "endpoint": str(request.url),
            "error_type": type(e).__name__,
            "error_detail": str(e),
        }
        logger.error(json.dumps(log_data))
        raise DatabaseError(detail="Failed to update email due to an unexpected error.")<|MERGE_RESOLUTION|>--- conflicted
+++ resolved
@@ -114,11 +114,8 @@
     workflow_engine: WorkflowEngine = Depends(get_workflow_engine),
 ):
     """Create new email with AI analysis using the active workflow.
-<<<<<<< HEAD
-    
-=======
 
->>>>>>> 52aa7ce5
+
     Requires authentication.
     """
     try:
