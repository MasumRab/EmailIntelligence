import json
import logging
from typing import List, Optional

from fastapi import APIRouter, BackgroundTasks, Depends, HTTPException, Request

from src.core.data.repository import EmailRepository, get_email_repository
from ..python_nlp.smart_filters import SmartFilterManager  # Corrected import
from .ai_engine import AdvancedAIEngine
from .dependencies import get_ai_engine, get_filter_manager, get_workflow_engine
from backend.node_engine.workflow_engine import WorkflowEngine
from .exceptions import AIAnalysisError, DatabaseError, EmailNotFoundException
from .models import EmailResponse
from .models import EmailCreate, EmailUpdate
from .performance_monitor import log_performance
from .utils import create_log_data, handle_pydantic_validation
from src.core.auth import get_current_active_user

logger = logging.getLogger(__name__)
router = APIRouter()


@router.get("/api/emails", response_model=List[EmailResponse])
@log_performance(operation="get_emails")
async def get_emails(
    request: Request,
    category_id: Optional[int] = None,
    search: Optional[str] = None,
    is_unread: Optional[bool] = None,
    current_user: str = Depends(get_current_active_user),
    email_repo: EmailRepository = Depends(get_email_repository),
):
    """
    Retrieves a list of emails, with optional filtering by category and search term.
    Requires authentication.

    Args:
        request: The incoming request object.
        category_id: An optional category ID to filter emails.
        search: An optional search term to filter emails by subject, content, or sender.
        is_unread: An optional flag to filter unread emails.
        email_repo: The email repository dependency.

    Returns:
        A list of emails that match the filtering criteria.

    Raises:
        HTTPException: If a database error occurs or if there's a validation error.
    """
    try:
        if search:
            emails = await email_repo.search_emails(search)
            if category_id is not None:
                emails = [email for email in emails if email.get("category_id") == category_id]
        else:
            emails = await email_repo.get_emails(category_id=category_id, is_unread=is_unread)

        try:
            return [EmailResponse(**email) for email in emails]
        except Exception as e_outer:
            logger.error(f"Validation error for emails: {e_outer}", exc_info=True)
            raise HTTPException(status_code=500, detail="Data validation error")
    except Exception as e:
        logger.error(f"Failed to get emails: {e}", exc_info=True)
        raise HTTPException(status_code=500, detail="Failed to retrieve emails")


@router.get("/api/emails/{email_id}", response_model=EmailResponse)
@log_performance(operation="get_email")
<<<<<<< HEAD
async def get_email(
    request: Request,
    email_id: int,
    current_user: str = Depends(get_current_active_user),
    email_repo: EmailRepository = Depends(get_email_repository),
):
=======
async def get_email(request: Request, email_id: int, email_repo: EmailRepository = Depends(get_email_repository)):
>>>>>>> 0f834a3b
    """
    Retrieves a specific email by its unique ID.
    Requires authentication.

    Args:
        request: The incoming request object.
        email_id: The ID of the email to retrieve.
        email_repo: The email repository dependency.

    Returns:
        The email object if found.

    Raises:
        HTTPException: If the email is not found, or if a database or validation error occurs.
    """
    try:
        email = await email_repo.get_email_by_id(email_id)
        if not email:
            raise HTTPException(status_code=404, detail="Email not found")
        try:
            return EmailResponse(**email)
        except Exception as e:
            logger.error(f"Validation error for email {email_id}: {e}", exc_info=True)
            raise HTTPException(status_code=500, detail="Data validation error")
    except HTTPException:
        raise
    except Exception as e:
        log_data = {
            "message": f"Unhandled error fetching email id {email_id}",
            "endpoint": str(request.url),
            "error_type": type(e).__name__,
            "error_detail": str(e),
        }
        logger.error(json.dumps(log_data))
        raise HTTPException(status_code=500, detail="Failed to fetch email")


@router.post("/api/emails", response_model=EmailResponse)
@log_performance(operation="create_email")
async def create_email(
    request: Request,
    email: EmailCreate,
    background_tasks: BackgroundTasks,
    current_user: str = Depends(get_current_active_user),
    email_repo: EmailRepository = Depends(get_email_repository),
    workflow_engine: WorkflowEngine = Depends(get_workflow_engine),
):
    """Create new email with AI analysis using the active workflow.
    Requires authentication."""
    try:
        # Run the active workflow to process the email data
        processed_data = await workflow_engine.run_workflow(email.model_dump())

        # Create the email in the database with the processed data
        created_email_dict = await email_repo.create_email(processed_data)

        try:
            return EmailResponse(**created_email_dict)
        except Exception as e_outer:
            logger.error(f"Validation error for created email: {e_outer}", exc_info=True)
            raise HTTPException(status_code=500, detail="Data validation error")
    except Exception as e:
        log_data = create_log_data(
            message="Unhandled error in create_email",
            request_url=request.url,
            error_type=type(e).__name__,
            error_detail=str(e),
        )
        logger.error(json.dumps(log_data))
        raise HTTPException(
            status_code=500, detail="Failed to create email due to an unexpected error."
        )


@router.put("/api/emails/{email_id}", response_model=EmailResponse)
@log_performance(operation="update_email")
async def update_email(
    request: Request,
    email_id: int,
    email_update: EmailUpdate,
    current_user: str = Depends(get_current_active_user),
    email_repo: EmailRepository = Depends(get_email_repository),
):
    """
    Updates an existing email by its ID.
    Requires authentication.

    Args:
        request: The incoming request object.
        email_id: The ID of the email to update.
        email_update: The email data to update.
        email_repo: The email repository dependency.

    Returns:
        The updated email object.

    Raises:
        HTTPException: If the email is not found, or if a database or validation error occurs.
    """
    try:
        updated_email_dict = await email_repo.update_email(
            email_id, email_update.model_dump(exclude_unset=True)
        )
        if not updated_email_dict:
            raise HTTPException(status_code=404, detail="Email not found")
        try:
            return EmailResponse(**updated_email_dict)
        except Exception as e_outer:
            logger.error(f"Validation error for updated email {email_id}: {e_outer}", exc_info=True)
            raise HTTPException(status_code=500, detail="Data validation error")
    except HTTPException:
        raise
    except Exception as e:
        log_data = {
            "message": f"Unhandled error updating email id {email_id}",
            "endpoint": str(request.url),
            "error_type": type(e).__name__,
            "error_detail": str(e),
        }
        logger.error(json.dumps(log_data))
        raise HTTPException(status_code=500, detail="Failed to update email due to an unexpected error.")<|MERGE_RESOLUTION|>--- conflicted
+++ resolved
@@ -67,16 +67,12 @@
 
 @router.get("/api/emails/{email_id}", response_model=EmailResponse)
 @log_performance(operation="get_email")
-<<<<<<< HEAD
 async def get_email(
     request: Request,
     email_id: int,
     current_user: str = Depends(get_current_active_user),
     email_repo: EmailRepository = Depends(get_email_repository),
 ):
-=======
-async def get_email(request: Request, email_id: int, email_repo: EmailRepository = Depends(get_email_repository)):
->>>>>>> 0f834a3b
     """
     Retrieves a specific email by its unique ID.
     Requires authentication.
