--- conflicted
+++ resolved
@@ -7,10 +7,6 @@
 from src.core.data.repository import EmailRepository, get_email_repository
 from ..python_nlp.smart_filters import SmartFilterManager  # Corrected import
 from .ai_engine import AdvancedAIEngine
-<<<<<<< HEAD
-from src.core.data.repository import EmailRepository, get_email_repository
-=======
->>>>>>> d3d01176
 from .dependencies import get_ai_engine, get_filter_manager, get_workflow_engine
 from backend.node_engine.workflow_engine import WorkflowEngine
 from .exceptions import AIAnalysisError, DatabaseError, EmailNotFoundException
@@ -29,11 +25,6 @@
     request: Request,
     category_id: Optional[int] = None,
     search: Optional[str] = None,
-<<<<<<< HEAD
-    limit: int = 50,
-    offset: int = 0,
-=======
->>>>>>> d3d01176
     is_unread: Optional[bool] = None,
     email_repo: EmailRepository = Depends(get_email_repository),
 ):
@@ -44,11 +35,8 @@
         request: The incoming request object.
         category_id: An optional category ID to filter emails.
         search: An optional search term to filter emails by subject, content, or sender.
-<<<<<<< HEAD
-=======
         is_unread: An optional flag to filter unread emails.
         email_repo: The email repository dependency.
->>>>>>> d3d01176
 
     Returns:
         A list of emails that match the filtering criteria.
@@ -58,19 +46,11 @@
     """
     try:
         if search:
-<<<<<<< HEAD
-            emails = await email_repo.search_emails(search, limit)
-            if category_id is not None:
-                emails = [email for email in emails if email.get("category_id") == category_id]
-        else:
-            emails = await email_repo.get_emails(limit=limit, offset=offset, category_id=category_id, is_unread=is_unread)
-=======
             emails = await email_repo.search_emails(search)
             if category_id is not None:
                 emails = [email for email in emails if email.get("category_id") == category_id]
         else:
             emails = await email_repo.get_emails(category_id=category_id, is_unread=is_unread)
->>>>>>> d3d01176
 
         try:
             return [EmailResponse(**email) for email in emails]
@@ -84,25 +64,14 @@
 
 @router.get("/api/emails/{email_id}", response_model=EmailResponse)
 @log_performance(operation="get_email")
-<<<<<<< HEAD
-async def get_email(
-    request: Request,
-    email_id: int,
-    email_repo: EmailRepository = Depends(get_email_repository),
-):
-=======
 async def get_email(request: Request, email_id: int, email_repo: EmailRepository = Depends(get_email_repository)):
->>>>>>> d3d01176
     """
     Retrieves a specific email by its unique ID.
 
     Args:
         request: The incoming request object.
         email_id: The ID of the email to retrieve.
-<<<<<<< HEAD
-=======
         email_repo: The email repository dependency.
->>>>>>> d3d01176
 
     Returns:
         The email object if found.
@@ -182,10 +151,7 @@
         request: The incoming request object.
         email_id: The ID of the email to update.
         email_update: The email data to update.
-<<<<<<< HEAD
-=======
         email_repo: The email repository dependency.
->>>>>>> d3d01176
 
     Returns:
         The updated email object.
