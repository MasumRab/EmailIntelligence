--- conflicted
+++ resolved
@@ -12,24 +12,10 @@
 import pandas as pd
 import plotly.express as px
 import plotly.graph_objects as go
-<<<<<<< HEAD
 import json
 import seaborn as sns
-<<<<<<< HEAD
-=======
-import seaborn as sns
-
-# For safe sandboxed code execution
-from RestrictedPython import compile_restricted_exec
-from RestrictedPython import safe_globals
-import io
-import contextlib
-
->>>>>>> origin/main
-=======
 import requests
 from typing import Dict, Any, List
->>>>>>> 1c9c36e8
 from backend.python_nlp.nlp_engine import NLPEngine
 
 # Initialize the NLP Engine
@@ -137,7 +123,7 @@
 
             def analyze_batch(data_str):
                 try:
-                    emails = eval(data_str)  # Simple eval for demo; use json.loads in prod
+                    emails = json.loads(data_str)  # Switched to safe parsing
                     results = []
                     for email in emails:
                         result = nlp_engine.analyze_email(email["subject"], email["content"])
@@ -190,24 +176,10 @@
                     if keyword in code:
                         return f"Error: Usage of `{keyword}` is not allowed for security reasons."
                 try:
-<<<<<<< HEAD
-                    # RestrictedPython: safely compile and exec user code
-                    exec_globals = safe_globals.copy()
-                    # Allow common DS packages
-                    exec_globals.update({"pd": pd, "np": np, "plt": plt, "sns": sns})
-                    # Capture stdout
-                    output = io.StringIO()
-                    byte_code = compile_restricted_exec(code)
-                    with contextlib.redirect_stdout(output):
-                        exec(byte_code, exec_globals)
-                    result = output.getvalue()
-                    return result if result.strip() else "Code executed successfully (no output)."
-=======
                     # More restricted exec environment
                     exec_globals = {"pd": pd, "np": np, "plt": plt, "sns": sns, "__builtins__": {}}
                     exec(code, exec_globals)
                     return "Code executed successfully."
->>>>>>> 1c9c36e8
                 except Exception as e:
                     return f"Error: {str(e)}"
 
