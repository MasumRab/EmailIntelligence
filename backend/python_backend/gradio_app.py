import gradio as gr
import matplotlib.pyplot as plt
import numpy as np
import pandas as pd
import plotly.express as px
import plotly.graph_objects as go
<<<<<<< HEAD
import json
import seaborn as sns
<<<<<<< HEAD
import requests
from typing import Dict, Any, List
=======
=======
import seaborn as sns
>>>>>>> origin/feat/modular-ai-platform

# For safe sandboxed code execution
from RestrictedPython import compile_restricted_exec
from RestrictedPython import safe_globals
import io
import contextlib

<<<<<<< HEAD
=======
>>>>>>> origin/main
>>>>>>> origin/feat/modular-ai-platform
from backend.python_nlp.nlp_engine import NLPEngine

# Initialize the NLP Engine
nlp_engine = NLPEngine()

def analyze_email_interface(subject, content):
    """
    Analyzes email subject and content using the NLPEngine.
    Returns the analysis result as a dictionary for Gradio to display.
    """
    if not subject and not content:
        return {"error": "Subject and content cannot both be empty."}

    # Use analyze_email (singular)
    analysis_result = nlp_engine.analyze_email(subject, content)

    if analysis_result:
        return analysis_result
    return {"error": "Failed to analyze email."}

def generate_sentiment_chart(sentiment):
    """Generate a simple bar chart for sentiment."""
    if sentiment == "positive":
        value = 1
    elif sentiment == "negative":
        value = -1
    else:
        value = 0
    fig = go.Figure(go.Indicator(
        mode="gauge+number",
        value=value,
        title={'text': "Sentiment Gauge"},
        gauge={'axis': {'range': [-1, 1]}, 'bar': {'color': "darkblue"}}
    ))
    return fig

def generate_topic_pie(categories):
    """Generate a pie chart for categories."""
    if not categories:
        categories = ["General"]
    fig = px.pie(values=[1]*len(categories), names=categories, title="Topic Categories")
    return fig

def get_models():
    """Placeholder for getting models - in a real implementation, this would connect to ModelManager"""
    try:
        response = requests.get("http://127.0.0.1:8000/api/models")
        if response.status_code == 200:
            return response.json()
        return []
    except Exception:
        # Return mock data if connection fails
        return [
            {"name": "sentiment-default", "status": "loaded", "size_mb": 15.2, "load_time": 1.2},
            {"name": "topic-default", "status": "unloaded", "size_mb": 22.1, "load_time": None}
        ]

def load_model(model_name):
    """Placeholder for loading a model"""
    try:
        response = requests.post(f"http://127.0.0.1:8000/api/models/{model_name}/load")
        if response.status_code == 200:
            return f"Model {model_name} loaded successfully"
        return f"Failed to load model {model_name}"
    except Exception:
        return f"Failed to connect to API to load model {model_name}"

def list_workflows():
    """Placeholder for listing workflows"""
    try:
        response = requests.get("http://127.0.0.1:8000/api/workflows")
        if response.status_code == 200:
            return response.json()
        return []
    except Exception:
        # Return mock data if connection fails
        return ["default_workflow", "custom_workflow"]

def create_workflow(name, description):
    """Placeholder for creating a workflow"""
    try:
        response = requests.post("http://127.0.0.1:8000/api/workflows", json={"name": name, "description": description})
        if response.status_code == 200:
            return f"Workflow {name} created successfully"
        return f"Failed to create workflow {name}"
    except Exception:
        return f"Failed to connect to API to create workflow {name}"

def get_system_stats():
    """Placeholder for getting system stats"""
    try:
        response = requests.get("http://127.0.0.1:8000/api/enhanced/performance/system-stats")
        if response.status_code == 200:
            return response.json()
        return {}
    except Exception:
        return {"cpu_usage": 0.0, "memory_usage": 0.0, "disk_usage": 0.0}

def get_performance_metrics(minutes):
    """Placeholder for getting performance metrics"""
    try:
        response = requests.get(f"http://127.0.0.1:8000/api/enhanced/performance/metrics?minutes={minutes}")
        if response.status_code == 200:
            return response.json()
        return []
    except Exception:
        return []

# Create the Gradio interface
with gr.Blocks(title="Email Intelligence Analysis", theme=gr.themes.Soft()) as iface:
    gr.Markdown("## Email Intelligence Analysis UI (Scientific Branch)")
    gr.Markdown("Analyze emails with AI and visualize results for research purposes.")

    # Define charts for cross-tab updates
    sentiment_chart = gr.Plot(label="Sentiment Gauge")
    topic_chart = gr.Plot(label="Topic Pie Chart")

    with gr.Tabs():
        with gr.TabItem("Single Email Analysis"):
            with gr.Row():
                with gr.Column(scale=2):
                    email_subject = gr.Textbox(label="Email Subject", placeholder="Enter email subject...")
                    email_content = gr.Textbox(label="Email Content", lines=10, placeholder="Enter email content...")
                    analyze_button = gr.Button("Analyze Email", variant="primary")
                with gr.Column(scale=1):
                    gr.Markdown("### Analysis Results")
                    topic_output = gr.Label(label="Topic")
                    sentiment_output = gr.Label(label="Sentiment")
                    reasoning_output = gr.Textbox(label="Reasoning", lines=5)
                    keywords_output = gr.HighlightedText(label="Keywords")
                    analysis_output = gr.JSON(label="Full Analysis (JSON)")

            def update_outputs(subject, content):
                result = analyze_email_interface(subject, content)
                if "error" in result:
                    return gr.update(), gr.update(), result.get("error", "An error occurred."), [], result, gr.update(), gr.update()

                topic = result.get("topic", "N/A")
                sentiment = result.get("sentiment", "N/A")
                reasoning = result.get("reasoning", "N/A")
                categories = result.get("categories", [])

                keywords = result.get("keywords", [])
                highlighted_keywords = [(k, result.get("topic")) for k in keywords]

                sentiment_chart_fig = generate_sentiment_chart(sentiment)
                topic_chart_fig = generate_topic_pie(categories)

                return topic, sentiment, reasoning, highlighted_keywords, result, sentiment_chart_fig, topic_chart_fig

            analyze_button.click(
                fn=update_outputs,
                inputs=[email_subject, email_content],
                outputs=[topic_output, sentiment_output, reasoning_output, keywords_output, analysis_output, sentiment_chart, topic_chart]
            )

        with gr.TabItem("Visualization"):
            gr.Markdown("### Data Visualization")
            sentiment_chart
            topic_chart
            gr.Markdown("The charts above will automatically update after you analyze an email in the 'Single Email Analysis' tab.")

        with gr.TabItem("Scientific Analysis"):
            gr.Markdown("### Advanced Data Analysis with Pandas & Stats")
            data_input = gr.Textbox(label="Paste Email Data (JSON format)", lines=5, placeholder='[{"subject": "Test", "content": "Test content"}]')
            analyze_data_button = gr.Button("Analyze Batch")
            batch_output = gr.Dataframe(label="Batch Analysis Results")
            stats_output = gr.JSON(label="Descriptive Statistics")
            viz_output = gr.Plot(label="Sentiment Distribution")

            def analyze_batch(data_str):
                try:
                    emails = eval(data_str)  # Simple eval for demo; use json.loads in prod
                    results = []
                    for email in emails:
                        result = nlp_engine.analyze_email(email["subject"], email["content"])
                        results.append(result)
                    df = pd.DataFrame(results)
                    stats = df.describe(include='all').to_dict()
                    # Simple viz: sentiment count
                    sentiment_counts = df['sentiment'].value_counts()
                    fig = px.bar(sentiment_counts, title="Sentiment Distribution")
                    return df, stats, fig
                except Exception as e:
                    return pd.DataFrame(), {"error": str(e)}, px.bar(title="Error")

            analyze_data_button.click(
                fn=analyze_batch,
                inputs=data_input,
                outputs=[batch_output, stats_output, viz_output]
            )

        with gr.TabItem("Jupyter Notebook"):
            gr.Markdown("### Interactive Jupyter Analysis")
            gr.Markdown("For advanced scientific analysis, launch Jupyter Notebook.")
            gr.Markdown("Run: `jupyter notebook backend/python_backend/notebooks/email_analysis.ipynb`")
            launch_jupyter_button = gr.Button("Launch Jupyter (External)")
            jupyter_status = gr.Textbox(label="Status", interactive=False)
            launch_jupyter_button.click(
                fn=lambda: "Jupyter launched externally. Check terminal for URL.",
                inputs=[],
                outputs=jupyter_status
            )

        with gr.TabItem("Custom Code Execution"):
            gr.Markdown("### Run Custom Python Code for Analysis")
            code_input = gr.Code(label="Python Code", language="python", value="""
import pandas as pd
# Example: Load sample data
data = [{"subject": "Hello", "content": "World"}]
df = pd.DataFrame(data)
print(df.head())
""")
            run_code_button = gr.Button("Run Code")
            code_output = gr.Textbox(label="Output", lines=10)

            def run_custom_code(code):
                forbidden_keywords = [
                    "import os", "import sys", "import subprocess", "import socket", "import shutil",
                    "exec(", "eval(", "__import__", "open(", "input(", "os.", "sys.", "subprocess.", "shutil.", "__builtins__", "globals(", "locals(", "breakpoint("
                ]
                for keyword in forbidden_keywords:
                    if keyword in code:
                        return f"Error: Usage of `{keyword}` is not allowed for security reasons."
                try:
                    # RestrictedPython: safely compile and exec user code
                    exec_globals = safe_globals.copy()
                    # Allow common DS packages
                    exec_globals.update({"pd": pd, "np": np, "plt": plt, "sns": sns})
                    # Capture stdout
                    output = io.StringIO()
                    byte_code = compile_restricted_exec(code)
                    with contextlib.redirect_stdout(output):
                        exec(byte_code, exec_globals)
                    result = output.getvalue()
                    return result if result.strip() else "Code executed successfully (no output)."
                except Exception as e:
                    return f"Error: {str(e)}"

            run_code_button.click(
                fn=run_custom_code,
                inputs=code_input,
                outputs=code_output
            )

        with gr.TabItem("Model Management"):
            gr.Markdown("### AI Model Management")
            with gr.Row():
                with gr.Column():
                    model_list = gr.Dataframe(
                        headers=["Name", "Status", "Size (MB)", "Load Time (s)"],
                        label="Available Models",
                        interactive=False
                    )
                    refresh_models_btn = gr.Button("Refresh Models")
                    
                    with gr.Row():
                        model_selector = gr.Dropdown([], label="Select Model")
                        load_model_btn = gr.Button("Load Model")
                        unload_model_btn = gr.Button("Unload Model")
                    
                    model_status_output = gr.Textbox(label="Status", interactive=False)
                    
            def refresh_models():
                models = get_models()
                data = []
                names = []
                for model in models:
                    data.append([
                        model["name"],
                        model["status"],
                        model["size_mb"],
                        model["load_time"] if model["load_time"] else "N/A"
                    ])
                    names.append(model["name"])
                return data, names
                
            def load_selected_model(model_name):
                if not model_name:
                    return "Please select a model first"
                return load_model(model_name)
                
            refresh_models_btn.click(
                fn=refresh_models,
                inputs=[],
                outputs=[model_list, model_selector]
            )
            
             load_model_btn.click(
                fn=load_selected_model,
                inputs=model_selector,
                outputs=model_status_output
            )

        with gr.TabItem("Model Training"):
            gr.Markdown("### AI Model Training")
            with gr.Row():
                with gr.Column():
                    model_name_input = gr.Textbox(label="Model Name", placeholder="e.g., sentiment_classifier")
                    model_type_input = gr.Dropdown(["classification", "ner", "sentiment"], label="Model Type", value="classification")
                    training_data_input = gr.Textbox(label="Training Data Path", placeholder="path/to/training/data.json")
                    parameters_input = gr.JSON(label="Hyperparameters", value={"epochs": 10, "batch_size": 32})
                    start_training_btn = gr.Button("Start Training", variant="primary")
                    training_status = gr.Textbox(label="Training Status", interactive=False)

                with gr.Column():
                    job_id_input = gr.Textbox(label="Job ID", placeholder="Enter job ID to check status")
                    check_status_btn = gr.Button("Check Status")
                    job_status_output = gr.JSON(label="Job Status")

            def start_training_job(name, model_type, data_path, params):
                try:
                    config = {
                        "model_name": name,
                        "model_type": model_type,
                        "training_data_path": data_path,
                        "parameters": params
                    }
                    response = requests.post("http://127.0.0.1:8000/api/training/start", json=config)
                    if response.status_code == 200:
                        result = response.json()
                        return f"Training started. Job ID: {result['job_id']}"
                    else:
                        return f"Error: {response.text}"
                except Exception as e:
                    return f"Failed to start training: {str(e)}"

            def check_training_status(job_id):
                if not job_id:
                    return {"error": "Please enter a job ID"}
                try:
                    response = requests.get(f"http://127.0.0.1:8000/api/training/status/{job_id}")
                    if response.status_code == 200:
                        return response.json()
                    else:
                        return {"error": f"Status {response.status_code}: {response.text}"}
                except Exception as e:
                    return {"error": str(e)}

            start_training_btn.click(
                fn=start_training_job,
                inputs=[model_name_input, model_type_input, training_data_input, parameters_input],
                outputs=training_status
            )

            check_status_btn.click(
                fn=check_training_status,
                inputs=job_id_input,
                outputs=job_status_output
            )

        with gr.TabItem("Workflow Management"):
            gr.Markdown("### Workflow Management")
            with gr.Row():
                with gr.Column():
                    workflow_list = gr.List(label="Available Workflows", interactive=False)
                    refresh_workflows_btn = gr.Button("Refresh Workflows")
                    
                    with gr.Row():
                        workflow_name = gr.Textbox(label="Workflow Name")
                        workflow_description = gr.Textbox(label="Description", lines=2)
                    
                    create_workflow_btn = gr.Button("Create New Workflow")
                    workflow_status_output = gr.Textbox(label="Status", interactive=False)
                    
            def refresh_workflows():
                workflows = list_workflows()
                return workflows
                
            def create_new_workflow(name, description):
                if not name:
                    return "Please enter a workflow name"
                return create_workflow(name, description)
            
            refresh_workflows_btn.click(
                fn=refresh_workflows,
                inputs=[],
                outputs=workflow_list
            )
            
            create_workflow_btn.click(
                fn=create_new_workflow,
                inputs=[workflow_name, workflow_description],
                outputs=workflow_status_output
            )

        with gr.TabItem("Performance Monitoring"):
            gr.Markdown("### System Performance Dashboard")
            with gr.Row():
                with gr.Column():
                    system_stats = gr.JSON(label="Current System Stats")
                    refresh_stats_btn = gr.Button("Refresh Stats")
                    
                    with gr.Row():
                        minutes_input = gr.Number(label="Minutes to analyze", value=5)
                        get_metrics_btn = gr.Button("Get Performance Metrics")
                    
                    metrics_output = gr.Dataframe(
                        headers=["Timestamp", "Value", "Unit", "Source"],
                        label="Recent Performance Metrics",
                        interactive=False
                    )
                    
                    error_rate_output = gr.Number(label="Error Rate (%)")
                    
            def refresh_system_stats():
                stats = get_system_stats()
                return stats
                
            def get_recent_metrics(minutes):
                metrics = get_performance_metrics(int(minutes))
                data = []
                for metric in metrics:
                    data.append([
                        metric["timestamp"],
                        metric["value"],
                        metric["unit"],
                        metric["source"]
                    ])
                return data
                
            def get_error_rate(minutes):
                try:
                    response = requests.get(f"http://127.0.0.1:8000/api/enhanced/performance/error-rate?minutes={int(minutes)}")
                    if response.status_code == 200:
                        rate = response.json()
                        return rate * 100  # Convert to percentage
                    return 0
                except Exception:
                    return 0
            
            refresh_stats_btn.click(
                fn=refresh_system_stats,
                inputs=[],
                outputs=system_stats
            )
            
            get_metrics_btn.click(
                fn=get_recent_metrics,
                inputs=minutes_input,
                outputs=metrics_output
            )
            
            get_metrics_btn.click(
                fn=get_error_rate,
                inputs=minutes_input,
                outputs=error_rate_output
            )

# To launch this app, you can run this file directly.
if __name__ == "__main__":
    print("Launching Gradio UI for Email Intelligence Analysis...")
    iface.launch()<|MERGE_RESOLUTION|>--- conflicted
+++ resolved
@@ -4,16 +4,10 @@
 import pandas as pd
 import plotly.express as px
 import plotly.graph_objects as go
-<<<<<<< HEAD
 import json
 import seaborn as sns
-<<<<<<< HEAD
 import requests
 from typing import Dict, Any, List
-=======
-=======
-import seaborn as sns
->>>>>>> origin/feat/modular-ai-platform
 
 # For safe sandboxed code execution
 from RestrictedPython import compile_restricted_exec
@@ -21,10 +15,6 @@
 import io
 import contextlib
 
-<<<<<<< HEAD
-=======
->>>>>>> origin/main
->>>>>>> origin/feat/modular-ai-platform
 from backend.python_nlp.nlp_engine import NLPEngine
 
 # Initialize the NLP Engine
@@ -312,8 +302,8 @@
                 inputs=[],
                 outputs=[model_list, model_selector]
             )
-            
-             load_model_btn.click(
+
+            load_model_btn.click(
                 fn=load_selected_model,
                 inputs=model_selector,
                 outputs=model_status_output
@@ -476,5 +466,14 @@
 
 # To launch this app, you can run this file directly.
 if __name__ == "__main__":
-    print("Launching Gradio UI for Email Intelligence Analysis...")
-    iface.launch()+    import argparse
+
+    parser = argparse.ArgumentParser(description="Gradio UI for Email Intelligence Analysis")
+    parser.add_argument("--port", type=int, default=7860, help="Port to run the Gradio UI on")
+    parser.add_argument("--host", default="127.0.0.1", help="Host to bind the Gradio UI to")
+    parser.add_argument("--share", action="store_true", help="Create a public sharing link")
+
+    args = parser.parse_args()
+
+    print(f"Launching Gradio UI for Email Intelligence Analysis on {args.host}:{args.port}...")
+    iface.launch(server_name=args.host, server_port=args.port, share=args.share)