"""
Dashboard API Routes.

This module defines the API routes for the dashboard endpoints,
including statistics and metrics for the Email Intelligence platform.
"""

from datetime import datetime
from typing import Any, Dict

from fastapi import APIRouter, Depends, HTTPException

from src.core.auth import get_current_active_user

from .database import DatabaseManager, get_db
from .dependencies import get_email_service
from .models import DashboardStats, WeeklyGrowth
from .services.email_service import EmailService
<<<<<<< HEAD
=======
from src.core.auth import get_current_active_user
from src.core.job_queue import get_job_queue, JobResult
>>>>>>> 75822e6d

router = APIRouter(prefix="/api/dashboard", tags=["dashboard"])


@router.get("/stats", response_model=Dict[str, Any])
async def get_dashboard_stats(
    email_service: EmailService = Depends(get_email_service),
    current_user: str = Depends(get_current_active_user),
):
    """
    Retrieve dashboard statistics including total emails, auto-labeled count,
    category count, time saved, and weekly growth metrics.

    Returns:
        DashboardStats: A model containing various dashboard statistics
    """
    try:
        # Get total emails count
        total_emails = await email_service.get_total_emails_count()

        # Get auto-labeled emails count
        auto_labeled = await email_service.get_auto_labeled_count()

        # Get categories count
        categories_count = await email_service.get_categories_count()

        # Calculate time saved (example calculation - would need actual implementation)
        # Assuming 2 minutes saved per auto-labeled email
        time_saved_minutes = auto_labeled * 2
        time_saved_hours = time_saved_minutes // 60
        time_saved_remaining_minutes = time_saved_minutes % 60
        time_saved = f"{time_saved_hours}h {time_saved_remaining_minutes}m"

<<<<<<< HEAD
        # Calculate weekly growth (example implementation)
        weekly_growth = await email_service.get_weekly_growth()

=======
        # Get weekly growth - for now keep synchronous, but prepare for background jobs
        weekly_growth = await email_service.get_weekly_growth()

        # Trigger background job for growth calculation (non-blocking)
        from src.core.job_queue import get_job_queue
        job_queue = get_job_queue()
        growth_job_id = job_queue.enqueue_weekly_growth_calculation(email_service)

>>>>>>> 75822e6d
        stats = DashboardStats(
            total_emails=total_emails,
            auto_labeled=auto_labeled,
            categories=categories_count,
            time_saved=time_saved,
            weekly_growth=weekly_growth,
        )

        return {
            "success": True,
            "data": stats,
<<<<<<< HEAD
            "message": "Dashboard statistics retrieved successfully",
=======
            "jobs": {
                "weekly_growth_job": growth_job_id
            },
            "message": "Dashboard statistics retrieved successfully"
>>>>>>> 75822e6d
        }
    except Exception as e:
        raise HTTPException(status_code=500, detail=f"Failed to fetch dashboard stats: {str(e)}") from e


@router.get("/jobs/{job_id}")
def get_job_status(job_id: str, current_user: str = Depends(get_current_active_user)):
    """
    Get the status of a background job
    """
    try:
        from src.core.job_queue import get_job_queue
        import asyncio

        job_queue = get_job_queue()
        job_result = job_queue.get_job_status(job_id)

        return {
            "success": True,
            "job_id": job_result.job_id,
            "status": job_result.status,
            "result": job_result.result,
            "error": job_result.error,
            "created_at": job_result.created_at.isoformat() if job_result.created_at else None,
            "completed_at": job_result.completed_at.isoformat() if job_result.completed_at else None
        }
    except Exception as e:
        raise HTTPException(status_code=500, detail=f"Failed to get job status: {str(e)}") from e


@router.post("/jobs/weekly-growth")
def trigger_weekly_growth_calculation(
    email_service: EmailService = Depends(get_email_service),
    current_user: str = Depends(get_current_active_user)
):
    """
    Manually trigger weekly growth calculation as background job
    """
    try:
        from src.core.job_queue import get_job_queue
        import asyncio

        job_queue = get_job_queue()
        job_id = job_queue.enqueue_weekly_growth_calculation(email_service)

        return {
            "success": True,
            "job_id": job_id,
            "message": "Weekly growth calculation job queued"
        }
    except Exception as e:
        raise HTTPException(status_code=500, detail=f"Failed to queue job: {str(e)}")


@router.post("/jobs/performance-metrics")
def trigger_performance_metrics_aggregation(
    email_service: EmailService = Depends(get_email_service),
    current_user: str = Depends(get_current_active_user)
):
    """
    Manually trigger performance metrics aggregation as background job
    """
    try:
        from src.core.job_queue import get_job_queue
        import asyncio

        job_queue = get_job_queue()
        job_id = job_queue.enqueue_performance_metrics_aggregation(email_service)

        return {
            "success": True,
            "job_id": job_id,
            "message": "Performance metrics aggregation job queued"
        }
    except Exception as e:
        raise HTTPException(status_code=500, detail=f"Failed to queue job: {str(e)}")<|MERGE_RESOLUTION|>--- conflicted
+++ resolved
@@ -6,21 +6,15 @@
 """
 
 from datetime import datetime
-from typing import Any, Dict
+from fastapi import APIRouter, Depends, HTTPException
+from typing import Dict, Any
 
-from fastapi import APIRouter, Depends, HTTPException
-
-from src.core.auth import get_current_active_user
-
-from .database import DatabaseManager, get_db
+from .models import DashboardStats, WeeklyGrowth
+from .database import get_db, DatabaseManager
 from .dependencies import get_email_service
-from .models import DashboardStats, WeeklyGrowth
 from .services.email_service import EmailService
-<<<<<<< HEAD
-=======
 from src.core.auth import get_current_active_user
 from src.core.job_queue import get_job_queue, JobResult
->>>>>>> 75822e6d
 
 router = APIRouter(prefix="/api/dashboard", tags=["dashboard"])
 
@@ -28,7 +22,7 @@
 @router.get("/stats", response_model=Dict[str, Any])
 async def get_dashboard_stats(
     email_service: EmailService = Depends(get_email_service),
-    current_user: str = Depends(get_current_active_user),
+    current_user: str = Depends(get_current_active_user)
 ):
     """
     Retrieve dashboard statistics including total emails, auto-labeled count,
@@ -54,11 +48,6 @@
         time_saved_remaining_minutes = time_saved_minutes % 60
         time_saved = f"{time_saved_hours}h {time_saved_remaining_minutes}m"
 
-<<<<<<< HEAD
-        # Calculate weekly growth (example implementation)
-        weekly_growth = await email_service.get_weekly_growth()
-
-=======
         # Get weekly growth - for now keep synchronous, but prepare for background jobs
         weekly_growth = await email_service.get_weekly_growth()
 
@@ -67,26 +56,21 @@
         job_queue = get_job_queue()
         growth_job_id = job_queue.enqueue_weekly_growth_calculation(email_service)
 
->>>>>>> 75822e6d
         stats = DashboardStats(
             total_emails=total_emails,
             auto_labeled=auto_labeled,
             categories=categories_count,
             time_saved=time_saved,
-            weekly_growth=weekly_growth,
+            weekly_growth=weekly_growth
         )
 
         return {
             "success": True,
             "data": stats,
-<<<<<<< HEAD
-            "message": "Dashboard statistics retrieved successfully",
-=======
             "jobs": {
                 "weekly_growth_job": growth_job_id
             },
             "message": "Dashboard statistics retrieved successfully"
->>>>>>> 75822e6d
         }
     except Exception as e:
         raise HTTPException(status_code=500, detail=f"Failed to fetch dashboard stats: {str(e)}") from e
