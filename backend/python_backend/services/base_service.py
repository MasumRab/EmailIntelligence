"""
DEPRECATED: This module is part of the deprecated `backend` package.
It will be removed in a future release.

Base service class for the Email Intelligence Platform
Provides common functionality for all services
"""

from abc import ABC
from typing import Any, Dict, Generic, List, Optional, TypeVar

from pydantic import BaseModel
<<<<<<< HEAD

from backend.python_backend.database import get_db
from backend.python_backend.settings import settings
=======
from src.core.database import get_db
from src.core.settings import settings
>>>>>>> 75822e6d


class BaseResponse(BaseModel):
    """Base response model for all API responses"""

    success: bool
    message: str
    data: Optional[Any] = None
    error: Optional[str] = None


class BaseService(ABC):
    """Abstract base class for all services"""

    def __init__(self):
        self.settings = settings
        self._db = None

    async def get_db(self):
        """Get database instance"""
        if self._db is None:
            self._db = await get_db()
        return self._db

    async def handle_error(self, error: Exception, operation: str = "unknown") -> BaseResponse:
        """Handle errors consistently across services"""
        error_msg = f"Error in {operation}: {str(error)}"
        return BaseResponse(success=False, message="An error occurred", error=error_msg)


# Generic type for model operations
ModelType = TypeVar("ModelType", bound=BaseModel)<|MERGE_RESOLUTION|>--- conflicted
+++ resolved
@@ -7,17 +7,10 @@
 """
 
 from abc import ABC
-from typing import Any, Dict, Generic, List, Optional, TypeVar
-
+from typing import Any, Dict, List, Optional, TypeVar, Generic
 from pydantic import BaseModel
-<<<<<<< HEAD
-
-from backend.python_backend.database import get_db
-from backend.python_backend.settings import settings
-=======
 from src.core.database import get_db
 from src.core.settings import settings
->>>>>>> 75822e6d
 
 
 class BaseResponse(BaseModel):
