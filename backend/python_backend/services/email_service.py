"""
DEPRECATED: This module is part of the deprecated `backend` package.
It will be removed in a future release.

Email service for the Email Intelligence Platform
Handles all email-related business logic
"""

from datetime import datetime
<<<<<<< HEAD
from typing import Any, Dict, List, Optional

from backend.python_backend.database import FIELD_ID, FIELD_MESSAGE_ID
from backend.python_backend.models import EmailCreate, EmailResponse, EmailUpdate
from backend.python_backend.services.base_service import BaseResponse, BaseService
=======
from .base_service import BaseService, BaseResponse
from src.core.models import EmailResponse, EmailCreate, EmailUpdate
from src.core.database import FIELD_ID, FIELD_MESSAGE_ID
>>>>>>> 75822e6d


class EmailService(BaseService):
    """Service class for email operations"""

    def __init__(self):
        super().__init__()
        self._db = None

    async def get_db(self):
        """Get database instance"""
        if self._db is None:
            self._db = await super().get_db()
        return self._db

    async def get_email_by_id(self, email_id: int) -> BaseResponse:
        """Get an email by its internal ID"""
        try:
            db = await self.get_db()
            email = await db.get_email_by_id(email_id)
            if email:
                return BaseResponse(
                    success=True, message="Email retrieved successfully", data=email
                )
            else:
                return BaseResponse(
                    success=False,
                    message=f"Email with ID {email_id} not found",
                    error="Email not found",
                )
        except Exception as e:
            return await self.handle_error(e, "get_email_by_id")

    async def get_email_by_message_id(self, message_id: str) -> BaseResponse:
        """Get an email by its message ID"""
        try:
            db = await self.get_db()
            email = await db.get_email_by_message_id(message_id)
            if email:
                return BaseResponse(
                    success=True, message="Email retrieved successfully", data=email
                )
            else:
                return BaseResponse(
                    success=False,
                    message=f"Email with message ID {message_id} not found",
                    error="Email not found",
                )
        except Exception as e:
            return await self.handle_error(e, "get_email_by_message_id")

    async def get_all_emails(
        self,
        limit: int = 50,
        offset: int = 0,
        category_id: Optional[int] = None,
        is_unread: Optional[bool] = None,
    ) -> BaseResponse:
        """Get all emails with optional filtering and pagination"""
        try:
            db = await self.get_db()
            emails = await db.get_emails(
                limit=limit, offset=offset, category_id=category_id, is_unread=is_unread
            )
            return BaseResponse(success=True, message="Emails retrieved successfully", data=emails)
        except Exception as e:
            return await self.handle_error(e, "get_all_emails")

    async def create_email(self, email_data: Dict[str, Any]) -> BaseResponse:
        """Create a new email"""
        try:
            db = await self.get_db()
            created_email = await db.create_email(email_data)
            if created_email:
                return BaseResponse(
                    success=True, message="Email created successfully", data=created_email
                )
            else:
                return BaseResponse(
                    success=False, message="Failed to create email", error="Email creation failed"
                )
        except Exception as e:
            return await self.handle_error(e, "create_email")

    async def update_email(self, email_id: int, update_data: Dict[str, Any]) -> BaseResponse:
        """Update an email by its ID"""
        try:
            db = await self.get_db()
            updated_email = await db.update_email(email_id, update_data)
            if updated_email:
                return BaseResponse(
                    success=True, message="Email updated successfully", data=updated_email
                )
            else:
                return BaseResponse(
                    success=False,
                    message=f"Email with ID {email_id} not found",
                    error="Email not found",
                )
        except Exception as e:
            return await self.handle_error(e, "update_email")

    async def update_email_by_message_id(
        self, message_id: str, update_data: Dict[str, Any]
    ) -> BaseResponse:
        """Update an email by its message ID"""
        try:
            db = await self.get_db()
            updated_email = await db.update_email_by_message_id(message_id, update_data)
            if updated_email:
                return BaseResponse(
                    success=True, message="Email updated successfully", data=updated_email
                )
            else:
                return BaseResponse(
                    success=False,
                    message=f"Email with message ID {message_id} not found",
                    error="Email not found",
                )
        except Exception as e:
            return await self.handle_error(e, "update_email_by_message_id")

    async def search_emails(self, search_term: str, limit: int = 50) -> BaseResponse:
        """Search emails by term"""
        try:
            db = await self.get_db()
            emails = await db.search_emails(search_term, limit)
            return BaseResponse(
                success=True,
                message=f"Found {len(emails)} emails matching '{search_term}'",
                data=emails,
            )
        except Exception as e:
            return await self.handle_error(e, "search_emails")

    async def get_total_emails_count(self) -> int:
        """Get the total count of emails in the system."""
        try:
            db = await self.get_db()
            count = await db.get_total_emails_count()
            return count
        except Exception:
            # Return a default value in case of error
            return 0

    async def get_auto_labeled_count(self) -> int:
        """Get the count of emails that have been auto-labeled."""
        try:
            db = await self.get_db()
            count = await db.get_auto_labeled_count()
            return count
        except Exception:
            # Return a default value in case of error
            return 0

    async def get_categories_count(self) -> int:
        """Get the total number of categories."""
        try:
            db = await self.get_db()
            count = await db.get_categories_count()
            return count
        except Exception:
            # Return a default value in case of error
            return 0

    async def get_weekly_growth(self) -> Dict[str, Any]:
        """Get the weekly growth statistics."""
        try:
            db = await self.get_db()
            growth_data = await db.get_weekly_growth()
            return growth_data
        except Exception:
            # Return default values in case of error
            return {"emails": 0, "percentage": 0.0}<|MERGE_RESOLUTION|>--- conflicted
+++ resolved
@@ -6,18 +6,11 @@
 Handles all email-related business logic
 """
 
+from typing import List, Optional, Dict, Any
 from datetime import datetime
-<<<<<<< HEAD
-from typing import Any, Dict, List, Optional
-
-from backend.python_backend.database import FIELD_ID, FIELD_MESSAGE_ID
-from backend.python_backend.models import EmailCreate, EmailResponse, EmailUpdate
-from backend.python_backend.services.base_service import BaseResponse, BaseService
-=======
 from .base_service import BaseService, BaseResponse
 from src.core.models import EmailResponse, EmailCreate, EmailUpdate
 from src.core.database import FIELD_ID, FIELD_MESSAGE_ID
->>>>>>> 75822e6d
 
 
 class EmailService(BaseService):
