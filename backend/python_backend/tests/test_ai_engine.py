from unittest.mock import AsyncMock, MagicMock, patch

import pytest
import os

from backend.python_backend.ai_engine import AdvancedAIEngine, AIAnalysisResult
from backend.python_backend.model_manager import ModelManager

# This mock is for the database, which is used for category lookups
mock_db_manager_for_ai_engine = MagicMock()
mock_db_manager_for_ai_engine.get_all_categories = AsyncMock()


@pytest.fixture
def mock_model_manager():
    """Fixture for a mocked ModelManager that returns mock models."""
    manager = MagicMock(spec=ModelManager)

    # Create mock models for sentiment and topic
    mock_sentiment_model = MagicMock()
    mock_sentiment_model.analyze.return_value = {
        "sentiment": "neutral",
        "confidence": 0.8,
        "method_used": "mock_sentiment",
    }

    mock_topic_model = MagicMock()
    mock_topic_model.analyze.return_value = {
        "topic": "General",
        "confidence": 0.9,
        "method_used": "mock_topic",
    }

    # Configure get_model to return the correct mock model
    def get_model_side_effect(model_name):
        if model_name == "sentiment-default":
            return mock_sentiment_model
        if model_name == "topic-default":
            return mock_topic_model
        return MagicMock()

    manager.get_model.side_effect = get_model_side_effect

    # Add the mock models to the manager instance so we can assert on them
    manager.mock_sentiment_model = mock_sentiment_model
    manager.mock_topic_model = mock_topic_model

    return manager


@pytest.fixture
def ai_engine_instance(mock_model_manager):
    """Fixture to provide an AdvancedAIEngine instance with a mocked ModelManager."""
    # Reset mocks before each test
    mock_db_manager_for_ai_engine.get_all_categories.reset_mock()
    mock_db_manager_for_ai_engine.get_all_categories.side_effect = None
    mock_model_manager.get_model.reset_mock()
    mock_model_manager.mock_sentiment_model.analyze.reset_mock()
    mock_model_manager.mock_topic_model.analyze.reset_mock()

<<<<<<< HEAD
    # Mock Gmail credentials to avoid auth issues in tests
    mock_creds = '{"type": "service_account", "project_id": "test"}'
    with patch.dict(os.environ, {'GMAIL_CREDENTIALS_JSON': mock_creds}), \
         patch.object(NLPEngine, "analyze_email") as mock_nlp_analyze:
        # Configure the mock for NLPEngine().analyze_email
        mock_nlp_analyze.return_value = {
            "topic": "some_topic",  # Raw topic from NLPEngine
            "sentiment": "neutral",
            "intent": "informational",
            "urgency": "low",
            "confidence": 0.8,
            "categories": ["AI Category Suggestion 1", "Work Related"],  # Text suggestions
            "keywords": ["test", "ai"],
            "reasoning": "mocked nlp reasoning",
            "suggested_labels": ["label1"],
            "risk_flags": [],
            "action_items": [],
            "category_id": None,  # NLPEngine doesn't set this ID
        }
        engine = AdvancedAIEngine()
        # Store the mock for assertions if needed directly on nlp_engine's mock
        engine.nlp_engine.analyze_email = mock_nlp_analyze
        yield engine
=======
    engine = AdvancedAIEngine(model_manager=mock_model_manager)
    return engine


# Define a default model configuration for the tests
DEFAULT_MODELS_TO_USE = {
    "sentiment": "sentiment-default",
    "topic": "topic-default",
}
>>>>>>> e01bb056


@pytest.mark.asyncio
async def test_analyze_email_no_db_provided(
    ai_engine_instance: AdvancedAIEngine, mock_model_manager
):
    subject = "Test Subject"
    content = "Test Content"
    full_text = f"{subject}\n{content}"

    result = await ai_engine_instance.analyze_email(
        subject, content, models_to_use=DEFAULT_MODELS_TO_USE, db=None
    )

    assert isinstance(result, AIAnalysisResult)
    assert result.topic == "General"
    assert result.sentiment == "neutral"
    assert result.category_id is None

    mock_model_manager.get_model.assert_any_call("sentiment-default")
    mock_model_manager.get_model.assert_any_call("topic-default")
    mock_model_manager.mock_sentiment_model.analyze.assert_called_once_with(full_text)
    mock_model_manager.mock_topic_model.analyze.assert_called_once_with(full_text)


@pytest.mark.asyncio
async def test_analyze_email_with_db_category_match(
    ai_engine_instance: AdvancedAIEngine, mock_model_manager
):
    subject = "Work Email"
    content = "Project discussion about work."

    mock_model_manager.mock_topic_model.analyze.return_value = {
        "topic": "Work Related",
        "confidence": 0.95,
        "method_used": "mock_topic",
    }

    mock_db_categories = [{"id": 5, "name": "Work Related"}]
    mock_db_manager_for_ai_engine.get_all_categories.return_value = mock_db_categories

    result = await ai_engine_instance.analyze_email(
        subject, content, models_to_use=DEFAULT_MODELS_TO_USE, db=mock_db_manager_for_ai_engine
    )

    assert isinstance(result, AIAnalysisResult)
    assert result.category_id == 5
    assert result.categories == ["Work Related"]
    mock_db_manager_for_ai_engine.get_all_categories.assert_called_once()


@pytest.mark.asyncio
async def test_analyze_email_with_db_no_category_match(ai_engine_instance: AdvancedAIEngine):
    subject = "Unique Topic"
    content = "Content about something new."

    mock_db_categories = [{"id": 1, "name": "Personal"}]
    mock_db_manager_for_ai_engine.get_all_categories.return_value = mock_db_categories

    result = await ai_engine_instance.analyze_email(
        subject, content, models_to_use=DEFAULT_MODELS_TO_USE, db=mock_db_manager_for_ai_engine
    )

    assert isinstance(result, AIAnalysisResult)
    assert result.category_id is None


@pytest.mark.asyncio
async def test_analyze_email_model_failure(
    ai_engine_instance: AdvancedAIEngine, mock_model_manager
):
    subject = "Test Subject"
    content = "Test Content"

    mock_model_manager.mock_sentiment_model.analyze.side_effect = Exception("Model exploded")

    result = await ai_engine_instance.analyze_email(
        subject, content, models_to_use=DEFAULT_MODELS_TO_USE
    )

    assert isinstance(result, AIAnalysisResult)
    assert "Critical failure" in result.reasoning
    assert "Model exploded" in result.reasoning<|MERGE_RESOLUTION|>--- conflicted
+++ resolved
@@ -58,31 +58,6 @@
     mock_model_manager.mock_sentiment_model.analyze.reset_mock()
     mock_model_manager.mock_topic_model.analyze.reset_mock()
 
-<<<<<<< HEAD
-    # Mock Gmail credentials to avoid auth issues in tests
-    mock_creds = '{"type": "service_account", "project_id": "test"}'
-    with patch.dict(os.environ, {'GMAIL_CREDENTIALS_JSON': mock_creds}), \
-         patch.object(NLPEngine, "analyze_email") as mock_nlp_analyze:
-        # Configure the mock for NLPEngine().analyze_email
-        mock_nlp_analyze.return_value = {
-            "topic": "some_topic",  # Raw topic from NLPEngine
-            "sentiment": "neutral",
-            "intent": "informational",
-            "urgency": "low",
-            "confidence": 0.8,
-            "categories": ["AI Category Suggestion 1", "Work Related"],  # Text suggestions
-            "keywords": ["test", "ai"],
-            "reasoning": "mocked nlp reasoning",
-            "suggested_labels": ["label1"],
-            "risk_flags": [],
-            "action_items": [],
-            "category_id": None,  # NLPEngine doesn't set this ID
-        }
-        engine = AdvancedAIEngine()
-        # Store the mock for assertions if needed directly on nlp_engine's mock
-        engine.nlp_engine.analyze_email = mock_nlp_analyze
-        yield engine
-=======
     engine = AdvancedAIEngine(model_manager=mock_model_manager)
     return engine
 
@@ -92,7 +67,6 @@
     "sentiment": "sentiment-default",
     "topic": "topic-default",
 }
->>>>>>> e01bb056
 
 
 @pytest.mark.asyncio
