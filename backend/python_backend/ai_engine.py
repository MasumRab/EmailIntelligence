--- conflicted
+++ resolved
@@ -15,10 +15,7 @@
 if TYPE_CHECKING:
     from .database import DatabaseManager
 
-<<<<<<< HEAD
-=======
 from .model_manager import ModelManager
->>>>>>> 34407b3a
 
 logger = logging.getLogger(__name__)
 
@@ -88,21 +85,8 @@
 class AdvancedAIEngine:
     """Optimized Advanced AI engine that uses a model manager for dynamic model loading."""
 
-<<<<<<< HEAD
-    This class integrates with an NLP engine to perform analysis and includes
-    methods for health checks, cleanup, and fallback mechanisms.
-
-    Attributes:
-        nlp_engine (NLPEngine): An instance of the NLP engine for text analysis.
-    """
-
-    def __init__(self):
-        self.nlp_engine = NLPEngine()
-        # Cache for category lookup map
-=======
     def __init__(self, model_manager: ModelManager):
         self.model_manager = model_manager
->>>>>>> 34407b3a
         self.category_lookup_map: Dict[str, Dict[str, Any]] = {}
 
     def initialize(self):
@@ -145,43 +129,10 @@
     async def analyze_email(
         self, subject: str, content: str, models_to_use: Dict[str, str], db: Optional["DatabaseManager"] = None
     ) -> AIAnalysisResult:
-<<<<<<< HEAD
-        """
-        Analyzes the content of an email to extract insights.
-
-        This method uses the integrated NLP engine to analyze the email's subject
-        and content. If a database manager is provided, it also attempts to
-        match the analysis results to a predefined category.
-
-        Args:
-            subject (str): The subject of the email.
-            content (str): The body content of the email.
-            db (Optional[DatabaseManager]): An optional database manager for category matching.
-
-        Returns:
-            AIAnalysisResult: An object containing the analysis results.
-        """
-=======
         """Analyze email content with AI using a dynamic set of models specified by the workflow."""
->>>>>>> 34407b3a
         log_subject = subject[:50] + "..." if len(subject) > 50 else subject
         logger.info(f"Initiating AI analysis for email subject: '{log_subject}'")
 
-<<<<<<< HEAD
-            ai_categories = analysis_data.get("categories")
-            if db and ai_categories:
-                matched_category_id = await self._match_category_id(ai_categories, db)
-                if matched_category_id:
-                    analysis_data["category_id"] = matched_category_id
-
-            if "category_id" not in analysis_data:
-                analysis_data["category_id"] = None
-
-            logger.info(
-                f"Successfully received analysis from NLPEngine. "
-                f"Category ID: {analysis_data.get('category_id')}"
-            )
-=======
         try:
             # 1. Get active models from ModelManager based on the workflow's configuration
             sentiment_model_name = models_to_use.get("sentiment")
@@ -221,60 +172,20 @@
                 analysis_data["category_id"] = None
 
             logger.info(f"Analysis complete. Category ID: {analysis_data.get('category_id')}")
->>>>>>> 34407b3a
             return AIAnalysisResult(analysis_data)
 
         except Exception as e:
-<<<<<<< HEAD
-            logger.error(f"An unexpected error occurred during AI analysis: {e}", exc_info=True)
-<<<<<<< HEAD
-            return self._get_fallback_analysis(subject, content, f"AI analysis error: {str(e)}")
-
-
-=======
-            logger.error(
-                f"An unexpected error occurred during AI analysis: {e}", exc_info=True
-            )
-            return self._get_fallback_analysis(
-                subject, content, f"AI analysis error: {str(e)}"
-            )
->>>>>>> origin/feature/git-history-analysis-report
-
-    def health_check(self) -> Dict[str, Any]:
-        """
-        Performs a health check of the AI engine and its components.
-
-        This method checks the availability of the underlying NLP models and
-        dependencies like NLTK and scikit-learn.
-
-        Returns:
-            Dict[str, Any]: A dictionary containing the health status, including
-                            available models and dependencies.
-        """
-=======
             return AIAnalysisResult({
                 "reasoning": f"Critical failure in AI engine: {e}"
             })
 
     def health_check(self) -> Dict[str, Any]:
         """Check AI engine health by inspecting the ModelManager."""
->>>>>>> 34407b3a
         try:
             all_models = self.model_manager.list_models()
             loaded_models = [m for m in all_models if m.get("status") == "loaded"]
 
-<<<<<<< HEAD
-            nltk_available = self.nlp_engine.HAS_NLTK
-            sklearn_available = self.nlp_engine.HAS_SKLEARN_AND_JOBLIB
-
-            status = "ok"
-            if not all_models_loaded:
-                status = "degraded"
-            if not nltk_available or not sklearn_available:
-                status = "degraded"
-=======
             status = "ok" if loaded_models else "degraded"
->>>>>>> 34407b3a
 
             return {
                 "status": status,
@@ -284,13 +195,7 @@
                 "timestamp": datetime.now().isoformat(),
             }
         except Exception as e:
-<<<<<<< HEAD
-            logger.error(
-                f"AI health check failed during direct inspection: {e}", exc_info=True
-            )
-=======
             logger.error(f"AI health check failed: {e}", exc_info=True)
->>>>>>> 34407b3a
             return {
                 "status": "unhealthy",
                 "error": str(e),
@@ -298,113 +203,9 @@
             }
 
     def cleanup(self):
-<<<<<<< HEAD
-        """
-        Cleans up resources used by the AI engine.
-
-        This method should be called on application shutdown to remove any
-        temporary files that were created.
-        """
-        try:
-            current_dir = os.path.dirname(__file__)
-            training_file_path = os.path.join(
-                current_dir, "..", "python_nlp", "temp_training_data.json"
-            )
-
-            temp_files_to_check = [training_file_path]
-
-            for temp_file in temp_files_to_check:
-                if os.path.exists(temp_file):
-                    try:
-                        os.remove(temp_file)
-                        logger.info(f"Removed temp file during cleanup: {temp_file}")
-                    except OSError as e:
-                        logger.error(
-                            f"Error removing temp file {temp_file} "
-                            f"during cleanup: {e}"
-                        )
-
-            logger.info("AI Engine cleanup completed")
-        except Exception as e:
-            logger.error(f"AI Engine cleanup failed: {e}")
-
-    def _get_fallback_analysis(
-        self, subject: str, content: str, error_context: Optional[str] = None
-    ) -> AIAnalysisResult:
-        """
-        Provides a basic fallback analysis if the primary analysis fails.
-
-        This method is used as a safeguard to ensure that some level of analysis
-        is always returned, even when the primary NLP engine encounters an error.
-
-        Args:
-            subject (str): The subject of the email.
-            content (str): The body content of the email.
-            error_context (Optional[str]): A string describing the error that
-                                           triggered the fallback.
-
-        Returns:
-            AIAnalysisResult: A basic analysis result object.
-        """
-        reason = "Fallback analysis due to AI service error"
-        if error_context:
-            reason += f": {error_context}"
-
-        logger.warning(f"{reason}. Subject: {subject[:50]}...")
-
-        try:
-            fallback_data = self.nlp_engine._get_simple_fallback_analysis(
-                subject, content
-            )
-
-            if error_context:
-                fallback_data["reasoning"] = reason
-
-            return AIAnalysisResult(
-                {
-                    "topic": fallback_data.get("topic", "general_communication"),
-                    "sentiment": fallback_data.get("sentiment", "neutral"),
-                    "intent": fallback_data.get("intent", "informational"),
-                    "urgency": fallback_data.get("urgency", "low"),
-                    "confidence": fallback_data.get("confidence", 0.3),
-                    "categories": fallback_data.get("categories", ["general"]),
-                    "keywords": fallback_data.get("keywords", []),
-                    "reasoning": fallback_data.get(
-                        "reasoning", "Fallback: AI service unavailable"
-                    ),
-                    "suggested_labels": fallback_data.get(
-                        "suggested_labels", ["general"]
-                    ),
-                    "risk_flags": fallback_data.get(
-                        "risk_flags", ["ai_analysis_failed"]
-                    ),
-                    "category_id": None,
-                }
-            )
-        except Exception as e:
-            logger.error(
-                f"Error generating fallback analysis itself: {e}", exc_info=True
-            )
-            return AIAnalysisResult(
-                {
-                    "topic": "unknown",
-                    "sentiment": "neutral",
-                    "intent": "unknown",
-                    "urgency": "low",
-                    "confidence": 0.1,
-                    "categories": ["general"],
-                    "keywords": [],
-                    "reasoning": f"Critical failure in AI and fallback: {e}",
-                    "suggested_labels": ["general"],
-                    "risk_flags": ["ai_analysis_critically_failed"],
-                    "category_id": None,
-                }
-            )
-=======
         """Cleanup AI engine resources (e.g., unload models)."""
         logger.info("Cleaning up AI Engine resources...")
         for model_meta in self.model_manager.list_models():
             if model_meta.get("status") == "loaded":
                 self.model_manager.unload_model(model_meta["name"])
-        logger.info("AI Engine cleanup completed.")
->>>>>>> 34407b3a
+        logger.info("AI Engine cleanup completed.")