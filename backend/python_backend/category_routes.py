--- conflicted
+++ resolved
@@ -15,10 +15,7 @@
 
 
 @router.get("/api/categories", response_model=List[CategoryResponse])
-<<<<<<< HEAD
 @log_performance("get_categories")
-=======
->>>>>>> 55c03f88
 async def get_categories(request: Request, db: DatabaseManager = Depends(get_db)):
     """
     Retrieves all categories from the database.
@@ -63,18 +60,11 @@
             "error_detail": str(e),
         }
         logger.error(json.dumps(log_data))
-<<<<<<< HEAD
         raise DatabaseError(detail="Failed to fetch categories due to an unexpected error.")
 
 
 @router.post("/api/categories", response_model=CategoryResponse)  # Changed to CategoryResponse
 @log_performance("create_category")
-=======
-        raise HTTPException(status_code=500, detail="Failed to fetch categories")
-
-
-@router.post("/api/categories", response_model=CategoryResponse)
->>>>>>> 55c03f88
 async def create_category(
     request: Request, category: CategoryCreate, db: DatabaseManager = Depends(get_db)
 ):
@@ -122,8 +112,4 @@
             "error_detail": str(e),
         }
         logger.error(json.dumps(log_data))
-<<<<<<< HEAD
-        raise DatabaseError(detail="Failed to create category due to an unexpected error.")
-=======
-        raise HTTPException(status_code=500, detail="Failed to create category")
->>>>>>> 55c03f88
+        raise DatabaseError(detail="Failed to create category due to an unexpected error.")