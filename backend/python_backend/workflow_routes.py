--- conflicted
+++ resolved
@@ -67,13 +67,7 @@
     workflow_engine: WorkflowEngine = Depends(get_workflow_engine),
 ):
     """Lists all available workflows (both legacy and node-based).
-<<<<<<< HEAD
-    
-    Requires authentication.
-    """
-=======
     Requires authentication."""
->>>>>>> 22b92d12
     try:
         # Get legacy workflows
         legacy_workflows = (
@@ -115,13 +109,7 @@
     workflow_engine: WorkflowEngine = Depends(get_workflow_engine),
 ):
     """Creates and persists a new workflow (either legacy or node-based).
-<<<<<<< HEAD
-    
-    Requires authentication.
-    """
-=======
     Requires authentication."""
->>>>>>> 22b92d12
     try:
         if workflow_data.workflow_type == "node_based":
             # Handle node-based workflow creation
@@ -195,13 +183,7 @@
     workflow_engine: WorkflowEngine = Depends(get_workflow_engine),
 ):
     """Gets information about the currently active workflow.
-<<<<<<< HEAD
-    
-    Requires authentication.
-    """
-=======
     Requires authentication."""
->>>>>>> 22b92d12
     result = {}
 
     # Check for active legacy workflow
