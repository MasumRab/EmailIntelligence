"""
Database management for Gmail AI email processing
JSON file storage implementation.
"""

import asyncio
import gzip
import json
import logging
import os
from datetime import datetime, timezone
from functools import partial
from pathlib import Path
from typing import Any, Dict, List, Literal, Optional

from .constants import DEFAULT_CATEGORIES, DEFAULT_CATEGORY_COLOR
from .performance_monitor import log_performance

logger = logging.getLogger(__name__)

# File paths
DATA_DIR = Path("backend/data")
EMAIL_CONTENT_DIR = os.path.join(DATA_DIR, "email_content")
EMAILS_FILE = os.path.join(DATA_DIR, "emails.json.gz")
CATEGORIES_FILE = os.path.join(DATA_DIR, "categories.json.gz")
USERS_FILE = os.path.join(DATA_DIR, "users.json.gz")
SETTINGS_FILE = os.path.join(DATA_DIR, "settings.json")

# Data types
DATA_TYPE_EMAILS = "emails"
DATA_TYPE_CATEGORIES = "categories"
DATA_TYPE_USERS = "users"

# Field names
FIELD_ID = "id"
FIELD_MESSAGE_ID = "message_id"
FIELD_CATEGORY_ID = "category_id"
FIELD_IS_UNREAD = "is_unread"
FIELD_ANALYSIS_METADATA = "analysis_metadata"
FIELD_CREATED_AT = "created_at"
FIELD_UPDATED_AT = "updated_at"
FIELD_NAME = "name"
FIELD_COLOR = "color"
FIELD_COUNT = "count"
FIELD_TIME = "time"
FIELD_CONTENT = "content"
FIELD_SUBJECT = "subject"
FIELD_SENDER = "sender"
FIELD_SENDER_EMAIL = "sender_email"
HEAVY_EMAIL_FIELDS = [FIELD_CONTENT, "content_html"]


# UI field names
FIELD_CATEGORY_NAME = "categoryName"
FIELD_CATEGORY_COLOR = "categoryColor"


class DatabaseManager:
<<<<<<< HEAD
=======
    """
    Optimized async database manager with in-memory caching, write-behind,
    and hybrid on-demand content loading.

    This class provides an asynchronous interface for all CRUD (Create, Read,
    Update, Delete) operations. It handles loading data from files into memory
    on initialization and saving data back to files when modifications occur.
    It is designed to be used as a singleton within the application.

    Attributes:
        emails_file (str): Path to the emails JSON file.
        categories_file (str): Path to the categories JSON file.
        users_file (str): Path to the users JSON file.
        emails_data (List[Dict[str, Any]]): In-memory cache of email records.
        categories_data (List[Dict[str, Any]]): In-memory cache of category records.
        users_data (List[Dict[str, Any]]): In-memory cache of user records.
    """
>>>>>>> d35c55f0

    def __init__(self):
        self.emails_file = EMAILS_FILE
        self.categories_file = CATEGORIES_FILE
        self.users_file = USERS_FILE
        self.email_content_dir = EMAIL_CONTENT_DIR

        # In-memory data stores
        self.emails_data: List[Dict[str, Any]] = []  # Stores light email records
        self.categories_data: List[Dict[str, Any]] = []
        self.users_data: List[Dict[str, Any]] = []

        # In-memory indexes
        self.emails_by_id: Dict[int, Dict[str, Any]] = {}
        self.emails_by_message_id: Dict[str, Dict[str, Any]] = {}
        self.categories_by_id: Dict[int, Dict[str, Any]] = {}
        self.categories_by_name: Dict[str, Dict[str, Any]] = {}
        self.category_counts: Dict[int, int] = {}

        # State
        self._dirty_data: set[str] = set()
        self._initialized = False

        # Ensure directories exist
        if not os.path.exists(self.email_content_dir):
            os.makedirs(self.email_content_dir)
            logger.info(f"Created email content directory: {self.email_content_dir}")

    def _get_email_content_path(self, email_id: int) -> str:
        return os.path.join(self.email_content_dir, f"{email_id}.json.gz")

    async def _load_and_merge_content(self, email_light: Dict[str, Any]) -> Dict[str, Any]:
        full_email = email_light.copy()
        email_id = full_email.get(FIELD_ID)
        if not email_id:
            return full_email

        content_path = self._get_email_content_path(email_id)
        if os.path.exists(content_path):
            try:
                with gzip.open(content_path, "rt", encoding="utf-8") as f:
                    heavy_data = await asyncio.to_thread(json.load, f)
                    full_email.update(heavy_data)
            except (IOError, json.JSONDecodeError) as e:
                logger.error(f"Error loading content for email {email_id}: {e}")
        return full_email

    async def _ensure_initialized(self) -> None:

        if not self._initialized:
            await self._load_data()
            self._build_indexes()
            self._initialized = True

    @log_performance(operation="build_indexes")
    def _build_indexes(self) -> None:
        logger.info("Building in-memory indexes...")
        self.emails_by_id = {email[FIELD_ID]: email for email in self.emails_data}
        self.emails_by_message_id = {
            email[FIELD_MESSAGE_ID]: email
            for email in self.emails_data
            if FIELD_MESSAGE_ID in email
        }
        self.categories_by_id = {cat[FIELD_ID]: cat for cat in self.categories_data}
        self.categories_by_name = {cat[FIELD_NAME].lower(): cat for cat in self.categories_data}
        self.category_counts = {cat_id: 0 for cat_id in self.categories_by_id}
        for email in self.emails_data:
            cat_id = email.get(FIELD_CATEGORY_ID)
            if cat_id in self.category_counts:
                self.category_counts[cat_id] += 1
        for cat_id, count in self.category_counts.items():
            if (
                cat_id in self.categories_by_id
                and self.categories_by_id[cat_id].get(FIELD_COUNT) != count
            ):
                self.categories_by_id[cat_id][FIELD_COUNT] = count
                self._dirty_data.add(DATA_TYPE_CATEGORIES)
        logger.info("In-memory indexes built successfully.")

    @log_performance("load_data")
    async def _load_data(self) -> None:
        for data_type, file_path, data_list_attr in [
            (DATA_TYPE_EMAILS, self.emails_file, "emails_data"),
            (DATA_TYPE_CATEGORIES, self.categories_file, "categories_data"),
            (DATA_TYPE_USERS, self.users_file, "users_data"),
        ]:
            try:
                if os.path.exists(file_path):
                    with gzip.open(file_path, "rt", encoding="utf-8") as f:
                        data = await asyncio.to_thread(json.load, f)
                        setattr(self, data_list_attr, data)
                    logger.info(f"Loaded {len(data)} items from compressed file: {file_path}")
                else:
                    setattr(self, data_list_attr, [])
                    await self._save_data_to_file(data_type)
                    logger.info(f"Created empty data file: {file_path}")
            except (IOError, json.JSONDecodeError) as e:
                logger.error(
                    f"Error loading data from {file_path}: {e}. Initializing with empty list."
                )
                setattr(self, data_list_attr, [])

    @log_performance("save_data_to_file")
<<<<<<< HEAD
    async def _save_data_to_file(self, data_type: Literal['emails', 'categories', 'users']) -> None:
=======
    async def _save_data_to_file(self, data_type: Literal["emails", "categories", "users"]) -> None:
        """Saves the specified in-memory data list to its JSON file."""
>>>>>>> d35c55f0
        file_path, data_to_save = "", []
        if data_type == DATA_TYPE_EMAILS:
            file_path, data_to_save = self.emails_file, self.emails_data
        elif data_type == DATA_TYPE_CATEGORIES:
            for cat in self.categories_data:
                if cat["id"] in self.category_counts:
                    cat["count"] = self.category_counts[cat["id"]]
            file_path, data_to_save = self.categories_file, self.categories_data
        elif data_type == DATA_TYPE_USERS:
            file_path, data_to_save = self.users_file, self.users_data
        else:
            logger.error(f"Unknown data type for saving: {data_type}")
            return

        try:
            with gzip.open(file_path, "wt", encoding="utf-8") as f:
                dump_func = partial(json.dump, data_to_save, f, indent=4)
                await asyncio.to_thread(dump_func)
            logger.info(f"Persisted {len(data_to_save)} items to compressed file: {file_path}")
        except IOError as e:
            logger.error(f"Error saving data to {file_path}: {e}")

<<<<<<< HEAD
    async def _save_data(self, data_type: Literal['emails', 'categories', 'users']) -> None:
=======
    async def _save_data(self, data_type: Literal["emails", "categories", "users"]) -> None:
        """Marks data as dirty for write-behind saving."""
>>>>>>> d35c55f0
        self._dirty_data.add(data_type)

    async def shutdown(self) -> None:
        logger.info("DatabaseManager shutting down. Saving dirty data...")
        for data_type in list(self._dirty_data):
            await self._save_data_to_file(data_type)
        self._dirty_data.clear()
        logger.info("Shutdown complete.")

    def _generate_id(self, data_list: List[Dict[str, Any]]) -> int:
        if not data_list:
            return 1
        return max(item.get(FIELD_ID, 0) for item in data_list) + 1

    def _parse_json_fields(self, row: Dict[str, Any], fields: List[str]) -> Dict[str, Any]:
        if not row:
            return row
        for field in fields:
            if field in row and isinstance(row[field], str):
                try:
                    row[field] = json.loads(row[field])
                except json.JSONDecodeError:
                    logger.warning(
                        f"Failed to parse JSON for field {field} in row {row.get(FIELD_ID)}"
                    )
                    if field in (FIELD_ANALYSIS_METADATA, "metadata"):
                        row[field] = {}
                    else:
                        row[field] = []
        return row

    def _add_category_details(self, email: Dict[str, Any]) -> Dict[str, Any]:
        if not email:
            return email
        category_id = email.get(FIELD_CATEGORY_ID)
        if category_id is not None:
            category = self.categories_by_id.get(category_id)
            if category:
                email[FIELD_CATEGORY_NAME] = category.get(FIELD_NAME)
                email[FIELD_CATEGORY_COLOR] = category.get(FIELD_COLOR)
        return self._parse_json_fields(email, [FIELD_ANALYSIS_METADATA])

    async def create_email(self, email_data: Dict[str, Any]) -> Optional[Dict[str, Any]]:
        message_id = email_data.get(FIELD_MESSAGE_ID, email_data.get("messageId"))
        if await self.get_email_by_message_id(message_id, include_content=False):
            logger.warning(f"Email with messageId {message_id} already exists. Updating.")
            return await self.update_email_by_message_id(message_id, email_data)

        new_id = self._generate_id(self.emails_data)
        now = datetime.now(timezone.utc).isoformat()

        analysis_metadata = email_data.get(
            FIELD_ANALYSIS_METADATA, email_data.get("analysisMetadata", {})
        )
        if isinstance(analysis_metadata, str):
            try:
                analysis_metadata = json.loads(analysis_metadata)
            except json.JSONDecodeError:
                analysis_metadata = {}

        full_email_record = email_data.copy()
        full_email_record.update(
            {
                FIELD_ID: new_id,
                FIELD_MESSAGE_ID: message_id,
                FIELD_CREATED_AT: now,
                FIELD_UPDATED_AT: now,
                FIELD_ANALYSIS_METADATA: analysis_metadata,
            }
        )

        heavy_data = {
            field: full_email_record.pop(field)
            for field in HEAVY_EMAIL_FIELDS
            if field in full_email_record
        }
        light_email_record = full_email_record

        self.emails_data.append(light_email_record)
        self.emails_by_id[new_id] = light_email_record
        if message_id:
            self.emails_by_message_id[message_id] = light_email_record
        await self._save_data(DATA_TYPE_EMAILS)

        content_path = self._get_email_content_path(new_id)
        try:
            with gzip.open(content_path, "wt", encoding="utf-8") as f:
                dump_func = partial(json.dump, heavy_data, f, indent=4)
                await asyncio.to_thread(dump_func)
        except IOError as e:
            logger.error(f"Error saving heavy content for email {new_id}: {e}")

        category_id = light_email_record.get(FIELD_CATEGORY_ID)
        if category_id is not None:
            await self._update_category_count(category_id, increment=True)

        return self._add_category_details(light_email_record)

<<<<<<< HEAD
    async def get_email_by_id(self, email_id: int, include_content: bool = True) -> Optional[Dict[str, Any]]:
=======
    async def get_email_by_id(
        self, email_id: int, include_content: bool = True
    ) -> Optional[Dict[str, Any]]:
        """Get email by ID using in-memory index, with option to load heavy content."""
>>>>>>> d35c55f0
        email_light = self.emails_by_id.get(email_id)
        if not email_light:
            return None

        if include_content:
            email_full = await self._load_and_merge_content(email_light)
            return self._add_category_details(email_full)
        else:
            return self._add_category_details(email_light.copy())

    async def get_all_categories(self) -> List[Dict[str, Any]]:

        for cat_id, count in self.category_counts.items():
            if cat_id in self.categories_by_id:
                self.categories_by_id[cat_id][FIELD_COUNT] = count
        return sorted(self.categories_by_id.values(), key=lambda c: c.get(FIELD_NAME, ""))

    async def create_category(self, category_data: Dict[str, Any]) -> Optional[Dict[str, Any]]:
<<<<<<< HEAD
        category_name_lower = category_data.get(FIELD_NAME, '').lower()
=======
        """Create a new category and update indexes."""
        category_name_lower = category_data.get(FIELD_NAME, "").lower()
>>>>>>> d35c55f0
        if category_name_lower in self.categories_by_name:
            logger.warning(
                f"Category with name '{category_data.get(FIELD_NAME)}' already exists. Returning existing."
            )
            return self.categories_by_name[category_name_lower]

        new_id = self._generate_id(self.categories_data)
        category_record = {
            FIELD_ID: new_id,
            FIELD_NAME: category_data[FIELD_NAME],
            "description": category_data.get("description"),
            FIELD_COLOR: category_data.get(FIELD_COLOR, DEFAULT_CATEGORY_COLOR),
            FIELD_COUNT: 0,
        }
        self.categories_data.append(category_record)
        self.categories_by_id[new_id] = category_record
        self.categories_by_name[category_name_lower] = category_record
        self.category_counts[new_id] = 0
        await self._save_data(DATA_TYPE_CATEGORIES)
        return category_record

<<<<<<< HEAD
    async def _update_category_count(self, category_id: int, increment: bool = False, decrement: bool = False) -> None:
=======
    async def _update_category_count(
        self, category_id: int, increment: bool = False, decrement: bool = False
    ) -> None:
        """Incrementally update category email count in the cache."""
>>>>>>> d35c55f0
        if category_id not in self.category_counts:
            logger.warning(f"Attempted to update count for non-existent category ID: {category_id}")
            return
        if increment:
            self.category_counts[category_id] += 1
        if decrement:
            self.category_counts[category_id] -= 1
        self._dirty_data.add(DATA_TYPE_CATEGORIES)

<<<<<<< HEAD
    async def get_emails(self, limit: int = 50, offset: int = 0, category_id: Optional[int] = None, is_unread: Optional[bool] = None) -> List[Dict[str, Any]]:
=======
    async def get_emails(
        self,
        limit: int = 50,
        offset: int = 0,
        category_id: Optional[int] = None,
        is_unread: Optional[bool] = None,
    ) -> List[Dict[str, Any]]:
        """Get emails with pagination and filtering."""
>>>>>>> d35c55f0
        filtered_emails = self.emails_data
        if category_id is not None:
            filtered_emails = [
                e for e in filtered_emails if e.get(FIELD_CATEGORY_ID) == category_id
            ]
        if is_unread is not None:
            filtered_emails = [e for e in filtered_emails if e.get(FIELD_IS_UNREAD) == is_unread]
        try:
            filtered_emails = sorted(
                filtered_emails,
                key=lambda e: e.get(FIELD_TIME, e.get(FIELD_CREATED_AT, "")),
                reverse=True,
            )
        except TypeError:
            logger.warning(
                f"Sorting emails by {FIELD_TIME} failed due to incomparable types. Using '{FIELD_CREATED_AT}'."
            )
            filtered_emails = sorted(
                filtered_emails, key=lambda e: e.get(FIELD_CREATED_AT, ""), reverse=True
            )
        paginated_emails = filtered_emails[offset : offset + limit]
        result_emails = [self._add_category_details(email) for email in paginated_emails]
        logger.info(
            f"Email retrieval completed. Found {len(result_emails)} emails."
        )
        return result_emails

<<<<<<< HEAD
    async def update_email_by_message_id(self, message_id: str, update_data: Dict[str, Any]) -> Optional[Dict[str, Any]]:
=======
    async def update_email_by_message_id(
        self, message_id: str, update_data: Dict[str, Any]
    ) -> Optional[Dict[str, Any]]:
        """Update email by messageId, handling separated content."""
>>>>>>> d35c55f0
        email_to_update = await self.get_email_by_message_id(message_id, include_content=True)
        if not email_to_update:
            logger.warning(f"Email with {FIELD_MESSAGE_ID} {message_id} not found for update.")
            return None

        original_category_id = email_to_update.get(FIELD_CATEGORY_ID)
        changed_fields = False
        for key, value in update_data.items():
            if key in email_to_update and email_to_update[key] != value:
                email_to_update[key] = value
                changed_fields = True
            elif key not in email_to_update:
                email_to_update[key] = value
                changed_fields = True

        if changed_fields:
            email_to_update[FIELD_UPDATED_AT] = datetime.now(timezone.utc).isoformat()
            heavy_data = {
                field: email_to_update.pop(field)
                for field in HEAVY_EMAIL_FIELDS
                if field in email_to_update
            }
            email_id = email_to_update[FIELD_ID]
            content_path = self._get_email_content_path(email_id)
            try:
                with gzip.open(content_path, "wt", encoding="utf-8") as f:
                    dump_func = partial(json.dump, heavy_data, f, indent=4)
                    await asyncio.to_thread(dump_func)
            except IOError as e:
                logger.error(f"Error updating heavy content for email {email_id}: {e}")

            self.emails_by_id[email_id] = email_to_update
            self.emails_by_message_id[message_id] = email_to_update
            idx = next(
                (i for i, e in enumerate(self.emails_data) if e.get(FIELD_ID) == email_id), -1
            )
            if idx != -1:
                self.emails_data[idx] = email_to_update
            await self._save_data(DATA_TYPE_EMAILS)

            new_category_id = email_to_update.get(FIELD_CATEGORY_ID)
            if original_category_id != new_category_id:
                if original_category_id is not None:
                    await self._update_category_count(original_category_id, decrement=True)
                if new_category_id is not None:
                    await self._update_category_count(new_category_id, increment=True)
        return self._add_category_details(email_to_update)

<<<<<<< HEAD
    async def get_email_by_message_id(self, message_id: str, include_content: bool = True) -> Optional[Dict[str, Any]]:
=======
    async def get_email_by_message_id(
        self, message_id: str, include_content: bool = True
    ) -> Optional[Dict[str, Any]]:
        """Get email by messageId using in-memory index, with option to load heavy content."""
>>>>>>> d35c55f0
        if not message_id:
            return None
        email_light = self.emails_by_message_id.get(message_id)
        if not email_light:
            return None
        if include_content:
            email_full = await self._load_and_merge_content(email_light)
            return self._add_category_details(email_full)
        else:
            return self._add_category_details(email_light.copy())

    async def get_all_emails(self, limit: int = 50, offset: int = 0) -> List[Dict[str, Any]]:
        return await self.get_emails(limit=limit, offset=offset)

<<<<<<< HEAD
    async def get_emails_by_category(self, category_id: int, limit: int = 50, offset: int = 0) -> List[Dict[str, Any]]:
=======
    async def get_emails_by_category(
        self, category_id: int, limit: int = 50, offset: int = 0
    ) -> List[Dict[str, Any]]:
        """Get emails by category"""
>>>>>>> d35c55f0
        return await self.get_emails(limit=limit, offset=offset, category_id=category_id)

    @log_performance("search_emails")
    async def search_emails(self, search_term: str, limit: int = 50) -> List[Dict[str, Any]]:
        if not search_term:
            return await self.get_emails(limit=limit, offset=0)
        search_term_lower = search_term.lower()
        filtered_emails = []
        logger.info(
            f"Starting email search for term: '{search_term_lower}'. This may be slow if searching content."
        )
        for email_light in self.emails_data:
            found_in_light = (
                search_term_lower in email_light.get(FIELD_SUBJECT, "").lower()
                or search_term_lower in email_light.get(FIELD_SENDER, "").lower()
                or search_term_lower in email_light.get(FIELD_SENDER_EMAIL, "").lower()
            )
            if found_in_light:
                filtered_emails.append(email_light)
                continue
            email_id = email_light.get(FIELD_ID)
            content_path = self._get_email_content_path(email_id)
            if os.path.exists(content_path):
                try:
                    with gzip.open(content_path, "rt", encoding="utf-8") as f:
                        heavy_data = json.load(f)
                        content = heavy_data.get(FIELD_CONTENT, "")
                        if isinstance(content, str) and search_term_lower in content.lower():
                            filtered_emails.append(email_light)
                except (IOError, json.JSONDecodeError) as e:
                    logger.error(f"Could not search content for email {email_id}: {e}")
        try:
<<<<<<< HEAD
            sorted_emails = sorted(filtered_emails, key=lambda e: e.get(FIELD_TIME, e.get(FIELD_CREATED_AT, '')), reverse=True)
        except TypeError:
            logger.warning(f"Sorting search results by {FIELD_TIME} failed. Using '{FIELD_CREATED_AT}'.")
            sorted_emails = sorted(filtered_emails, key=lambda e: e.get(FIELD_CREATED_AT, ''), reverse=True)
        paginated_emails = sorted_emails[:limit]
        result_emails = [self._add_category_details(email) for email in paginated_emails]
        return result_emails

    async def update_email(self, email_id: int, update_data: Dict[str, Any]) -> Optional[Dict[str, Any]]:
=======
            total_emails = len(self.emails_data)
            auto_labeled = sum(1 for email in self.emails_data if email.get("category"))
            categories_count = len(self.categories_data)

            # Calculate time saved (rough estimate: 30 seconds per auto-labeled email)
            time_saved_seconds = auto_labeled * 30
            time_saved = f"{time_saved_seconds // 3600}h {(time_saved_seconds % 3600) // 60}m"

            # Weekly growth (simplified - just return current total)
            weekly_growth = {"emails": total_emails}

            return {
                "totalEmails": total_emails,
                "autoLabeled": auto_labeled,
                "categories": categories_count,
                "timeSaved": time_saved,
                "weeklyGrowth": weekly_growth,
            }
        except Exception as e:
            logger.error(f"Error calculating dashboard stats: {e}")
            return {
                "totalEmails": 0,
                "autoLabeled": 0,
                "categories": 0,
                "timeSaved": "0h 0m",
                "weeklyGrowth": {"emails": 0},
            }

    async def update_email(
        self, email_id: int, update_data: Dict[str, Any]
    ) -> Optional[Dict[str, Any]]:
        """Update email by its internal ID, handling separated content."""
>>>>>>> d35c55f0
        email_to_update = await self.get_email_by_id(email_id, include_content=True)
        if not email_to_update:
            logger.warning(f"Email with {FIELD_ID} {email_id} not found for update.")
            return None

        original_category_id = email_to_update.get(FIELD_CATEGORY_ID)
        changed_fields = False
        for key, value in update_data.items():
            if key == FIELD_ID:
                continue
            if key in email_to_update and email_to_update[key] != value:
                email_to_update[key] = value
                changed_fields = True
            elif key not in email_to_update:
                email_to_update[key] = value
                changed_fields = True

        if changed_fields:
            email_to_update[FIELD_UPDATED_AT] = datetime.now(timezone.utc).isoformat()
            heavy_data = {
                field: email_to_update.pop(field)
                for field in HEAVY_EMAIL_FIELDS
                if field in email_to_update
            }
            content_path = self._get_email_content_path(email_id)
            try:
                with gzip.open(content_path, "wt", encoding="utf-8") as f:
                    dump_func = partial(json.dump, heavy_data, f, indent=4)
                    await asyncio.to_thread(dump_func)
            except IOError as e:
                logger.error(f"Error updating heavy content for email {email_id}: {e}")

            self.emails_by_id[email_id] = email_to_update
            if email_to_update.get(FIELD_MESSAGE_ID):
                self.emails_by_message_id[email_to_update[FIELD_MESSAGE_ID]] = email_to_update
            idx = next(
                (i for i, e in enumerate(self.emails_data) if e.get(FIELD_ID) == email_id), -1
            )
            if idx != -1:
                self.emails_data[idx] = email_to_update
            await self._save_data(DATA_TYPE_EMAILS)

            new_category_id = email_to_update.get(FIELD_CATEGORY_ID)
            if original_category_id != new_category_id:
                if original_category_id is not None:
                    await self._update_category_count(original_category_id, decrement=True)
                if new_category_id is not None:
                    await self._update_category_count(new_category_id, increment=True)
        return self._add_category_details(email_to_update)


# Module-level variable to store the database manager instance
# This is initialized via FastAPI startup event
_db_manager_instance = None


async def get_db() -> DatabaseManager:
    global _db_manager_instance
    if _db_manager_instance is None:
        # This should ideally not be reached if startup event is properly set
        _db_manager_instance = DatabaseManager()
        await _db_manager_instance._ensure_initialized()
    return _db_manager_instance


async def initialize_db():
    """Initialize the database manager. Should be called during application startup."""
    global _db_manager_instance
    if _db_manager_instance is None:
        _db_manager_instance = DatabaseManager()
        await _db_manager_instance._ensure_initialized()<|MERGE_RESOLUTION|>--- conflicted
+++ resolved
@@ -56,8 +56,6 @@
 
 
 class DatabaseManager:
-<<<<<<< HEAD
-=======
     """
     Optimized async database manager with in-memory caching, write-behind,
     and hybrid on-demand content loading.
@@ -75,7 +73,6 @@
         categories_data (List[Dict[str, Any]]): In-memory cache of category records.
         users_data (List[Dict[str, Any]]): In-memory cache of user records.
     """
->>>>>>> d35c55f0
 
     def __init__(self):
         self.emails_file = EMAILS_FILE
@@ -179,12 +176,8 @@
                 setattr(self, data_list_attr, [])
 
     @log_performance("save_data_to_file")
-<<<<<<< HEAD
-    async def _save_data_to_file(self, data_type: Literal['emails', 'categories', 'users']) -> None:
-=======
     async def _save_data_to_file(self, data_type: Literal["emails", "categories", "users"]) -> None:
         """Saves the specified in-memory data list to its JSON file."""
->>>>>>> d35c55f0
         file_path, data_to_save = "", []
         if data_type == DATA_TYPE_EMAILS:
             file_path, data_to_save = self.emails_file, self.emails_data
@@ -207,12 +200,8 @@
         except IOError as e:
             logger.error(f"Error saving data to {file_path}: {e}")
 
-<<<<<<< HEAD
-    async def _save_data(self, data_type: Literal['emails', 'categories', 'users']) -> None:
-=======
     async def _save_data(self, data_type: Literal["emails", "categories", "users"]) -> None:
         """Marks data as dirty for write-behind saving."""
->>>>>>> d35c55f0
         self._dirty_data.add(data_type)
 
     async def shutdown(self) -> None:
@@ -230,7 +219,7 @@
     def _parse_json_fields(self, row: Dict[str, Any], fields: List[str]) -> Dict[str, Any]:
         if not row:
             return row
-        for field in fields:
+        for field in row:
             if field in row and isinstance(row[field], str):
                 try:
                     row[field] = json.loads(row[field])
@@ -311,14 +300,10 @@
 
         return self._add_category_details(light_email_record)
 
-<<<<<<< HEAD
-    async def get_email_by_id(self, email_id: int, include_content: bool = True) -> Optional[Dict[str, Any]]:
-=======
     async def get_email_by_id(
         self, email_id: int, include_content: bool = True
     ) -> Optional[Dict[str, Any]]:
         """Get email by ID using in-memory index, with option to load heavy content."""
->>>>>>> d35c55f0
         email_light = self.emails_by_id.get(email_id)
         if not email_light:
             return None
@@ -337,12 +322,8 @@
         return sorted(self.categories_by_id.values(), key=lambda c: c.get(FIELD_NAME, ""))
 
     async def create_category(self, category_data: Dict[str, Any]) -> Optional[Dict[str, Any]]:
-<<<<<<< HEAD
-        category_name_lower = category_data.get(FIELD_NAME, '').lower()
-=======
         """Create a new category and update indexes."""
         category_name_lower = category_data.get(FIELD_NAME, "").lower()
->>>>>>> d35c55f0
         if category_name_lower in self.categories_by_name:
             logger.warning(
                 f"Category with name '{category_data.get(FIELD_NAME)}' already exists. Returning existing."
@@ -364,14 +345,10 @@
         await self._save_data(DATA_TYPE_CATEGORIES)
         return category_record
 
-<<<<<<< HEAD
-    async def _update_category_count(self, category_id: int, increment: bool = False, decrement: bool = False) -> None:
-=======
     async def _update_category_count(
         self, category_id: int, increment: bool = False, decrement: bool = False
     ) -> None:
         """Incrementally update category email count in the cache."""
->>>>>>> d35c55f0
         if category_id not in self.category_counts:
             logger.warning(f"Attempted to update count for non-existent category ID: {category_id}")
             return
@@ -381,9 +358,6 @@
             self.category_counts[category_id] -= 1
         self._dirty_data.add(DATA_TYPE_CATEGORIES)
 
-<<<<<<< HEAD
-    async def get_emails(self, limit: int = 50, offset: int = 0, category_id: Optional[int] = None, is_unread: Optional[bool] = None) -> List[Dict[str, Any]]:
-=======
     async def get_emails(
         self,
         limit: int = 50,
@@ -392,7 +366,6 @@
         is_unread: Optional[bool] = None,
     ) -> List[Dict[str, Any]]:
         """Get emails with pagination and filtering."""
->>>>>>> d35c55f0
         filtered_emails = self.emails_data
         if category_id is not None:
             filtered_emails = [
@@ -420,14 +393,10 @@
         )
         return result_emails
 
-<<<<<<< HEAD
-    async def update_email_by_message_id(self, message_id: str, update_data: Dict[str, Any]) -> Optional[Dict[str, Any]]:
-=======
     async def update_email_by_message_id(
         self, message_id: str, update_data: Dict[str, Any]
     ) -> Optional[Dict[str, Any]]:
         """Update email by messageId, handling separated content."""
->>>>>>> d35c55f0
         email_to_update = await self.get_email_by_message_id(message_id, include_content=True)
         if not email_to_update:
             logger.warning(f"Email with {FIELD_MESSAGE_ID} {message_id} not found for update.")
@@ -476,14 +445,10 @@
                     await self._update_category_count(new_category_id, increment=True)
         return self._add_category_details(email_to_update)
 
-<<<<<<< HEAD
-    async def get_email_by_message_id(self, message_id: str, include_content: bool = True) -> Optional[Dict[str, Any]]:
-=======
     async def get_email_by_message_id(
         self, message_id: str, include_content: bool = True
     ) -> Optional[Dict[str, Any]]:
         """Get email by messageId using in-memory index, with option to load heavy content."""
->>>>>>> d35c55f0
         if not message_id:
             return None
         email_light = self.emails_by_message_id.get(message_id)
@@ -498,14 +463,10 @@
     async def get_all_emails(self, limit: int = 50, offset: int = 0) -> List[Dict[str, Any]]:
         return await self.get_emails(limit=limit, offset=offset)
 
-<<<<<<< HEAD
-    async def get_emails_by_category(self, category_id: int, limit: int = 50, offset: int = 0) -> List[Dict[str, Any]]:
-=======
     async def get_emails_by_category(
         self, category_id: int, limit: int = 50, offset: int = 0
     ) -> List[Dict[str, Any]]:
         """Get emails by category"""
->>>>>>> d35c55f0
         return await self.get_emails(limit=limit, offset=offset, category_id=category_id)
 
     @log_performance("search_emails")
@@ -538,17 +499,6 @@
                 except (IOError, json.JSONDecodeError) as e:
                     logger.error(f"Could not search content for email {email_id}: {e}")
         try:
-<<<<<<< HEAD
-            sorted_emails = sorted(filtered_emails, key=lambda e: e.get(FIELD_TIME, e.get(FIELD_CREATED_AT, '')), reverse=True)
-        except TypeError:
-            logger.warning(f"Sorting search results by {FIELD_TIME} failed. Using '{FIELD_CREATED_AT}'.")
-            sorted_emails = sorted(filtered_emails, key=lambda e: e.get(FIELD_CREATED_AT, ''), reverse=True)
-        paginated_emails = sorted_emails[:limit]
-        result_emails = [self._add_category_details(email) for email in paginated_emails]
-        return result_emails
-
-    async def update_email(self, email_id: int, update_data: Dict[str, Any]) -> Optional[Dict[str, Any]]:
-=======
             total_emails = len(self.emails_data)
             auto_labeled = sum(1 for email in self.emails_data if email.get("category"))
             categories_count = len(self.categories_data)
@@ -581,7 +531,6 @@
         self, email_id: int, update_data: Dict[str, Any]
     ) -> Optional[Dict[str, Any]]:
         """Update email by its internal ID, handling separated content."""
->>>>>>> d35c55f0
         email_to_update = await self.get_email_by_id(email_id, include_content=True)
         if not email_to_update:
             logger.warning(f"Email with {FIELD_ID} {email_id} not found for update.")
