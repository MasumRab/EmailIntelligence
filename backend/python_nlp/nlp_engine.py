#!/usr/bin/env python3
"""
An enhanced NLP engine for comprehensive email analysis.

This module provides the `NLPEngine` class, which orchestrates various NLP
models and techniques to analyze email content for sentiment, topic, intent,
and urgency. It is designed to be robust, with fallbacks for when models or
dependencies are not available.
"""

import argparse
import json
import logging
import os
import re
import sys
from datetime import datetime
from typing import Any, Dict, List, Optional

from backend.python_nlp.text_utils import clean_text
from .analysis_components.intent_model import IntentModel
from .analysis_components.sentiment_model import SentimentModel
from .analysis_components.topic_model import TopicModel
from .analysis_components.urgency_model import UrgencyModel

logging.basicConfig(level=logging.INFO, format="%(asctime)s - %(levelname)s - %(name)s - %(message)s")
logger = logging.getLogger(__name__)

try:
    import joblib
    import nltk
    from textblob import TextBlob
    HAS_NLTK = True
    HAS_SKLEARN_AND_JOBLIB = True
except ImportError:
    HAS_NLTK = False
    HAS_SKLEARN_AND_JOBLIB = False
    print("Warning: NLTK, scikit-learn or joblib not available. Advanced NLP features will be disabled.", file=sys.stderr)


class NLPEngine:
    """
    Orchestrates NLP tasks for email analysis.

    This engine integrates multiple analysis components to provide a holistic
    view of an email's content, including its sentiment, topic, intent, and
    urgency. It handles model loading, text preprocessing, and result aggregation.

    Attributes:
        sentiment_model_path: Path to the serialized sentiment model.
        topic_model_path: Path to the serialized topic model.
        intent_model_path: Path to the serialized intent model.
        urgency_model_path: Path to the serialized urgency model.
        stop_words: A set of English stopwords for text processing.
        sentiment_analyzer: Component for sentiment analysis.
        topic_analyzer: Component for topic analysis.
        intent_analyzer: Component for intent analysis.
        urgency_analyzer: Component for urgency analysis.
    """
    CATEGORY_PATTERNS = {
        "Work & Business": [
            r"\b(meeting|conference|project|deadline|client|presentation|report|proposal|budget|team|"
            r"colleague|office|work|business|professional|corporate|company|organization)\b",
            r"\b(employee|staff|manager|supervisor|director|executive|department|division|"
            r"quarterly|annual|monthly|weekly|daily)\b",
        ],
        "Finance & Banking": [
            r"\b(bank|payment|transaction|invoice|bill|statement|account|credit|debit|transfer|"
            r"money|financial|insurance|investment|loan|mortgage)\b",
            r"\$[\d,]+|\b\d+\s?(dollars?|USD|EUR|GBP)\b",
            r"\b(tax|taxes|irs|refund|audit|accountant|bookkeeping|overdraft|bankruptcy)\b",
        ],
        "Healthcare": [
            r"\b(doctor|medical|health|hospital|clinic|appointment|prescription|medicine|"
            r"treatment|therapy|checkup|surgery|dental|pharmacy)\b",
            r"\b(symptoms|diagnosis|patient|specialist|emergency|ambulance|insurance|"
            r"medicare|medicaid|covid|coronavirus|vaccine)\b",
        ],
        "Personal & Family": [
            r"\b(family|personal|friend|birthday|anniversary|vacation|holiday|weekend|"
            r"dinner|lunch|home|house|kids|children)\b",
            r"\b(mom|dad|mother|father|sister|brother|grandma|grandpa|wedding|"
            r"graduation|baby|party|celebration)\b",
        ],
        "Travel": [
            r"\b(travel|flight|hotel|booking|reservation|trip|vacation|destination|"
            r"airport|airline|passport|visa|itinerary)\b",
            r"\b(departure|arrival|check-in|luggage|baggage|cruise|resort|tour|"
            r"tickets|confirmation)\b",
        ],
        "Technology": [
            r"\b(software|hardware|computer|laptop|mobile|app|application|website|"
            r"internet|email|password|account|login)\b",
            r"\b(server|database|API|code|programming|development|tech|technical|"
            r"IT|support|troubleshoot|install)\b",
        ],
    }

    def __init__(self):
        """Initializes the NLP engine and loads all necessary models and resources."""
        model_dir = os.getenv("NLP_MODEL_DIR", os.path.dirname(__file__))
        self.sentiment_model_path = os.path.join(model_dir, "sentiment_model.pkl")
        self.topic_model_path = os.path.join(model_dir, "topic_model.pkl")
        self.intent_model_path = os.path.join(model_dir, "intent_model.pkl")
        self.urgency_model_path = os.path.join(model_dir, "urgency_model.pkl")
        self.compiled_patterns = {}

        if HAS_NLTK:
            try:
                nltk.data.find("corpora/stopwords")
            except LookupError:
                logger.info("Downloading NLTK 'stopwords' resource...")
                nltk.download("stopwords", quiet=True)
            self.stop_words = set(nltk.corpus.stopwords.words("english"))
        else:
            self.stop_words = set()

        _sentiment_model_obj, _topic_model_obj, _intent_model_obj, _urgency_model_obj = (None,) * 4
        if HAS_SKLEARN_AND_JOBLIB:
            logger.info("Attempting to load NLP models...")
            self.sentiment_model = self._load_model(self.sentiment_model_path)
            self.topic_model = self._load_model(self.topic_model_path)
            self.intent_model = self._load_model(self.intent_model_path)
            self.urgency_model = self._load_model(self.urgency_model_path)
            _sentiment_model_obj = self.sentiment_model
            _topic_model_obj = self.topic_model
            _intent_model_obj = self.intent_model
            _urgency_model_obj = self.urgency_model
        else:
            logger.warning("Scikit-learn or joblib not available. Using fallback logic.")

        self.sentiment_analyzer = SentimentModel(sentiment_model=_sentiment_model_obj, has_nltk_installed=HAS_NLTK)
        self.topic_analyzer = TopicModel(topic_model=_topic_model_obj)
        self.intent_analyzer = IntentModel(intent_model=_intent_model_obj)
        self.urgency_analyzer = UrgencyModel(urgency_model=_urgency_model_obj)

    def initialize_patterns(self):
        """Pre-compiles regex patterns for categorization."""
        logger.info("Compiling regex patterns for categorization...")
        self.compiled_patterns = {
            category: [re.compile(p) for p in patterns]
            for category, patterns in self.CATEGORY_PATTERNS.items()
        }
        logger.info("Regex patterns compiled successfully.")

    def _load_model(self, model_path: str) -> Optional[Any]:
        """
        Safely loads a pickled model from the specified file path.

        Args:
            model_path: The path to the .pkl model file.

        Returns:
            The loaded model object, or None if loading fails.
        """
        try:
            if os.path.exists(model_path):
                model = joblib.load(model_path)
                logger.info(f"Successfully loaded model from {model_path}")
                return model
            logger.warning(f"Model file not found at {model_path}.")
        except Exception as e:
            logger.error(f"Error loading model from {model_path}: {e}")
        return None

    def _preprocess_text(self, text: str) -> str:
        """
        Applies basic text cleaning and normalization.

        Args:
            text: The raw text to be preprocessed.

        Returns:
            The cleaned and normalized text.
        """
        return clean_text(text)

    def _analyze_sentiment(self, text: str) -> Dict[str, Any]:
        """
        Performs sentiment analysis using the sentiment component.

        Args:
            text: The text to analyze.

        Returns:
            A dictionary containing the sentiment analysis results.
        """
        return self.sentiment_analyzer.analyze(text)

    def _analyze_topic_model(self, text: str) -> Optional[Dict[str, Any]]:
        """
        Analyzes the topic of the text using a pre-trained scikit-learn model.

        Args:
            text: The text to analyze.

        Returns:
            A dictionary with the predicted topic and confidence score, or None if
            the model is not available or an error occurs.
        """
        if not self.topic_model:
            return None
        try:
            prediction = self.topic_model.predict([text])[0]
            probabilities = self.topic_model.predict_proba([text])[0]
            confidence = float(max(probabilities))
            return {"topic": str(prediction), "confidence": confidence, "method_used": "model_topic"}
        except Exception as e:
            logger.error(f"Error using topic model: {e}. Trying fallback.")
            return None

    def _analyze_topic_keyword(self, text: str) -> Dict[str, Any]:
        """
        Analyzes the topic of the text using keyword matching as a fallback.

        Args:
            text: The text to analyze.

        Returns:
            A dictionary with the predicted topic and a heuristic confidence score.
        """
        topics = {
            "Work & Business": ["meeting", "project", "deadline", "client"],
            "Finance & Banking": ["payment", "invoice", "bill", "statement"],
            "Personal & Family": ["family", "friend", "birthday", "weekend"],
            "Health & Wellness": ["doctor", "medical", "health", "appointment"],
            "Travel & Leisure": ["travel", "flight", "hotel", "booking"],
        }
        text_lower = text.lower()
        topic_scores = {topic: sum(1 for keyword in keywords if keyword in text_lower) for topic, keywords in topics.items()}
        if any(topic_scores.values()):
            best_topic = max(topic_scores, key=topic_scores.get)
            confidence = min(topic_scores[best_topic] / 5.0, 0.9)
            normalized_topic = best_topic.lower().replace(" & ", "_").replace(" ", "_")
            return {"topic": normalized_topic, "confidence": max(0.1, confidence), "method_used": "fallback_keyword_topic"}
        return {"topic": "general_communication", "confidence": 0.5, "method_used": "fallback_keyword_topic"}

    def _analyze_topic(self, text: str) -> Dict[str, Any]:
        """
        Identifies the main topic using the topic component.

        Args:
            text: The text to analyze.

        Returns:
            A dictionary containing the topic analysis results.
        """
        return self.topic_analyzer.analyze(text)

    def _analyze_intent(self, text: str) -> Dict[str, Any]:
        """
        Determines the email's intent using the intent component.

        Args:
            text: The text to analyze.

        Returns:
            A dictionary containing the intent analysis results.
        """
        return self.intent_analyzer.analyze(text)

    def _analyze_urgency(self, text: str) -> Dict[str, Any]:
        """
        Assesses the urgency level using the urgency component.

        Args:
            text: The text to analyze.

        Returns:
            A dictionary containing the urgency analysis results.
        """
        return self.urgency_analyzer.analyze(text)

    def _extract_keywords(self, text: str) -> List[str]:
        """
        Extracts important keywords and noun phrases from the text.

        Args:
            text: The text from which to extract keywords.

        Returns:
            A list of extracted keywords.
        """
        if not HAS_NLTK:
            return [word for word in text.lower().split() if len(word) > 4][:10]
        blob = TextBlob(text)
        keywords = [p for p in blob.noun_phrases if len(p.split()) <= 3]
        words = [w for w in blob.words if len(w) > 3 and w.lower() not in self.stop_words]
        keywords.extend(words[:10])
        return list(set(keywords))[:15]

    def _categorize_content(self, text: str) -> List[str]:
        """
<<<<<<< HEAD
        Categorize email content based on pre-compiled keyword patterns.
        This method uses regex pattern matching to identify the categories
        that best match the email content.
        Args:
            text: Text to categorize
=======
        Assigns categories to the email based on keyword patterns.

        Args:
            text: The text to categorize.

>>>>>>> f34ed8c8
        Returns:
            A list of matched category names.
        """
        text_lower = text.lower()
<<<<<<< HEAD

        if not self.compiled_patterns:
            logger.warning("Regex patterns not compiled. Call initialize_patterns() first. Falling back to on-the-fly compilation.")
            self.initialize_patterns()

        category_scores = {}
        for category, patterns in self.compiled_patterns.items():
            score = sum(len(pattern.findall(text_lower)) for pattern in patterns)
            if score > 0:
                category_scores[category] = score

        if not category_scores:
            return ["General"]

        # Sort categories by score (descending) and return top 3
        sorted_categories = sorted(category_scores.keys(), key=lambda cat: category_scores[cat], reverse=True)
        return sorted_categories[:3]
=======
        categories = []
        category_patterns = {
            "Work & Business": r"\b(meeting|project|deadline|client)\b",
            "Finance & Banking": r"\b(payment|invoice|bill|statement)\b",
        }
        for category, pattern in category_patterns.items():
            if re.search(pattern, text_lower):
                categories.append(category)
        return categories[:3] or ["General"]
>>>>>>> f34ed8c8

    def _calculate_confidence(self, analysis_results: List[Dict[str, Any]]) -> float:
        """
        Computes an overall confidence score from individual analysis results.

        Args:
            analysis_results: A list of dictionaries from different analysis components.

        Returns:
            A single confidence score between 0.0 and 1.0.
        """
        if not analysis_results:
            return 0.5
        total_confidence = sum(result.get("confidence", 0.0) for result in analysis_results)
        return min(total_confidence / len(analysis_results), 0.95)

    def _generate_reasoning(self, sentiment, topic, intent, urgency) -> str:
        """
        Constructs a human-readable summary of the analysis findings.

        Args:
            sentiment: The sentiment analysis result.
            topic: The topic analysis result.
            intent: The intent analysis result.
            urgency: The urgency analysis result.

        Returns:
            A string explaining the analysis results.
        """
        parts = []
        if sentiment and sentiment.get("sentiment") != "neutral":
            parts.append(f"Sentiment is {sentiment['sentiment']}")
        if topic and topic.get("topic") != "General":
            parts.append(f"Topic is {topic['topic']}")
        if intent and intent.get("intent") != "informational":
            parts.append(f"Intent is {intent['intent']}")
        if urgency and urgency.get("urgency") != "low":
            parts.append(f"Urgency is {urgency['urgency']}")
        return ". ".join(parts) + "." if parts else "No significant insights detected."

    def _suggest_labels(self, categories: List[str], urgency: str) -> List[str]:
        """
        Suggests relevant labels based on the analysis.

        Args:
            categories: A list of identified categories.
            urgency: The assessed urgency level.

        Returns:
            A list of suggested string labels.
        """
        labels = categories.copy()
        if urgency in ["high", "critical"]:
            labels.append(f"{urgency.title()} Priority")
        return list(set(labels))[:6]

    def _detect_risk_factors(self, text: str) -> List[str]:
        """
        Scans the text for potential risk factors like spam or sensitive data.

        Args:
            text: The text to scan.

        Returns:
            A list of identified risk flags.
        """
        risk_flags = []
        if re.search(r"\b(free|winner|prize|lottery)\b", text, re.IGNORECASE):
            risk_flags.append("potential_spam")
        if re.search(r"\b(confidential|password|ssn)\b", text, re.IGNORECASE):
            risk_flags.append("sensitive_data")
        return risk_flags

    def _validate_analysis(self, analysis_results: Dict[str, Any]) -> Dict[str, Any]:
        """
        Validates the overall analysis based on confidence scores.

        Args:
            analysis_results: A dictionary of analysis results.

        Returns:
            A dictionary containing validation feedback.
        """
        confidence = self._calculate_confidence(list(analysis_results.values()))
        is_reliable = confidence > 0.7
        feedback = "Analysis completed with high confidence." if is_reliable else "Analysis completed with moderate confidence. Please review."
        return {"method": "confidence_threshold", "score": confidence, "reliable": is_reliable, "feedback": feedback}

    def _get_fallback_analysis(self, error_msg: str) -> Dict[str, Any]:
        """
        Provides a default analysis structure in case of a critical error.

        Args:
            error_msg: The error message to include in the reasoning.

        Returns:
            A dictionary with default analysis values.
        """
        return {
<<<<<<< HEAD
            "topic": "General",
            "sentiment": "neutral",
            "intent": "informational",
            "urgency": "low",
            "confidence": 0.5,
            "categories": ["General"],
            "keywords": [],
            "reasoning": f"Fallback analysis due to error: {error_msg}",
            "suggested_labels": ["General"],
            "risk_flags": ["analysis_failed"],  # Ensure this key exists
            "validation": {
                "method": "fallback",  # Ensure this key exists
                "score": 0.5,
                "reliable": False,
                "feedback": "Analysis failed, using fallback method",
            },
=======
            "topic": "General", "sentiment": "neutral", "intent": "informational",
            "urgency": "low", "confidence": 0.5, "categories": ["General"],
            "keywords": [], "reasoning": f"Fallback due to error: {error_msg}",
            "suggested_labels": ["General"], "risk_flags": ["analysis_failed"],
>>>>>>> f34ed8c8
        }

    def _get_simple_fallback_analysis(self, subject: str, content: str) -> Dict[str, Any]:
        """
        Provides a basic, rule-based analysis when models are unavailable.

        Args:
            subject: The email subject.
            content: The email content.

        Returns:
            A dictionary with basic analysis results.
        """
        text = f"{subject} {content}".lower()
        sentiment = "positive" if "thank" in text else "negative" if "problem" in text else "neutral"
        urgency = "high" if "urgent" in text else "low"
        topic = "work_business" if "meeting" in text else "general_communication"
        return {
<<<<<<< HEAD
            "topic": topic,
            "sentiment": sentiment,
            "intent": "informational",
            "urgency": urgency,
            "confidence": confidence_value,  # Use calculated confidence
            "categories": categories,
            "keywords": [],
            "reasoning": "Basic analysis using keyword matching (NLTK not available)",
            "suggested_labels": categories,
            "risk_flags": [],
            "validation": {
                "method": "basic_fallback",  # Changed key for consistency
                "score": 0.6,
                "reliable": False,
                "feedback": "Basic analysis - NLTK/models not available or failed",
            },
        }

=======
            "topic": topic, "sentiment": sentiment, "intent": "informational",
            "urgency": urgency, "confidence": 0.5, "categories": [topic],
            "keywords": [], "reasoning": "Basic keyword-based analysis.",
            "suggested_labels": [topic], "risk_flags": [],
        }

    def _analyze_action_items(self, text: str) -> List[Dict[str, Any]]:
        """
        Placeholder for action item extraction logic. Currently returns an empty list.

        Args:
            text: The text to analyze.

        Returns:
            An empty list.
        """
        logger.info("Action item analysis skipped (feature removed).")
        return []

>>>>>>> f34ed8c8
    def analyze_email(self, subject: str, content: str) -> Dict[str, Any]:
        """
        Performs a comprehensive NLP analysis of an email.

        This is the main public method that orchestrates the entire analysis
        pipeline, from preprocessing to result aggregation.

        Args:
            subject: The subject line of the email.
            content: The body content of the email.

        Returns:
            A dictionary containing the detailed analysis results.
        """
        try:
            if not HAS_NLTK or not HAS_SKLEARN_AND_JOBLIB:
                logger.warning("Dependencies missing, using simple fallback analysis.")
                return self._get_simple_fallback_analysis(subject, content)

            full_text = f"{subject} {content}"
            cleaned_text = self._preprocess_text(full_text)
<<<<<<< HEAD
            logger.info("Email text preprocessed successfully.")

            # Multi-model analysis
            # These methods will internally use models if available, or fall back.
            logger.info("Analyzing sentiment...")
            sentiment_analysis = self._analyze_sentiment(cleaned_text)
            logger.info(
                f"Sentiment analysis completed. Method: {sentiment_analysis.get('method_used', 'unknown')}"
            )

            logger.info("Analyzing topic...")
            topic_analysis = self._analyze_topic(cleaned_text)
            logger.info(
                f"Topic analysis completed. Method: {topic_analysis.get('method_used', 'unknown')}"
            )

            logger.info("Analyzing intent...")
            intent_analysis = self._analyze_intent(cleaned_text)
            logger.info(
                f"Intent analysis completed. Method: {intent_analysis.get('method_used', 'unknown')}"
            )

            logger.info("Analyzing urgency...")
            urgency_analysis = self._analyze_urgency(cleaned_text)
            logger.info(
                f"Urgency analysis completed. Method: {urgency_analysis.get('method_used', 'unknown')}"
            )

            # This method is regex-based, no model to load for it currently per its implementation
            logger.info("Detecting risk factors...")
            risk_analysis_flags = self._detect_risk_factors(cleaned_text)
            logger.info(f"Risk factor detection completed. Flags: {risk_analysis_flags}")

            # Extract keywords and entities
            logger.info("Extracting keywords...")
            keywords = self._extract_keywords(cleaned_text)  # Uses TextBlob if available
            logger.info(f"Keyword extraction completed. Keywords: {keywords}")

            logger.info("Categorizing content...")
            categories = self._categorize_content(cleaned_text)  # Regex-based
            logger.info(f"Content categorization completed. Categories: {categories}")

            logger.info("Building final analysis response...")
            response = self._build_final_analysis_response(
                sentiment_analysis,
                topic_analysis,
                intent_analysis,
                urgency_analysis,
                categories,
                keywords,
                risk_analysis_flags,
            )
            logger.info("Final analysis response built successfully.")
            return response
=======
>>>>>>> f34ed8c8

            sentiment = self._analyze_sentiment(cleaned_text)
            topic = self._analyze_topic(cleaned_text)
            intent = self._analyze_intent(cleaned_text)
            urgency = self._analyze_urgency(cleaned_text)
            risk_flags = self._detect_risk_factors(cleaned_text)
            keywords = self._extract_keywords(cleaned_text)
            categories = self._categorize_content(cleaned_text)

            return self._build_final_analysis_response(sentiment, topic, intent, urgency, categories, keywords, risk_flags)
        except Exception as e:
<<<<<<< HEAD
            error_msg = f"NLP analysis failed: {str(e)}"
            logger.exception("Exception in analyze_email:")  # Log full traceback
            return self._get_fallback_analysis(error_msg)

    def _build_final_analysis_response(
        self,
        sentiment_analysis,
        topic_analysis,
        intent_analysis,
        urgency_analysis,
        categories,
        keywords,
        risk_analysis_flags,
    ) -> Dict[str, Any]:
        """Helper function to consolidate analysis results and build the final response dictionary."""

        analysis_results_for_confidence = [
            r
            for r in [
                sentiment_analysis,
                topic_analysis,
                intent_analysis,
                urgency_analysis,
            ]
            if r and "confidence" in r
        ]
        overall_confidence = (
            self._calculate_confidence(analysis_results_for_confidence)
            if analysis_results_for_confidence
            else 0.5
        )

        reasoning = self._generate_reasoning(
            sentiment_analysis, topic_analysis, intent_analysis, urgency_analysis
        )

        validation_input = {
            "sentiment": sentiment_analysis,
            "topic": topic_analysis,
            "intent": intent_analysis,
            "urgency": urgency_analysis,
        }
        validation_input_filtered = {k: v for k, v in validation_input.items() if v is not None}
        validation = self._validate_analysis(validation_input_filtered)
=======
            logger.exception(f"NLP analysis failed: {e}")
            return self._get_fallback_analysis(str(e))
>>>>>>> f34ed8c8

    def _build_final_analysis_response(self, sentiment, topic, intent, urgency, categories, keywords, risk_flags) -> Dict[str, Any]:
        """
        Consolidates all analysis results into a single response dictionary.

        Args:
            sentiment: Sentiment analysis result.
            topic: Topic analysis result.
            intent: Intent analysis result.
            urgency: Urgency analysis result.
            categories: List of identified categories.
            keywords: List of extracted keywords.
            risk_flags: List of identified risk flags.

        Returns:
            A dictionary containing the final, aggregated analysis.
        """
        analysis_results = [res for res in [sentiment, topic, intent, urgency] if res]
        confidence = self._calculate_confidence(analysis_results)
        reasoning = self._generate_reasoning(sentiment, topic, intent, urgency)
        suggested_labels = self._suggest_labels(categories, urgency.get("urgency", "low"))
        validation = self._validate_analysis({"sentiment": sentiment, "topic": topic, "intent": intent, "urgency": urgency})

        return {
            "topic": topic.get("topic", "General") if topic else "General",
            "sentiment": sentiment.get("sentiment", "neutral") if sentiment else "neutral",
            "intent": intent.get("intent", "informational") if intent else "informational",
            "urgency": urgency.get("urgency", "low") if urgency else "low",
            "confidence": confidence,
            "categories": categories,
            "keywords": keywords,
            "reasoning": reasoning,
            "suggested_labels": suggested_labels,
            "risk_flags": risk_flags,
            "validation": validation,
<<<<<<< HEAD
            "details": {
                "sentiment_analysis": sentiment_analysis,
                "topic_analysis": topic_analysis,
                "intent_analysis": intent_analysis,
                "urgency_analysis": urgency_analysis,
            },
=======
            "details": {"sentiment": sentiment, "topic": topic, "intent": intent, "urgency": urgency},
>>>>>>> f34ed8c8
        }


def main():
    """Provides a command-line interface for the NLP engine."""
    parser = argparse.ArgumentParser(description="NLP Engine for Email Analysis")
    parser.add_argument("--subject", type=str, default="", help="Email subject")
    parser.add_argument("--content", type=str, default="", help="Email content")
    parser.add_argument("--health-check", action="store_true", help="Perform a health check.")
    parser.add_argument("--output-format", type=str, default="text", choices=["json", "text"], help="Output format.")
    args = parser.parse_args()

    engine = NLPEngine()
    if args.health_check:
        _perform_health_check(engine, args.output_format)
    else:
        _perform_email_analysis_cli(engine, args.subject, args.content, args.output_format)


def _perform_health_check(engine: NLPEngine, output_format: str):
    """
    Performs a health check on the NLPEngine and its models.

    Args:
        engine: An instance of the NLPEngine.
        output_format: The desired output format ('json' or 'text').
    """
    models_available = []
    if engine.sentiment_model: models_available.append("sentiment")
    if engine.topic_model: models_available.append("topic")
    if engine.intent_model: models_available.append("intent")
    if engine.urgency_model: models_available.append("urgency")

    health_status = {
        "status": "ok" if models_available else "degraded",
        "models_available": models_available,
        "nltk_available": HAS_NLTK,
        "sklearn_available": HAS_SKLEARN_AND_JOBLIB,
        "timestamp": datetime.now().isoformat(),
    }
    if output_format == "json":
        print(json.dumps(health_status))
    else:
        print(json.dumps(health_status, indent=2))


def _perform_email_analysis_cli(engine: NLPEngine, subject: str, content: str, output_format: str):
    """
    Performs email analysis via the CLI.

    Args:
        engine: An instance of the NLPEngine.
        subject: The email subject.
        content: The email content.
        output_format: The desired output format.
    """
    result = engine.analyze_email(subject, content)
    if output_format == "json":
        print(json.dumps(result))
    else:
        print(json.dumps(result, indent=2))


def _handle_backward_compatible_cli_invocation(engine: NLPEngine, args: argparse.Namespace, argv: List[str]) -> bool:
    """
    Handles backward-compatible CLI calls with positional arguments.

    Args:
        engine: An instance of the NLPEngine.
        args: Parsed command-line arguments.
        argv: The list of command-line arguments.

    Returns:
        True if the old-style invocation was handled, False otherwise.
    """
    known_flags = ["--analyze-email", "--health-check", "--subject", "--content", "--output-format"]
    if any(flag in argv for flag in known_flags) or len(argv) < 2:
        return False

    subject_old = argv[1]
    content_old = argv[2] if len(argv) > 2 else ""
    _perform_email_analysis_cli(engine, subject_old, content_old, args.output_format)
    return True


if __name__ == "__main__":
    main()<|MERGE_RESOLUTION|>--- conflicted
+++ resolved
@@ -291,24 +291,15 @@
 
     def _categorize_content(self, text: str) -> List[str]:
         """
-<<<<<<< HEAD
         Categorize email content based on pre-compiled keyword patterns.
         This method uses regex pattern matching to identify the categories
         that best match the email content.
         Args:
             text: Text to categorize
-=======
-        Assigns categories to the email based on keyword patterns.
-
-        Args:
-            text: The text to categorize.
-
->>>>>>> f34ed8c8
         Returns:
             A list of matched category names.
         """
         text_lower = text.lower()
-<<<<<<< HEAD
 
         if not self.compiled_patterns:
             logger.warning("Regex patterns not compiled. Call initialize_patterns() first. Falling back to on-the-fly compilation.")
@@ -326,17 +317,6 @@
         # Sort categories by score (descending) and return top 3
         sorted_categories = sorted(category_scores.keys(), key=lambda cat: category_scores[cat], reverse=True)
         return sorted_categories[:3]
-=======
-        categories = []
-        category_patterns = {
-            "Work & Business": r"\b(meeting|project|deadline|client)\b",
-            "Finance & Banking": r"\b(payment|invoice|bill|statement)\b",
-        }
-        for category, pattern in category_patterns.items():
-            if re.search(pattern, text_lower):
-                categories.append(category)
-        return categories[:3] or ["General"]
->>>>>>> f34ed8c8
 
     def _calculate_confidence(self, analysis_results: List[Dict[str, Any]]) -> float:
         """
@@ -436,7 +416,6 @@
             A dictionary with default analysis values.
         """
         return {
-<<<<<<< HEAD
             "topic": "General",
             "sentiment": "neutral",
             "intent": "informational",
@@ -453,12 +432,6 @@
                 "reliable": False,
                 "feedback": "Analysis failed, using fallback method",
             },
-=======
-            "topic": "General", "sentiment": "neutral", "intent": "informational",
-            "urgency": "low", "confidence": 0.5, "categories": ["General"],
-            "keywords": [], "reasoning": f"Fallback due to error: {error_msg}",
-            "suggested_labels": ["General"], "risk_flags": ["analysis_failed"],
->>>>>>> f34ed8c8
         }
 
     def _get_simple_fallback_analysis(self, subject: str, content: str) -> Dict[str, Any]:
@@ -477,7 +450,6 @@
         urgency = "high" if "urgent" in text else "low"
         topic = "work_business" if "meeting" in text else "general_communication"
         return {
-<<<<<<< HEAD
             "topic": topic,
             "sentiment": sentiment,
             "intent": "informational",
@@ -496,27 +468,6 @@
             },
         }
 
-=======
-            "topic": topic, "sentiment": sentiment, "intent": "informational",
-            "urgency": urgency, "confidence": 0.5, "categories": [topic],
-            "keywords": [], "reasoning": "Basic keyword-based analysis.",
-            "suggested_labels": [topic], "risk_flags": [],
-        }
-
-    def _analyze_action_items(self, text: str) -> List[Dict[str, Any]]:
-        """
-        Placeholder for action item extraction logic. Currently returns an empty list.
-
-        Args:
-            text: The text to analyze.
-
-        Returns:
-            An empty list.
-        """
-        logger.info("Action item analysis skipped (feature removed).")
-        return []
-
->>>>>>> f34ed8c8
     def analyze_email(self, subject: str, content: str) -> Dict[str, Any]:
         """
         Performs a comprehensive NLP analysis of an email.
@@ -538,16 +489,14 @@
 
             full_text = f"{subject} {content}"
             cleaned_text = self._preprocess_text(full_text)
-<<<<<<< HEAD
-            logger.info("Email text preprocessed successfully.")
-
-            # Multi-model analysis
-            # These methods will internally use models if available, or fall back.
-            logger.info("Analyzing sentiment...")
-            sentiment_analysis = self._analyze_sentiment(cleaned_text)
-            logger.info(
-                f"Sentiment analysis completed. Method: {sentiment_analysis.get('method_used', 'unknown')}"
-            )
+
+            sentiment = self._analyze_sentiment(cleaned_text)
+            topic = self._analyze_topic(cleaned_text)
+            intent = self._analyze_intent(cleaned_text)
+            urgency = self._analyze_urgency(cleaned_text)
+            risk_flags = self._detect_risk_factors(cleaned_text)
+            keywords = self._extract_keywords(cleaned_text)
+            categories = self._categorize_content(cleaned_text)
 
             logger.info("Analyzing topic...")
             topic_analysis = self._analyze_topic(cleaned_text)
@@ -593,23 +542,10 @@
             )
             logger.info("Final analysis response built successfully.")
             return response
-=======
->>>>>>> f34ed8c8
-
-            sentiment = self._analyze_sentiment(cleaned_text)
-            topic = self._analyze_topic(cleaned_text)
-            intent = self._analyze_intent(cleaned_text)
-            urgency = self._analyze_urgency(cleaned_text)
-            risk_flags = self._detect_risk_factors(cleaned_text)
-            keywords = self._extract_keywords(cleaned_text)
-            categories = self._categorize_content(cleaned_text)
-
-            return self._build_final_analysis_response(sentiment, topic, intent, urgency, categories, keywords, risk_flags)
+
         except Exception as e:
-<<<<<<< HEAD
-            error_msg = f"NLP analysis failed: {str(e)}"
-            logger.exception("Exception in analyze_email:")  # Log full traceback
-            return self._get_fallback_analysis(error_msg)
+            logger.exception(f"NLP analysis failed: {e}")
+            return self._get_fallback_analysis(str(e))
 
     def _build_final_analysis_response(
         self,
@@ -622,43 +558,6 @@
         risk_analysis_flags,
     ) -> Dict[str, Any]:
         """Helper function to consolidate analysis results and build the final response dictionary."""
-
-        analysis_results_for_confidence = [
-            r
-            for r in [
-                sentiment_analysis,
-                topic_analysis,
-                intent_analysis,
-                urgency_analysis,
-            ]
-            if r and "confidence" in r
-        ]
-        overall_confidence = (
-            self._calculate_confidence(analysis_results_for_confidence)
-            if analysis_results_for_confidence
-            else 0.5
-        )
-
-        reasoning = self._generate_reasoning(
-            sentiment_analysis, topic_analysis, intent_analysis, urgency_analysis
-        )
-
-        validation_input = {
-            "sentiment": sentiment_analysis,
-            "topic": topic_analysis,
-            "intent": intent_analysis,
-            "urgency": urgency_analysis,
-        }
-        validation_input_filtered = {k: v for k, v in validation_input.items() if v is not None}
-        validation = self._validate_analysis(validation_input_filtered)
-=======
-            logger.exception(f"NLP analysis failed: {e}")
-            return self._get_fallback_analysis(str(e))
->>>>>>> f34ed8c8
-
-    def _build_final_analysis_response(self, sentiment, topic, intent, urgency, categories, keywords, risk_flags) -> Dict[str, Any]:
-        """
-        Consolidates all analysis results into a single response dictionary.
 
         Args:
             sentiment: Sentiment analysis result.
@@ -690,16 +589,12 @@
             "suggested_labels": suggested_labels,
             "risk_flags": risk_flags,
             "validation": validation,
-<<<<<<< HEAD
             "details": {
                 "sentiment_analysis": sentiment_analysis,
                 "topic_analysis": topic_analysis,
                 "intent_analysis": intent_analysis,
                 "urgency_analysis": urgency_analysis,
             },
-=======
-            "details": {"sentiment": sentiment, "topic": topic, "intent": intent, "urgency": urgency},
->>>>>>> f34ed8c8
         }
 
 
