#!/usr/bin/env python3
"""
Enhanced NLP Engine for Gmail AI Email Management.

This module provides advanced natural language processing capabilities with multiple AI models
and validation for analyzing email content.
"""


import argparse
import json
import logging
import os
import re
import sys
from datetime import datetime
from typing import Any, Dict, List, Optional

from backend.python_nlp.text_utils import clean_text

from .analysis_components.intent_model import IntentModel
from .analysis_components.sentiment_model import SentimentModel
from .analysis_components.topic_model import TopicModel
from .analysis_components.urgency_model import UrgencyModel

# Configure logging
logging.basicConfig(
    level=logging.INFO, format="%(asctime)s - %(levelname)s - %(name)s - %(message)s"
)
logger = logging.getLogger(__name__)

# Try to import optional dependencies
try:
    import joblib
    import nltk
    from textblob import TextBlob

    HAS_NLTK = True
    HAS_SKLEARN_AND_JOBLIB = True
except ImportError:
    HAS_NLTK = False
    HAS_SKLEARN_AND_JOBLIB = False
    print(
        "Warning: NLTK, scikit-learn or joblib not available. "
        "Model loading and/or advanced NLP features will be disabled.",
        file=sys.stderr,
    )

# Define paths for pre-trained models
# MODEL_DIR = os.getenv("NLP_MODEL_DIR", os.path.dirname(__file__)) # Moved to __init__
# SENTIMENT_MODEL_PATH = os.path.join(MODEL_DIR, "sentiment_model.pkl")
# TOPIC_MODEL_PATH = os.path.join(MODEL_DIR, "topic_model.pkl")
# INTENT_MODEL_PATH = os.path.join(MODEL_DIR, "intent_model.pkl")
# URGENCY_MODEL_PATH = os.path.join(MODEL_DIR, "urgency_model.pkl")


class NLPEngine:
    """
    Natural Language Processing engine for email analysis.

    This class provides methods for analyzing email content using various NLP techniques,
    including sentiment analysis, topic identification, intent detection, and urgency assessment.
    """
    CATEGORY_PATTERNS = {
        "Work & Business": [
            r"\b(meeting|conference|project|deadline|client|presentation|report|proposal|budget|team|"
            r"colleague|office|work|business|professional|corporate|company|organization)\b",
            r"\b(employee|staff|manager|supervisor|director|executive|department|division|"
            r"quarterly|annual|monthly|weekly|daily)\b",
        ],
        "Finance & Banking": [
            r"\b(bank|payment|transaction|invoice|bill|statement|account|credit|debit|transfer|"
            r"money|financial|insurance|investment|loan|mortgage)\b",
            r"\$[\d,]+|\b\d+\s?(dollars?|USD|EUR|GBP)\b",
            r"\b(tax|taxes|irs|refund|audit|accountant|bookkeeping|overdraft|bankruptcy)\b",
        ],
        "Healthcare": [
            r"\b(doctor|medical|health|hospital|clinic|appointment|prescription|medicine|"
            r"treatment|therapy|checkup|surgery|dental|pharmacy)\b",
            r"\b(symptoms|diagnosis|patient|specialist|emergency|ambulance|insurance|"
            r"medicare|medicaid|covid|coronavirus|vaccine)\b",
        ],
        "Personal & Family": [
            r"\b(family|personal|friend|birthday|anniversary|vacation|holiday|weekend|"
            r"dinner|lunch|home|house|kids|children)\b",
            r"\b(mom|dad|mother|father|sister|brother|grandma|grandpa|wedding|"
            r"graduation|baby|party|celebration)\b",
        ],
        "Travel": [
            r"\b(travel|flight|hotel|booking|reservation|trip|vacation|destination|"
            r"airport|airline|passport|visa|itinerary)\b",
            r"\b(departure|arrival|check-in|luggage|baggage|cruise|resort|tour|"
            r"tickets|confirmation)\b",
        ],
        "Technology": [
            r"\b(software|hardware|computer|laptop|mobile|app|application|website|"
            r"internet|email|password|account|login)\b",
            r"\b(server|database|API|code|programming|development|tech|technical|"
            r"IT|support|troubleshoot|install)\b",
        ],
    }

    def __init__(self):
        """Initialize the NLP engine and load required models."""

        # Define model paths dynamically using env var at instantiation time
        model_dir = os.getenv("NLP_MODEL_DIR", os.path.dirname(__file__))
        self.sentiment_model_path = os.path.join(model_dir, "sentiment_model.pkl")
        self.topic_model_path = os.path.join(model_dir, "topic_model.pkl")
        self.intent_model_path = os.path.join(model_dir, "intent_model.pkl")
        self.urgency_model_path = os.path.join(model_dir, "urgency_model.pkl")
        self.compiled_patterns = {}

        # Initialize stop words if NLTK is available
        if HAS_NLTK:
            try:
                nltk.data.find("corpora/stopwords")
            except LookupError:
                logger.info("NLTK 'stopwords' resource not found. Downloading...")
                nltk.download("stopwords", quiet=True)
            self.stop_words = set(nltk.corpus.stopwords.words("english"))
        else:
            self.stop_words = set()

        # Initialize model attributes
        self.sentiment_model = None
        self.topic_model = None
        self.intent_model = None
        self.urgency_model = None



        # Load models if dependencies are available
        # These attributes self.sentiment_model, self.topic_model etc. are the actual model objects (e.g. from joblib)
        _sentiment_model_obj = None
        _topic_model_obj = None
        _intent_model_obj = None
        _urgency_model_obj = None

        if HAS_SKLEARN_AND_JOBLIB:
            logger.info("Attempting to load NLP models...")
            _sentiment_model_obj = self._load_model(self.sentiment_model_path)
            _topic_model_obj = self._load_model(self.topic_model_path)
            _intent_model_obj = self._load_model(self.intent_model_path)
            _urgency_model_obj = self._load_model(self.urgency_model_path)
        else:
            logger.warning(
                "Scikit-learn or joblib not available. "
                "NLP models will not be loaded. Using fallback logic."
            )

        # Initialize SentimentModel (previously SentimentAnalyzer)
        # These attributes self.sentiment_analyzer, self.topic_analyzer etc. are instances of our analyzer/model classes
        # self.sentiment_analyzer = SentimentModel(
        #     sentiment_model=_sentiment_model_obj, has_nltk_installed=HAS_NLTK
        # )

        # Initialize TopicModel (previously TopicAnalyzer)
        # self.topic_analyzer = TopicModel(topic_model=_topic_model_obj) # This is now redundant

        # Initialize IntentModel (previously IntentAnalyzer)
        # self.intent_analyzer = IntentModel(intent_model=_intent_model_obj)

        # Initialize UrgencyModel (previously UrgencyAnalyzer)
        # self.urgency_analyzer = UrgencyModel(urgency_model=_urgency_model_obj)

    def initialize_patterns(self):
        """Pre-compiles regex patterns for categorization."""
        logger.info("Compiling regex patterns for categorization...")
        self.compiled_patterns = {
            category: [re.compile(p) for p in patterns]
            for category, patterns in self.CATEGORY_PATTERNS.items()
        }
        logger.info("Regex patterns compiled successfully.")

    def _load_model(self, model_path: str) -> Optional[Any]:
        """
        Load a pickled model file from the specified path.

        Args:
            model_path: Path to the model file

        Returns:
            Loaded model object or None if loading fails
        """
        try:
            if os.path.exists(model_path):
                model = joblib.load(model_path)
                logger.info(f"Successfully loaded model from {model_path}")
                return model

            logger.warning(f"Model file not found at {model_path}. This model will be unavailable.")
            return None
        except Exception as e:
            logger.error(f"Error loading model from {model_path}: {e}")
            return None

    def _preprocess_text(self, text: str) -> str:
        """
        Perform basic text cleaning and normalization using the shared utility.

        Args:
            text: Raw text to preprocess

        Returns:
            Preprocessed text
        """
        return clean_text(text)

    def _analyze_sentiment_model(self, text: str) -> Optional[Dict[str, Any]]:
        """
        Analyze sentiment using the loaded sklearn model.
        """
        if not self.sentiment_model:
            return None

        try:
            prediction = self.sentiment_model.predict([text])[0]
            probabilities = self.sentiment_model.predict_proba([text])[0]
            confidence = max(probabilities)

            polarity = 0.0
            if prediction == "positive":
                polarity = confidence
            elif prediction == "negative":
                polarity = -confidence

            return {
                "sentiment": str(prediction),
                "polarity": polarity,
                "subjectivity": 0.5,
                "confidence": float(confidence),
                "method_used": "model_sentiment",
            }
        except Exception as e:
            logger.error(f"Error using sentiment model: {e}. Trying fallback.")
            return None

    def _analyze_sentiment_textblob(self, text: str) -> Optional[Dict[str, Any]]:
        """
        Analyze sentiment using TextBlob as a fallback method.
        """
        if not HAS_NLTK:
            logger.warning("TextBlob analysis skipped: NLTK not available.")
            return None

        try:
            blob = TextBlob(text)
            polarity = blob.sentiment.polarity
            subjectivity = blob.sentiment.subjectivity

            if polarity > 0.1:
                sentiment_label = "positive"
                confidence = min(polarity + 0.5, 1.0)
            elif polarity < -0.1:
                sentiment_label = "negative"
                confidence = min(abs(polarity) + 0.5, 1.0)
            else:
                sentiment_label = "neutral"
                confidence = 0.7

            return {
                "sentiment": sentiment_label,
                "polarity": polarity,
                "subjectivity": subjectivity,
                "confidence": confidence,
                "method_used": "fallback_textblob_sentiment",
            }
        except Exception as e:
            logger.error(f"Error during TextBlob sentiment analysis: {e}")
            return None

    def _analyze_sentiment_keyword(self, text: str) -> Dict[str, Any]:
        """
        Analyze sentiment using keyword matching as a final fallback method.
        """
        text_lower = text.lower()
        positive_words = ["good", "great", "excellent", "thank", "please", "welcome", "happy", "love"]
        negative_words = ["bad", "terrible", "problem", "issue", "error", "failed", "hate", "angry"]

        positive_count = sum(1 for word in positive_words if word in text_lower)
        negative_count = sum(1 for word in negative_words if word in text_lower)

        if positive_count > negative_count:
            sentiment_label = "positive"
            polarity = 0.5
            confidence = 0.6
        elif negative_count > positive_count:
            sentiment_label = "negative"
            polarity = -0.5
            confidence = 0.6
        else:
            sentiment_label = "neutral"
            polarity = 0.0
            confidence = 0.5

        return {
            "sentiment": sentiment_label,
            "polarity": polarity,
            "subjectivity": 0.5,
            "confidence": confidence,
            "method_used": "fallback_keyword_sentiment",
        }

    def _analyze_sentiment(self, text: str) -> Dict[str, Any]:
        """
        Perform sentiment analysis using available methods in order of preference.
        """
        analysis_result = self._analyze_sentiment_model(text)
        if analysis_result:
            logger.info("Sentiment analysis performed using ML model.")
            return analysis_result

        analysis_result = self._analyze_sentiment_textblob(text)
        if analysis_result:
            logger.info("Sentiment analysis performed using TextBlob as fallback.")
            return analysis_result

        logger.info("Sentiment analysis performed using keyword matching as final fallback.")
        return self._analyze_sentiment_keyword(text)

    def _analyze_topic_model(self, text: str) -> Optional[Dict[str, Any]]:
        """
        Analyze topic using the loaded sklearn model.

        Args:
            text: Text to analyze

        Returns:
            Dictionary containing topic analysis results or None if analysis fails
        """
        if not self.topic_model:
            return None

        try:
            prediction = self.topic_model.predict([text])[0]
            probabilities = self.topic_model.predict_proba([text])[0]
            confidence = float(max(probabilities))

            return {
                "topic": str(prediction),
                "confidence": confidence,
                "method_used": "model_topic",
            }
        except Exception as e:
            logger.error(f"Error using topic model: {e}. Trying fallback.")
            return None

    def _analyze_topic_keyword(self, text: str) -> Dict[str, Any]:
        """
        Analyze topic using keyword matching as a fallback method.

        Args:
            text: Text to analyze

        Returns:
            Dictionary containing topic analysis results
        """
        # Define topic categories and their associated keywords
        topics = {
            "Work & Business": [
                "meeting",
                "conference",
                "project",
                "deadline",
                "client",
                "presentation",
                "report",
                "proposal",
            ],
            "Finance & Banking": [
                "payment",
                "invoice",
                "bill",
                "statement",
                "account",
                "credit",
                "debit",
                "transfer",
                "money",
                "financial",
            ],
            "Personal & Family": [
                "family",
                "personal",
                "friend",
                "birthday",
                "anniversary",
                "vacation",
                "holiday",
                "weekend",
                "dinner",
                "lunch",
            ],
            "Health & Wellness": [
                "doctor",
                "medical",
                "health",
                "hospital",
                "clinic",
                "appointment",
                "prescription",
                "medicine",
                "treatment",
                "therapy",
            ],
            "Travel & Leisure": [
                "travel",
                "flight",
                "hotel",
                "booking",
                "reservation",
                "trip",
                "vacation",
                "destination",
                "airport",
                "airline",
            ],
        }

        # Calculate scores for each topic
        topic_scores = {}
        text_lower = text.lower()
        for topic, keywords in topics.items():
            score = sum(1 for keyword in keywords if keyword in text_lower)
            topic_scores[topic] = score

        # Determine the best matching topic
        if any(score > 0 for score in topic_scores.values()):
            best_topic = max(topic_scores, key=topic_scores.get)

            # Calculate confidence score
            # Using a simple heuristic: matched_keywords / 5.0 (capped at 0.9)
            confidence = min(topic_scores[best_topic] / 5.0, 0.9)
            normalized_topic = best_topic.lower().replace(" & ", "_").replace(" ", "_")

            return {
                "topic": normalized_topic,  # Normalized topic
                "confidence": max(0.1, confidence),
                "method_used": "fallback_keyword_topic",
            }
        else:
            return {
                "topic": "general_communication",  # Consistent fallback topic name
                "confidence": 0.5,
                "method_used": "fallback_keyword_topic",
            }

    def _analyze_topic(self, text: str) -> Dict[str, Any]:
        """
        Identify the main topic of the email using available methods.
        It first tries the ML model and then falls back to keyword matching.
        """
        # Try model-based analysis first
        analysis_result = self._analyze_topic_model(text)
        if analysis_result:
            logger.info("Topic analysis performed using ML model.")
            return analysis_result

        # Use keyword matching as fallback
        logger.info("Topic analysis performed using keyword matching as fallback.")
        return self._analyze_topic_keyword(text)

    def _analyze_intent_model(self, text: str) -> Optional[Dict[str, Any]]:
        """
        Analyze intent using the loaded sklearn model.
        """
        if not self.intent_model:
            return None

        try:
            prediction = self.intent_model.predict([text])[0]
            probabilities = self.intent_model.predict_proba([text])[0]
            confidence = float(max(probabilities))

            return {
                "intent": str(prediction),
                "confidence": confidence,
                "method_used": "model_intent",
            }
        except Exception as e:
            logger.error(f"Error using intent model: {e}. Trying fallback.")
            return None

    def _analyze_intent_regex(self, text: str) -> Dict[str, Any]:
        """
        Analyze intent using regex pattern matching as a fallback method.
        """
<<<<<<< HEAD
        if self.topic_analyzer and getattr(self.topic_analyzer, 'topic_model', None) is not None:
            return self.topic_analyzer.analyze(text)
        return self._analyze_topic_keyword(text)
=======
        intent_patterns = {
            "request": r"\b(please|could you|would you|can you|need|require|request)\b",
            "inquiry": r"\b(question|ask|wonder|curious|information|details|clarification)\b",
            "scheduling": r"\b(schedule|calendar|meeting|appointment|time|date|available)\b",
            "urgent_action": r"\b(urgent|asap|immediately|emergency|critical|priority)\b",
            "gratitude": r"\b(thank|thanks|grateful|appreciate)\b",
            "complaint": r"\b(complaint|complain|issue|problem|dissatisfied|unhappy)\b",
            "follow_up": r"\b(follow up|follow-up|checking in|status|update|progress)\b",
            "confirmation": r"\b(confirm|confirmation|verify|check|acknowledge)\b",
        }

        intent_scores = {}
        text_lower = text.lower()
        for intent, pattern in intent_patterns.items():
            matches = re.findall(pattern, text_lower)
            intent_scores[intent] = len(matches)

        if any(score > 0 for score in intent_scores.values()):
            best_intent = max(intent_scores, key=intent_scores.get)
            confidence = min(intent_scores[best_intent] / 3.0, 0.9)  # Heuristic

            return {
                "intent": best_intent,
                "confidence": max(0.1, confidence),
                "method_used": "fallback_regex_intent",
            }
        else:
            return {
                "intent": "informational",
                "confidence": 0.6,
                "method_used": "fallback_regex_intent",
            }
>>>>>>> 53d155f7

    def _analyze_intent(self, text: str) -> Optional[Dict[str, Any]]:
        """
        Determine the intent of the email using available methods.
        """
        analysis_result = self._analyze_intent_model(text)
        if analysis_result:
            logger.info("Intent analysis performed using ML model.")
            return analysis_result

        logger.info("Intent analysis performed using regex matching as fallback.")
        return self._analyze_intent_regex(text)

<<<<<<< HEAD
        Returns:
            Dictionary containing intent analysis results or None if not available.
        """
        if self.intent_analyzer and getattr(self.intent_analyzer, 'intent_model', None) is not None:
            return self.intent_analyzer.analyze(text)
        return None

    def _analyze_urgency(self, text: str) -> Optional[Dict[str, Any]]:
=======
    def _analyze_urgency_model(self, text: str) -> Optional[Dict[str, Any]]:
        """
        Analyze urgency using the loaded sklearn model.
        """
        if not self.urgency_model:
            return None

        try:
            prediction = self.urgency_model.predict([text])[0]
            probabilities = self.urgency_model.predict_proba([text])[0]
            confidence = float(max(probabilities))

            return {
                "urgency": str(prediction),
                "confidence": confidence,
                "method_used": "model_urgency",
            }
        except Exception as e:
            logger.error(f"Error using urgency model: {e}. Trying fallback.")
            return None

    def _analyze_urgency_regex(self, text: str) -> Dict[str, Any]:
>>>>>>> 53d155f7
        """
        Analyze urgency using regex pattern matching as a fallback method.
        """
        text_lower = text.lower()

        if re.search(
            r"\b(emergency|urgent|asap|immediately|critical|crisis|disaster)\b",
            text_lower,
        ):
            urgency_label = "critical"
            confidence = 0.9
        elif re.search(
            r"\b(soon|quickly|priority|important|deadline|time-sensitive)\b", text_lower
        ):
            urgency_label = "high"
            confidence = 0.8
        elif re.search(r"\b(when you can|next week|upcoming|planned|scheduled)\b", text_lower):
            urgency_label = "medium"
            confidence = 0.6
        else:
            urgency_label = "low"
            confidence = 0.5

<<<<<<< HEAD
        Returns:
            Dictionary containing urgency analysis results or None if not available.
        """
        if self.urgency_analyzer and getattr(self.urgency_analyzer, 'urgency_model', None) is not None:
            return self.urgency_analyzer.analyze(text)
        return None
=======
        return {
            "urgency": urgency_label,
            "confidence": confidence,
            "method_used": "fallback_regex_urgency",
        }

    def _analyze_urgency(self, text: str) -> Dict[str, Any]:
        """
        Assess the urgency level of the email using available methods.
        """
        analysis_result = self._analyze_urgency_model(text)
        if analysis_result:
            logger.info("Urgency analysis performed using ML model.")
            return analysis_result

        logger.info("Urgency analysis performed using regex matching as fallback.")
        return self._analyze_urgency_regex(text)
>>>>>>> 53d155f7

    def _extract_keywords(self, text: str) -> List[str]:
        """
        Extract important keywords from text.

        This method uses TextBlob and NLTK if available, otherwise falls back to
        a simple word matching approach.

        Args:
            text: Text to extract keywords from

        Returns:
            List of extracted keywords
        """
        # Simple keyword extraction if NLTK is not available
        if not HAS_NLTK:
            words = text.lower().split()
            keywords = []
            important_words = [
                "meeting",
                "project",
                "deadline",
                "urgent",
                "important",
                "work",
                "business",
                "personal",
                "family",
                "email",
            ]

            for word in words:
                if len(word) > 3 and word in important_words:
                    keywords.append(word)

            return keywords[:10]  # Limit to top 10 keywords

        # Advanced keyword extraction with TextBlob and NLTK
        blob = TextBlob(text)
        keywords = []

        # Extract noun phrases as potential keywords
        for phrase in blob.noun_phrases:
            if len(phrase.split()) <= 3:  # Keep only short phrases (up to 3 words)
                keywords.append(phrase)

        # Extract important single words (not in stopwords and longer than 3 chars)
        words = blob.words
        important_words = [
            word for word in words if len(word) > 3 and word.lower() not in self.stop_words
        ]

        # Add top 10 important words
        keywords.extend(important_words[:10])

        # Remove duplicates and limit to 15 keywords
        return list(set(keywords))[:15]

    def _categorize_content(self, text: str) -> List[str]:
        """
        Categorize email content based on pre-compiled keyword patterns.
        This method uses regex pattern matching to identify the categories
        that best match the email content.
        Args:
            text: Text to categorize
        Returns:
            List of matched categories (up to 3)
        """
        text_lower = text.lower()

        if not self.compiled_patterns:
            logger.warning("Regex patterns not compiled. Call initialize_patterns() first. Falling back to on-the-fly compilation.")
            self.initialize_patterns()

        category_scores = {}
        for category, patterns in self.compiled_patterns.items():
            score = sum(len(pattern.findall(text_lower)) for pattern in patterns)
            if score > 0:
                category_scores[category] = score

        if not category_scores:
            return ["General"]

        # Sort categories by score (descending) and return top 3
        sorted_categories = sorted(category_scores.keys(), key=lambda cat: category_scores[cat], reverse=True)
        return sorted_categories[:3]

    def _calculate_confidence(self, analysis_results: List[Dict[str, Any]]) -> float:
        """
        Calculate overall confidence score based on individual analysis results.

        Args:
            analysis_results: List of analysis result dictionaries

        Returns:
            Overall confidence score (0.0-0.95)
        """
        if not analysis_results:
            return 0.5  # Default confidence if no results

        # Sum confidence scores from all analysis results
        total_confidence = sum(result["confidence"] for result in analysis_results)

        # Calculate average and cap at 0.95
        return min(total_confidence / len(analysis_results), 0.95)

    def _generate_reasoning(
        self,
        sentiment: Optional[Dict[str, Any]],
        topic: Optional[Dict[str, Any]],
        intent: Optional[Dict[str, Any]],
        urgency: Optional[Dict[str, Any]],
    ) -> str:
        """
        Generate human-readable reasoning for the analysis results.

        This method creates a natural language explanation of the analysis results,
        indicating which methods were used (AI model or fallback).

        Args:
            sentiment: Sentiment analysis results
            topic: Topic analysis results
            intent: Intent analysis results
            urgency: Urgency analysis results

        Returns:
            Human-readable explanation of the analysis
        """
        parts = []

        def get_method_suffix(analysis_result: Optional[Dict[str, Any]]) -> str:
            """Generate a suffix indicating which method was used for analysis."""
            if not analysis_result or "method_used" not in analysis_result:
                return " (method unknown)"

            method = analysis_result["method_used"]
            if "fallback" in method:
                return f" (using fallback: {method.replace('fallback_', '')})"
            elif "model" in method:
                return " (using AI model)"

            return " (method unknown)"

        # Add sentiment reasoning if significant
        if sentiment and sentiment.get("sentiment") != "neutral":
            parts.append(
                f"Sentiment analysis detected {sentiment['sentiment']} sentiment"
                f"{get_method_suffix(sentiment)}"
            )

        # Add topic reasoning if significant
        if topic and topic.get("topic") != "General":
            parts.append(f"Identified topic: {topic['topic']}" f"{get_method_suffix(topic)}")

        # Add intent reasoning if significant
        if intent and intent.get("intent") != "informational":
            parts.append(f"Detected intent: {intent['intent']}" f"{get_method_suffix(intent)}")

        # Add urgency reasoning if significant
        if urgency and urgency.get("urgency") != "low":
            parts.append(
                f"Assessed urgency level: {urgency['urgency']}" f"{get_method_suffix(urgency)}"
            )

        # Return default message if no significant insights
        if not parts:
            return "No significant insights detected from the email content through automated analysis."

        # Join all parts with periods
        return f"{'. '.join(parts)}."

    def _suggest_labels(self, categories: List[str], urgency: str) -> List[str]:
        """Suggest labels for the email"""
        labels = categories.copy()

        if urgency in ["high", "critical"]:
            labels.append(f"{urgency.title()} Priority")

        return list(set(labels))[:6]

    def _detect_risk_factors(self, text: str) -> List[str]:
        """Detect potential risk factors in the email"""
        risk_flags = []
        text_lower = text.lower()

        # Spam indicators
        spam_patterns = [
            r"\b(free|winner|congratulations|claim|prize|lottery)\b",
            r"\b(click here|act now|limited time|exclusive offer)\b",
        ]
        spam_score = sum(len(re.findall(pattern, text_lower)) for pattern in spam_patterns)
        if spam_score > 2:
            risk_flags.append("potential_spam")

        # Suspicious patterns
        suspicious_patterns = [r"\b(confidential|private|secret|password|ssn|social security)\b"]
        suspicious_score = sum(
            len(re.findall(pattern, text_lower)) for pattern in suspicious_patterns
        )
        if suspicious_score > 0:
            risk_flags.append("sensitive_data")

        return risk_flags

    def _validate_analysis(self, analysis_results: Dict[str, Any]) -> Dict[str, Any]:
        """Validate the analysis results"""
        # Simple validation based on confidence levels
        confidence = self._calculate_confidence([analysis_results[key] for key in analysis_results])
        is_reliable = confidence > 0.7

        if is_reliable:
            feedback = "Analysis completed with high confidence."
        else:
            feedback = "Analysis completed with moderate confidence. Please review the results."

        return {
            "method": "confidence_threshold",
            "score": confidence,
            "reliable": is_reliable,
            "feedback": feedback,
        }

    def _get_fallback_analysis(self, error_msg: str) -> Dict[str, Any]:
        """Return a fallback analysis in case of errors"""
        return {
            "topic": "General",
            "sentiment": "neutral",
            "intent": "informational",
            "urgency": "low",
            "confidence": 0.5,
            "categories": ["General"],
            "keywords": [],
            "reasoning": f"Fallback analysis due to error: {error_msg}",
            "suggested_labels": ["General"],
            "risk_flags": ["analysis_failed"],  # Ensure this key exists
            "validation": {
                "method": "fallback",  # Ensure this key exists
                "score": 0.5,
                "reliable": False,
                "feedback": "Analysis failed, using fallback method",
            },
            # "action_items": [], # Removed
        }

    def _get_simple_fallback_analysis(self, subject: str, content: str) -> Dict[str, Any]:
        """Simple fallback analysis when NLTK is not available"""
        text = f"{subject} {content}".lower()

        # Basic sentiment analysis
        positive_words = [
            "good",
            "great",
            "excellent",
            "thank",
            "please",
            "welcome",
            "happy",
        ]
        negative_words = [
            "bad",
            "terrible",
            "problem",
            "issue",
            "error",
            "failed",
            "urgent",
        ]

        positive_count = sum(1 for word in positive_words if word in text)
        negative_count = sum(1 for word in negative_words if word in text)

        if positive_count > negative_count:
            sentiment = "positive"
            # polarity = 0.5 # Unused
            confidence_value = 0.6
        elif negative_count > positive_count:
            sentiment = "negative"
            # polarity = -0.5 # Unused
            confidence_value = 0.6
        else:
            sentiment = "neutral"
            # polarity = 0.0 # Unused
            confidence_value = 0.5

        # Basic urgency detection
        urgent_words = [
            "urgent",
            "asap",
            "immediately",
            "critical",
            "emergency",
            "deadline",
        ]
        urgency = "high" if any(word in text for word in urgent_words) else "low"

        # Basic categorization
        work_words = ["meeting", "project", "deadline", "work", "office", "business"]
        personal_words = ["family", "friend", "personal", "home", "birthday"]

        if any(word in text for word in work_words):
            categories = ["Work & Business"]
            topic = "work_business"
        elif any(word in text for word in personal_words):
            categories = ["Personal & Family"]
            topic = "personal_family"
        else:
            categories = ["General"]
            topic = "general_communication"

        return {
            "topic": topic,
            "sentiment": sentiment,
            "intent": "informational",
            "urgency": urgency,
            "confidence": confidence_value,  # Use calculated confidence
            "categories": categories,
            "keywords": [],
            "reasoning": "Basic analysis using keyword matching (NLTK not available)",
            "suggested_labels": categories,
            "risk_flags": [],
            "validation": {
                "method": "basic_fallback",  # Changed key for consistency
                "score": 0.6,
                "reliable": False,
                "feedback": "Basic analysis - NLTK/models not available or failed",
            },
            # "action_items": [], # Removed
        }

    def _analyze_action_items(self, text: str) -> List[Dict[str, Any]]:
        """
        Analyze text for action items using ActionItemExtractor.
        """
        logger.info("Action item analysis skipped (feature removed).")
        return []

    def analyze_email(self, subject: str, content: str) -> Dict[str, Any]:
        """
        Comprehensive email analysis using multiple NLP techniques
        """
        try:
            # If NLTK and models are not available, use simple fallback
            if not HAS_NLTK and not HAS_SKLEARN_AND_JOBLIB:  # or specific model checks
                logger.warning(
                    "NLTK and scikit-learn/joblib are unavailable. Using simple fallback analysis."
                )
                return self._get_simple_fallback_analysis(subject, content)

            # Combine subject and content for analysis
            full_text = f"{subject} {content}"

            # Basic preprocessing (primarily for non-model based methods or as initial step)
            # Model pipelines should ideally handle their own specific preprocessing.
            logger.info("Preprocessing email text...")
            cleaned_text = self._preprocess_text(full_text)
            logger.info("Email text preprocessed successfully.")

            # Multi-model analysis
            analyses = [
                ("sentiment", self._analyze_sentiment),
                ("topic", self._analyze_topic),
                ("intent", self._analyze_intent),
                ("urgency", self._analyze_urgency),
            ]

            results = {}
            for name, func in analyses:
                logger.info(f"Analyzing {name}...")
                result = func(cleaned_text)
                logger.info(f"{name.capitalize()} analysis completed. Method: {result.get('method_used', 'unknown')}")
                results[name] = result

            # This method is regex-based, no model to load for it currently per its implementation
            logger.info("Detecting risk factors...")
            risk_analysis_flags = self._detect_risk_factors(cleaned_text)
            logger.info(f"Risk factor detection completed. Flags: {risk_analysis_flags}")

            # Extract keywords and entities
            logger.info("Extracting keywords...")
            keywords = self._extract_keywords(cleaned_text)  # Uses TextBlob if available
            logger.info(f"Keyword extraction completed. Keywords: {keywords}")

            logger.info("Categorizing content...")
            categories = self._categorize_content(cleaned_text)  # Regex-based
            logger.info(f"Content categorization completed. Categories: {categories}")

            logger.info("Analyzing action items...")
            action_items = self._analyze_action_items(
                full_text
            )  # Use full_text for action items for broader context before cleaning for other models
            logger.info(
                f"Action item analysis completed. Found {len(action_items)} potential actions."
            )

            logger.info("Building final analysis response...")
            response = self._build_final_analysis_response(
                results["sentiment"],
                results["topic"],
                results["intent"],
                results["urgency"],
                categories,
                keywords,
                risk_analysis_flags,
                # action_items, # Removed - _analyze_action_items now returns empty list, but param removed from build
            )
            logger.info("Final analysis response built successfully.")
            return response

        except Exception as e:
            error_msg = f"NLP analysis failed: {str(e)}"
            logger.exception("Exception in analyze_email:")  # Log full traceback
            return self._get_fallback_analysis(error_msg)

    def _build_final_analysis_response(
        self,
        sentiment_analysis,
        topic_analysis,
        intent_analysis,
        urgency_analysis,
        categories,
        keywords,
        risk_analysis_flags,
        # action_items, # Removed param
    ) -> Dict[str, Any]:
        """Helper function to consolidate analysis results and build the final response dictionary."""

        analysis_results_for_confidence = [
            r
            for r in [
                sentiment_analysis,
                topic_analysis,
                intent_analysis,
                urgency_analysis,
            ]
            if r and "confidence" in r
        ]
        overall_confidence = (
            self._calculate_confidence(analysis_results_for_confidence)
            if analysis_results_for_confidence
            else 0.5
        )

        reasoning = self._generate_reasoning(
            sentiment_analysis, topic_analysis, intent_analysis, urgency_analysis
        )

        validation_input = {
            "sentiment": sentiment_analysis,
            "topic": topic_analysis,
            "intent": intent_analysis,
            "urgency": urgency_analysis,
        }
        validation_input_filtered = {k: v for k, v in validation_input.items() if v is not None}
        validation = self._validate_analysis(validation_input_filtered)

        # Determine default values for primary analysis fields
        final_topic = topic_analysis.get("topic", "General") if topic_analysis else "General"
        final_sentiment = (
            sentiment_analysis.get("sentiment", "neutral") if sentiment_analysis else "neutral"
        )
        final_intent = (
            intent_analysis.get("intent", "informational") if intent_analysis else "informational"
        )
        final_urgency = urgency_analysis.get("urgency", "low") if urgency_analysis else "low"

        suggested_labels = self._suggest_labels(categories, final_urgency)

        return {
            "topic": final_topic,
            "sentiment": final_sentiment,
            "intent": final_intent,
            "urgency": final_urgency,
            "confidence": overall_confidence,
            "categories": categories,
            "keywords": keywords,
            "reasoning": reasoning,
            "suggested_labels": suggested_labels,
            "risk_flags": risk_analysis_flags,
            "validation": validation,
            "details": {
                "sentiment_analysis": sentiment_analysis,
                "topic_analysis": topic_analysis,
                "intent_analysis": intent_analysis,
                "urgency_analysis": urgency_analysis,
            },
            # "action_items": action_items, # Removed
        }


# This is the main function to be kept (argparse based)
def main():
    # Basic logging for CLI usage, can be overridden by Gunicorn's logger in production
    logging.basicConfig(
        stream=sys.stdout,
        level=logging.INFO,
        format="%(asctime)s - %(levelname)s - %(name)s - %(message)s",
    )

    parser = argparse.ArgumentParser(
        description="Enhanced NLP Engine for Gmail AI Email Management"
    )
    parser.add_argument("--analyze-email", action="store_true", help="Perform email analysis.")
    parser.add_argument("--subject", type=str, default="", help="Subject of the email.")
    parser.add_argument("--content", type=str, default="", help="Content of the email.")
    parser.add_argument("--health-check", action="store_true", help="Perform a health check.")
    parser.add_argument(
        "--output-format",
        type=str,
        default="text",
        choices=["json", "text"],
        help="Output format (json or text).",
    )

    args = parser.parse_args()
    engine = NLPEngine()

    if args.health_check:
        _perform_health_check(engine, args.output_format)
        sys.exit(0)

    if args.analyze_email:
        _perform_email_analysis_cli(engine, args.subject, args.content, args.output_format)
        sys.exit(0)

    # Backward compatibility / Default behavior
    # This part handles the old way of calling: python nlp_engine.py "subject" "content"
    # It also serves as a default if no specific action like --health-check or --analyze-email is given.
    # Check if any of the new flags were used. If so, and they weren't handled above, it's an invalid combo or missing action.

    # If no new flags are present, and we have enough sys.argv, assume old style.

    # Prioritize new flags. If specific flags like --analyze-email or --health-check are used,
    # they should handle execution and exit.
    # If script reaches here, it means no specific action flag was triggered.
    # We can check for positional arguments for backward compatibility.

    if _handle_backward_compatible_cli_invocation(engine, args, sys.argv):  # type: ignore
        sys.exit(0)

    # If no action flag and no old-style arguments, print help.
    # This condition might be tricky if --subject and --content are passed without --analyze-email.
    # The current argparse setup makes --subject/--content default to "" if not provided,
    # so they don't inherently trigger analysis without --analyze-email.

    # If --analyze-email was not specified, and --health-check was not specified,
    # and we didn't fall into backward compatibility, then print usage.
    # This handles cases like `python nlp_engine.py --subject "test"` (no action)
    if not args.analyze_email and not args.health_check:
        parser.print_help()
        sys.exit(1)


def _perform_health_check(engine: NLPEngine, output_format: str):
    """Performs a health check and prints the status."""
    models_available = []
    if engine.sentiment_model:
        models_available.append("sentiment")
    if engine.topic_model:
        models_available.append("topic")
    if engine.intent_model:
        models_available.append("intent")
    if engine.urgency_model:
        models_available.append("urgency")

    all_models_loaded = all(
        model is not None
        for model in [
            engine.sentiment_model,
            engine.topic_model,
            engine.intent_model,
            engine.urgency_model,
        ]
    )

    health_status = {
        "status": "ok" if all_models_loaded else "degraded",
        "models_available": models_available,
        "nltk_available": HAS_NLTK,
        "sklearn_available": HAS_SKLEARN_AND_JOBLIB,
        "timestamp": datetime.now().isoformat(),
    }
    if output_format == "json":
        print(json.dumps(health_status))
    else:
        # Pretty print for text output, even if it's JSON structure
        print(json.dumps(health_status, indent=2))


def _perform_email_analysis_cli(engine: NLPEngine, subject: str, content: str, output_format: str):
    """Performs email analysis based on CLI arguments and prints the result."""
    if not subject and not content:
        # If called with --analyze-email but no subject/content, could be an error or expect empty analysis
        logger.warning("Analysis requested with empty subject and content.")

    result = engine.analyze_email(subject, content)
    if output_format == "json":
        print(json.dumps(result))  # Compact JSON for machine readability
    else:
        print(json.dumps(result, indent=2))  # Pretty print for text output


def _handle_backward_compatible_cli_invocation(
    engine: NLPEngine, args: argparse.Namespace, argv: List[str]
) -> bool:
    """
    Handles backward compatible CLI invocation using positional arguments.
    Returns True if invocation was handled, False otherwise.
    """
    # Check if any known flags are present. If so, it's not an old-style invocation.
    known_flags = [
        "--analyze-email",
        "--health-check",
        "--subject",
        "--content",
        "--output-format",
    ]
    if any(flag in argv for flag in known_flags):
        return False

    # Old style: python nlp_engine.py "subject" "content"
    # len(argv) will be at least 1 (script name)
    if len(argv) > 1:  # Script name + at least one arg
        if len(argv) < 3:  # Script name, subject, (optional) content
            # Allow content to be empty for old style, but subject must be there if any arg is given
            err_msg = {
                "error": 'Invalid arguments for old-style invocation. Subject is required. Usage: python nlp_engine.py "<subject>" "[content]"'
            }
            if args.output_format == "json":
                print(json.dumps(err_msg))
            else:
                print(json.dumps(err_msg, indent=2))
            sys.exit(1)  # Exit here as it's an error in argument usage for this mode

        subject_old = argv[1]
        content_old = argv[2] if len(argv) > 2 else ""

        logger.info("Processing with backward compatibility mode (positional arguments).")
        # Use the already defined _perform_email_analysis_cli for consistency in output
        _perform_email_analysis_cli(engine, subject_old, content_old, args.output_format)
        return True
    return False


if __name__ == "__main__":
    main()<|MERGE_RESOLUTION|>--- conflicted
+++ resolved
@@ -486,11 +486,6 @@
         """
         Analyze intent using regex pattern matching as a fallback method.
         """
-<<<<<<< HEAD
-        if self.topic_analyzer and getattr(self.topic_analyzer, 'topic_model', None) is not None:
-            return self.topic_analyzer.analyze(text)
-        return self._analyze_topic_keyword(text)
-=======
         intent_patterns = {
             "request": r"\b(please|could you|would you|can you|need|require|request)\b",
             "inquiry": r"\b(question|ask|wonder|curious|information|details|clarification)\b",
@@ -523,9 +518,8 @@
                 "confidence": 0.6,
                 "method_used": "fallback_regex_intent",
             }
->>>>>>> 53d155f7
-
-    def _analyze_intent(self, text: str) -> Optional[Dict[str, Any]]:
+
+    def _analyze_intent(self, text: str) -> Dict[str, Any]:
         """
         Determine the intent of the email using available methods.
         """
@@ -537,16 +531,6 @@
         logger.info("Intent analysis performed using regex matching as fallback.")
         return self._analyze_intent_regex(text)
 
-<<<<<<< HEAD
-        Returns:
-            Dictionary containing intent analysis results or None if not available.
-        """
-        if self.intent_analyzer and getattr(self.intent_analyzer, 'intent_model', None) is not None:
-            return self.intent_analyzer.analyze(text)
-        return None
-
-    def _analyze_urgency(self, text: str) -> Optional[Dict[str, Any]]:
-=======
     def _analyze_urgency_model(self, text: str) -> Optional[Dict[str, Any]]:
         """
         Analyze urgency using the loaded sklearn model.
@@ -569,7 +553,6 @@
             return None
 
     def _analyze_urgency_regex(self, text: str) -> Dict[str, Any]:
->>>>>>> 53d155f7
         """
         Analyze urgency using regex pattern matching as a fallback method.
         """
@@ -593,14 +576,6 @@
             urgency_label = "low"
             confidence = 0.5
 
-<<<<<<< HEAD
-        Returns:
-            Dictionary containing urgency analysis results or None if not available.
-        """
-        if self.urgency_analyzer and getattr(self.urgency_analyzer, 'urgency_model', None) is not None:
-            return self.urgency_analyzer.analyze(text)
-        return None
-=======
         return {
             "urgency": urgency_label,
             "confidence": confidence,
@@ -618,7 +593,6 @@
 
         logger.info("Urgency analysis performed using regex matching as fallback.")
         return self._analyze_urgency_regex(text)
->>>>>>> 53d155f7
 
     def _extract_keywords(self, text: str) -> List[str]:
         """
