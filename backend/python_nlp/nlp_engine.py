--- conflicted
+++ resolved
@@ -162,8 +162,9 @@
         logger.info("Regex patterns compiled successfully.")
 
 
-<<<<<<< HEAD
-=======
+        Args:
+            model_path: Path to the model file
+
         Returns:
             Loaded model object or None if loading fails
         """
@@ -179,7 +180,6 @@
         except Exception as e:
             logger.error(f"Error loading model from {model_path}: {e}")
             return None
->>>>>>> b90af622
 
     def _preprocess_text(self, text: str) -> str:
         """
