import os
<<<<<<< HEAD
from pathlib import Path

# Ensure the root directory is in the Python path
# Use __file__ to determine the script's location and calculate the project root dynamically
script_dir = Path(__file__).resolve().parent
project_root = script_dir.parent.parent.parent  # Go up to main project directory from backend/python_nlp/tests/
sys.path.insert(0, str(project_root))
=======
import sys
from unittest.mock import MagicMock, patch

import pytest

# Ensure the root directory is in the Python path
sys.path.insert(0, os.path.abspath(os.path.join(os.path.dirname(__file__), "..", "..", "..")))
>>>>>>> 6263a605

from backend.python_nlp.nlp_engine import NLPEngine


@pytest.fixture
def nlp_engine_with_mocks():
    """
    Fixture for NLPEngine with mocked sub-analyzers and internal methods.
    This allows testing the orchestration logic of NLPEngine's analyze_email method.
    """
    # Patch all external dependencies and methods that perform heavy lifting or I/O
    with (
        patch("backend.python_nlp.nlp_engine.joblib.load", MagicMock(return_value=MagicMock())),
        patch("backend.python_nlp.nlp_engine.HAS_NLTK", True),
        patch("backend.python_nlp.nlp_engine.HAS_SKLEARN_AND_JOBLIB", True),
        patch(
            "backend.python_nlp.nlp_engine.NLPEngine._analyze_sentiment",
            MagicMock(
                return_value={"sentiment": "neutral", "confidence": 0.9, "method_used": "mock"}
            ),
        ) as mock_sentiment,
        patch(
            "backend.python_nlp.nlp_engine.NLPEngine._analyze_topic",
            MagicMock(return_value={"topic": "general", "confidence": 0.9, "method_used": "mock"}),
        ) as mock_topic,
        patch(
            "backend.python_nlp.nlp_engine.NLPEngine._analyze_intent",
            MagicMock(
                return_value={"intent": "informational", "confidence": 0.9, "method_used": "mock"}
            ),
        ) as mock_intent,
        patch(
            "backend.python_nlp.nlp_engine.NLPEngine._analyze_urgency",
            MagicMock(return_value={"urgency": "low", "confidence": 0.9, "method_used": "mock"}),
        ) as mock_urgency,
        patch(
            "backend.python_nlp.nlp_engine.NLPEngine._extract_keywords",
            MagicMock(return_value=["mock_keyword"]),
        ) as mock_keywords,
        patch(
            "backend.python_nlp.nlp_engine.NLPEngine._categorize_content",
            MagicMock(return_value=["Mock Category"]),
        ) as mock_categorize,
    ):

        # Instantiate the engine within the patch context
        engine = NLPEngine()

        # Attach mocks to the instance for easy access in tests
        engine._analyze_sentiment = mock_sentiment
        engine._analyze_topic = mock_topic
        engine._analyze_intent = mock_intent
        engine._analyze_urgency = mock_urgency
        engine._extract_keywords = mock_keywords
        engine._categorize_content = mock_categorize

        yield engine


def test_analyze_email_orchestration(nlp_engine_with_mocks):
    """
    Test that analyze_email correctly orchestrates calls to its sub-components.
    """
    subject = "Test Subject"
    content = "This is a test email."

    result = nlp_engine_with_mocks.analyze_email(subject, content)

    # Verify that all mocked components were called once
    nlp_engine_with_mocks._analyze_sentiment.assert_called_once()
    nlp_engine_with_mocks._analyze_topic.assert_called_once()
    nlp_engine_with_mocks._analyze_intent.assert_called_once()
    nlp_engine_with_mocks._analyze_urgency.assert_called_once()
    nlp_engine_with_mocks._extract_keywords.assert_called_once()
    nlp_engine_with_mocks._categorize_content.assert_called_once()

    # Verify the structure of the final response
    assert isinstance(result, dict)
    expected_keys = [
        "topic",
        "sentiment",
        "intent",
        "urgency",
        "confidence",
        "categories",
        "keywords",
        "reasoning",
        "suggested_labels",
        "risk_flags",
        "validation",
        "details",
    ]
    for key in expected_keys:
        assert key in result, f"Expected key '{key}' not found in analysis result."

    # Verify that the 'details' key contains the results from the mocked analyzers
    assert "sentiment_analysis" in result["details"]
    assert result["details"]["sentiment_analysis"]["sentiment"] == "neutral"
    assert "topic_analysis" in result["details"]
    assert result["details"]["topic_analysis"]["topic"] == "general"

    # Verify that results from other mocked methods are in the main payload
    assert result["keywords"] == ["mock_keyword"]
    assert result["categories"] == ["Mock Category"]


def test_sentiment_analysis_fallback_logic():
    """
    Test the internal fallback logic of the _analyze_sentiment method directly.
    """
    with patch("backend.python_nlp.nlp_engine.HAS_NLTK", True):
        engine = NLPEngine()
        # Mock the internal analysis methods to control the fallback flow
        with (
            patch.object(engine, "_analyze_sentiment_model", return_value=None) as mock_model,
            patch.object(engine, "_analyze_sentiment_textblob", return_value=None) as mock_textblob,
            patch.object(
                engine,
                "_analyze_sentiment_keyword",
                return_value={"method_used": "fallback_keyword_sentiment"},
            ) as mock_keyword,
        ):

            result = engine._analyze_sentiment("A test sentence.")

            # Assert that the methods were called in the correct order
            mock_model.assert_called_once()
            mock_textblob.assert_called_once()
            mock_keyword.assert_called_once()

            # Assert that the final result is from the last fallback
            assert result["method_used"] == "fallback_keyword_sentiment"


@patch("backend.python_nlp.nlp_engine.NLPEngine._load_model", return_value=None)
def test_analyze_email_success_path(mock_load_model):
    """
    Test the successful, standard analysis flow of the analyze_email method.
    """
    with (
        patch("backend.python_nlp.nlp_engine.HAS_SKLEARN_AND_JOBLIB", True),
        patch("backend.python_nlp.nlp_engine.HAS_NLTK", True),
        patch(
            "backend.python_nlp.nlp_engine.NLPEngine._categorize_content",
            return_value=["Work & Business"],
        ),
        patch(
            "backend.python_nlp.nlp_engine.NLPEngine._extract_keywords",
            return_value=["project", "deadline"],
        ),
        patch("backend.python_nlp.nlp_engine.NLPEngine._analyze_sentiment") as mock_sentiment,
        patch("backend.python_nlp.nlp_engine.NLPEngine._analyze_topic") as mock_topic,
        patch("backend.python_nlp.nlp_engine.NLPEngine._analyze_intent") as mock_intent,
        patch("backend.python_nlp.nlp_engine.NLPEngine._analyze_urgency") as mock_urgency,
    ):

        mock_sentiment.return_value = {
            "sentiment": "positive",
            "confidence": 0.9,
            "method_used": "model_sentiment",
        }
        mock_topic.return_value = {
            "topic": "work_business",
            "confidence": 0.85,
            "method_used": "model_topic",
        }
        mock_intent.return_value = {
            "intent": "follow_up",
            "confidence": 0.95,
            "method_used": "model_intent",
        }
        mock_urgency.return_value = {
            "urgency": "high",
            "confidence": 0.7,
            "method_used": "model_urgency",
        }

        engine = NLPEngine()
        subject = "Project Update"
        content = "What is the status of the new project? We need to meet the deadline."
        result = engine.analyze_email(subject, content)

        assert result["sentiment"] == "positive"
        assert result["topic"] == "work_business"
        assert result["intent"] == "follow_up"
        assert result["urgency"] == "high"
        assert "work" in result["reasoning"].lower()
        assert "positive" in result["reasoning"].lower()
        assert "high" in result["reasoning"].lower()
        assert "High Priority" in result["suggested_labels"]


@patch("backend.python_nlp.nlp_engine.NLPEngine._load_model", return_value=None)
def test_analyze_email_full_fallback_on_exception(mock_load_model):
    """
    Test that a generic exception during analysis triggers the full fallback.
    """
    with (
        patch("backend.python_nlp.nlp_engine.HAS_SKLEARN_AND_JOBLIB", True),
        patch("backend.python_nlp.nlp_engine.HAS_NLTK", True),
        patch.object(
            NLPEngine, "_preprocess_text", side_effect=Exception("Unexpected error")
        ) as mock_preprocess,
    ):
        engine = NLPEngine()
        result = engine.analyze_email("Test", "Test")

        mock_preprocess.assert_called_once()
        assert result["topic"] == "General"
        assert result["sentiment"] == "neutral"
        assert result["risk_flags"] == ["analysis_failed"]
        assert "Unexpected error" in result["reasoning"]
        assert result["validation"]["method"] == "fallback"


def test_analyze_topic_model_path():
    """Test _analyze_topic uses the model path when available."""
    with (
        patch("backend.python_nlp.nlp_engine.NLPEngine._analyze_topic_model") as mock_model,
        patch("backend.python_nlp.nlp_engine.NLPEngine._analyze_topic_keyword") as mock_fallback,
    ):
        mock_model.return_value = {"topic": "model_topic", "confidence": 0.9}
        engine = NLPEngine()
        result = engine._analyze_topic("some text")
        mock_model.assert_called_once_with("some text")
        mock_fallback.assert_not_called()
        assert result["topic"] == "model_topic"


def test_analyze_topic_fallback_path():
    """Test _analyze_topic uses the fallback path when the model is unavailable."""
    with (
        patch("backend.python_nlp.nlp_engine.NLPEngine._analyze_topic_model") as mock_model,
        patch("backend.python_nlp.nlp_engine.NLPEngine._analyze_topic_keyword") as mock_fallback,
    ):
        mock_model.return_value = None
        mock_fallback.return_value = {"topic": "fallback_topic", "confidence": 0.5}
        engine = NLPEngine()
        result = engine._analyze_topic("some text")
        mock_model.assert_called_once_with("some text")
        mock_fallback.assert_called_once_with("some text")
        assert result["topic"] == "fallback_topic"


def test_analyze_intent_model_path():
    """Test _analyze_intent uses the model path when available."""
    with (
        patch("backend.python_nlp.nlp_engine.NLPEngine._analyze_intent_model") as mock_model,
        patch("backend.python_nlp.nlp_engine.NLPEngine._analyze_intent_regex") as mock_fallback,
    ):
        mock_model.return_value = {"intent": "model_intent", "confidence": 0.9}
        engine = NLPEngine()
        result = engine._analyze_intent("some text")
        mock_model.assert_called_once_with("some text")
        mock_fallback.assert_not_called()
        assert result["intent"] == "model_intent"


def test_analyze_intent_fallback_path():
    """Test _analyze_intent uses the fallback path when the model is unavailable."""
    with (
        patch("backend.python_nlp.nlp_engine.NLPEngine._analyze_intent_model") as mock_model,
        patch("backend.python_nlp.nlp_engine.NLPEngine._analyze_intent_regex") as mock_fallback,
    ):
        mock_model.return_value = None
        mock_fallback.return_value = {"intent": "fallback_intent", "confidence": 0.5}
        engine = NLPEngine()
        result = engine._analyze_intent("some text")
        mock_model.assert_called_once_with("some text")
        mock_fallback.assert_called_once_with("some text")
        assert result["intent"] == "fallback_intent"


def test_analyze_urgency_model_path():
    """Test _analyze_urgency uses the model path when available."""
    with (
        patch("backend.python_nlp.nlp_engine.NLPEngine._analyze_urgency_model") as mock_model,
        patch("backend.python_nlp.nlp_engine.NLPEngine._analyze_urgency_regex") as mock_fallback,
    ):
        mock_model.return_value = {"urgency": "model_urgency", "confidence": 0.9}
        engine = NLPEngine()
        result = engine._analyze_urgency("some text")
        mock_model.assert_called_once_with("some text")
        mock_fallback.assert_not_called()
        assert result["urgency"] == "model_urgency"


def test_analyze_urgency_fallback_path():
    """Test _analyze_urgency uses the fallback path when the model is unavailable."""
    with (
        patch("backend.python_nlp.nlp_engine.NLPEngine._analyze_urgency_model") as mock_model,
        patch("backend.python_nlp.nlp_engine.NLPEngine._analyze_urgency_regex") as mock_fallback,
    ):
        mock_model.return_value = None
        mock_fallback.return_value = {"urgency": "fallback_urgency", "confidence": 0.5}
        engine = NLPEngine()
        result = engine._analyze_urgency("some text")
        mock_model.assert_called_once_with("some text")
        mock_fallback.assert_called_once_with("some text")
        assert result["urgency"] == "fallback_urgency"<|MERGE_RESOLUTION|>--- conflicted
+++ resolved
@@ -1,21 +1,16 @@
 import os
-<<<<<<< HEAD
+import sys
+import os
 from pathlib import Path
+from unittest.mock import MagicMock, patch
+
+import pytest
 
 # Ensure the root directory is in the Python path
 # Use __file__ to determine the script's location and calculate the project root dynamically
 script_dir = Path(__file__).resolve().parent
 project_root = script_dir.parent.parent.parent  # Go up to main project directory from backend/python_nlp/tests/
 sys.path.insert(0, str(project_root))
-=======
-import sys
-from unittest.mock import MagicMock, patch
-
-import pytest
-
-# Ensure the root directory is in the Python path
-sys.path.insert(0, os.path.abspath(os.path.join(os.path.dirname(__file__), "..", "..", "..")))
->>>>>>> 6263a605
 
 from backend.python_nlp.nlp_engine import NLPEngine
 
