--- conflicted
+++ resolved
@@ -18,8 +18,8 @@
 
 load_dotenv()
 SCOPES = ["https://www.googleapis.com/auth/gmail.readonly"]
-TOKEN_JSON_PATH = os.getenv("GMAIL_TOKEN_PATH", "jsons/token.json")
-CREDENTIALS_PATH = "jsons/credentials.json"
+TOKEN_JSON_PATH = os.getenv("GMAIL_TOKEN_PATH", "token.json")
+CREDENTIALS_PATH = "credentials.json"
 GMAIL_CREDENTIALS_ENV_VAR = "GMAIL_CREDENTIALS_JSON"
 
 # Define the project's root directory and default path for the checkpoint database
@@ -50,8 +50,7 @@
     errors_count: int
 
 
-class SmartGmailRetriever:
-    """A smart Gmail retriever that optimizes email fetching using various strategies."""
+class SmartRetrievalManager:
     def __init__(self, checkpoint_db_path: str = DEFAULT_CHECKPOINT_DB_PATH):
         self.logger = logging.getLogger(__name__)
         self.checkpoint_db_path = checkpoint_db_path
@@ -64,36 +63,23 @@
         return None
 
     def _store_credentials(self, creds: Credentials):
-<<<<<<< HEAD
-    try:
-        with open(TOKEN_JSON_PATH, "w") as token_file:
-        token_file.write(creds.to_json())
-        self.logger.info("Credentials stored successfully.")
-=======
         try:
             with open(TOKEN_JSON_PATH, "w") as token_file:
                 token_file.write(creds.to_json())
             self.logger.info("Credentials stored successfully.")
->>>>>>> 72622b94
         except Exception as e:
-    self.logger.error(
-    f"An unexpected error occurred during the OAuth flow: {e}", exc_info=True
-    )
-    return None
+            self.logger.error(
+                f"An unexpected error occurred during the OAuth flow: {e}", exc_info=True
+            )
+            return None
 
     def get_optimized_retrieval_strategies(self) -> List[RetrievalStrategy]:
-        """Get optimized retrieval strategies."""
-        # Implementation would go here
-        return []
 
     def get_incremental_query(
         self, strategy: RetrievalStrategy, checkpoint: Optional[SyncCheckpoint] = None
     ) -> str:
-        """Generate incremental query for a strategy."""
         base_query = strategy.query_filter
         if checkpoint and checkpoint.last_sync_date:
-            # Add date filter for incremental sync
-            pass
         return base_query
 
     async def execute_smart_retrieval(
@@ -102,61 +88,23 @@
         max_api_calls: int = 100,
         time_budget_minutes: int = 30,
     ) -> Dict[str, Any]:
-        """
-        Execute smart retrieval using the provided strategies.
 
         Args:
             strategies: A list of strategies to execute. If None, uses default optimized strategies.
             max_api_calls: The maximum number of API calls to make.
             time_budget_minutes: The time limit in minutes for the retrieval process.
 
-        Returns:
-            A dictionary with retrieval results.
-        """
-        # Implementation would go here
-        return {"status": "not_implemented"}
-
-    def _load_checkpoint(self, strategy_name: str) -> Optional[SyncCheckpoint]:
-    """Load checkpoint for a strategy from the database."""
-        try:
-            with sqlite3.connect(self.checkpoint_db_path) as conn:
-                cursor = conn.cursor()
-                cursor.execute(
-                    "SELECT last_sync_date, last_history_id FROM checkpoints WHERE strategy_name = ?",
-                    (strategy_name,)
+        row = cursor.fetchone()
+            if row:
+                return SyncCheckpoint(
+                    strategy_name, datetime.fromisoformat(row[0]), row[1], 0, None, 0
                 )
-                row = cursor.fetchone()
-                if row:
-                    return SyncCheckpoint(
-                        strategy_name, datetime.fromisoformat(row[0]), row[1], 0, None, 0
-                    )
-        except Exception as e:
-            self.logger.error(f"Failed to load checkpoint for {strategy_name}: {e}")
         return None
 
     def _save_checkpoint(self, checkpoint: SyncCheckpoint):
-        """Save checkpoint to the database."""
-        try:
-            with sqlite3.connect(self.checkpoint_db_path) as conn:
-                cursor = conn.cursor()
-                cursor.execute(
-                    """INSERT OR REPLACE INTO checkpoints
-                       (strategy_name, last_sync_date, last_history_id)
-                       VALUES (?, ?, ?)""",
-                    (checkpoint.strategy_name, checkpoint.last_sync_date.isoformat(),
-                     checkpoint.last_history_id)
-                )
-                conn.commit()
-        except Exception as e:
-            self.logger.error(f"Error saving checkpoint: {e}")
 
 
 async def main_cli():
     """Provides a command-line interface for the SmartGmailRetriever."""
     parser = argparse.ArgumentParser(description="Smart Gmail Retriever CLI")
-    # TODO: Implement CLI logic
-pass
-
-
-if __name__ == "__main__":
     asyncio.run(main_cli())