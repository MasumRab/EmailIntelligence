--- conflicted
+++ resolved
@@ -79,11 +79,8 @@
 - **Missing Type Hints**: Add type hints to all function parameters and return values
 - **Inconsistent Naming**: Follow established naming conventions strictly
 - **Security**: Never expose secrets/keys, never log sensitive data
-<<<<<<< HEAD
 - **Global State**: Use dependency injection over global state
 - **Dependencies**: Check existing dependencies before adding new libraries
-=======
->>>>>>> main
 
 <!-- BACKLOG.MD GUIDELINES START -->
 # Instructions for the usage of Backlog.md CLI Tool
@@ -616,5 +613,4 @@
 
 Full help available: `backlog --help`
 
-<!-- BACKLOG.MD GUIDELINES END -->
->>>>>>> c852877c
+<!-- BACKLOG.MD GUIDELINES END -->