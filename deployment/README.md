--- conflicted
+++ resolved
@@ -4,224 +4,4 @@
 
 For a high-level overview of different deployment strategies (local, Docker, staging, production), please see the **[Deployment Strategies Overview](../../docs/deployment_strategies.md)**.
 
-<<<<<<< HEAD
-### 1. Local Development Environment
-
-The local development environment is designed for quick testing and development on your local machine. It provides a simple way to run the Python backend with hot-reloading and debugging.
-
-**Key Features:**
-- Hot-reloading for quick development
-- Direct access to the file system
-- Simple setup with minimal dependencies
-- Easy debugging
-
-**Implementation:**
-- `deployment/local_dev.py` - Script to run the local development server (Note: ensure this file exists or adjust description)
-- Uses `uvicorn` with reload enabled
-- Connects to a local PostgreSQL database
-
-**Usage:**
-```bash
-python deployment/deploy.py local up
-```
-
-### 2. Docker-based Development Environment
-
-The Docker-based development environment provides a consistent development experience across different machines.
-
-**Features:**
-- Containerized services (backend, frontend, database)
-- Volume mounts for live code changes
-- Isolated environment that matches production
-
-**Usage:**
-```bash
-python deployment/deploy.py dev up
-```
-
-### 3. Staging Environment
-
-The staging environment is designed for testing before production deployment.
-
-**Features:**
-- Production-like environment
-- SSL/TLS support
-- Performance optimizations
-
-**Usage:**
-```bash
-python deployment/deploy.py staging up
-```
-
-### 4. Production Environment
-
-The production environment is optimized for performance, security, and reliability.
-
-**Features:**
-- High availability with multiple replicas
-- Load balancing
-- Monitoring and alerting
-- Security hardening
-
-**Usage:**
-```bash
-python deployment/deploy.py prod up
-```
-
-## Understanding the Configuration
-
-This section explains the core components of the deployment setup.
-
-### Dockerfiles
-
--   **`Dockerfile.backend`**: This is a multi-stage Dockerfile for the Python backend.
-    -   A `base` stage installs common dependencies.
-    -   A `development` stage builds upon `base`, includes development tools (like linters, hot-reloading servers), and is used for the `dev` environment.
-    -   A `production` stage also builds upon `base` but installs production-grade servers (e.g., Gunicorn) and is optimized for performance. This is used for `staging` and `prod` environments.
-    The `deploy.py` script, via Docker Compose, ensures the correct target stage is built and used for each environment.
--   **`Dockerfile.frontend`**: This Dockerfile builds the frontend application, typically for production deployments. For development, the frontend might be served using a Node.js development server directly (as configured in `docker-compose.dev.yml`).
-
-### Docker Compose Setup
-
-The Docker Compose configuration now uses a base file and environment-specific override files:
-
--   **`docker-compose.yml` (Base File):** Defines common services, networks, and volumes shared across all environments. For example, the `postgres` service definition is usually here. The `backend` service defined here might point to a default stage in `Dockerfile.backend`.
--   **`docker-compose.<env>.yml` (Override Files):**
-    -   `docker-compose.dev.yml`: Tailors the setup for development. It overrides services defined in the base file (e.g., to use the `development` stage of `Dockerfile.backend`, mount local code for hot-reloading) and adds development-specific services (e.g., a Node.js dev server for the frontend).
-    -   `docker-compose.stag.yml`: Configures the staging environment, typically overriding services to use production-like settings and the `production` stage of `Dockerfile.backend`.
-    -   `docker-compose.prod.yml`: Configures the production environment, also using the `production` stage of `Dockerfile.backend` and including production-specific settings for services like Nginx, frontend, and monitoring tools.
-
-When `deploy.py` runs a command for an environment (e.g., `dev`), it effectively uses a command like:
-`docker-compose -f deployment/docker-compose.yml -f deployment/docker-compose.dev.yml <command>`
-This layering allows for a clean separation of common configurations from environment-specific adjustments.
-
-### NGINX Configurations
-The NGINX configurations located in the `nginx/` directory have been refactored. Common settings (like SSL protocols, security headers, basic proxy parameters) are extracted into `common_*.conf` snippet files. Environment-specific files (`production.conf`, `staging.conf`) then include these common snippets and add their own specific directives (e.g., server names, SSL certificate paths, caching rules). This reduces redundancy and improves maintainability.
-
-## Deployment Commands
-
-The deployment script supports the following commands:
-
-- `up`: Start the environment
-- `down`: Stop the environment
-- `build`: Build the environment
-- `logs`: View logs
-- `status`: Check status
-- `test`: Run tests using the `run_tests.py` script. This command executes tests within the context of the specified environment's backend service. You can pass arguments directly to `run_tests.py`. For example, to run only unit tests:
-  ```bash
-  python deployment/deploy.py <environment> test -- --unit
-  ```
-  (Note the `--` before `--unit`, which is a common convention to separate arguments for the main script from arguments for the sub-script, though it might not be strictly necessary depending on your shell and argument parsing.)
-  Refer to `python deployment/run_tests.py --help` for all available test options.
-For a comprehensive overview of testing procedures and detailed test cases, please see the [Testing Guide](./TESTING_GUIDE.md).
-- `migrate`: Run database migrations
-- `backup`: Backup the database
-- `restore`: Restore the database
-
-## Testing
-
-A comprehensive suite of tests is available to ensure the quality and stability of the EmailIntelligence application. Tests can be executed via the `deploy.py` script. For detailed information on the testing strategy, different types of tests, and specific test cases, please refer to our [Testing Guide](./TESTING_GUIDE.md).
-
-## Directory Structure
-
-- `Dockerfile.backend`: Multi-stage Dockerfile for the Python backend (base, development, production).
-- `Dockerfile.frontend`: Dockerfile for the frontend application.
-- `docker-compose.yml`: Base Docker Compose configuration, defining common services like databases.
-- `docker-compose.dev.yml`: Docker Compose overrides for the development environment.
-- `docker-compose.stag.yml`: Docker Compose overrides for the staging environment.
-- `docker-compose.prod.yml`: Docker Compose overrides for the production environment.
-- `nginx/`: Contains Nginx configurations. These have been refactored to use common snippets (e.g., `common_ssl_settings.conf`, `common_proxy_backend.conf`) included by environment-specific files like `production.conf` and `staging.conf`.
-  - `nginx/production.conf`: Nginx configuration for the production environment.
-  - `nginx/staging.conf`: Nginx configuration for the staging environment.
-  - `nginx/default.conf`: Basic Nginx configuration, potentially for development or as a fallback.
-  - `nginx/common_*.conf`: Common configuration snippets shared across environments.
-- `monitoring/`: Prometheus and Grafana configurations.
-- `deploy.py`: Main deployment script (acts as a wrapper around Docker Compose).
-- `extensions.py`, `migrate.py`, `models.py`, `run_tests.py`, `setup_env.py`, `test_stages.py`: Auxiliary Python scripts for deployment, testing, or utility functions.
-
-## Prerequisites
-
-- Python 3.11 or higher
-- Docker and Docker Compose (for containerized environments)
-- PostgreSQL (for local development)
-- Node.js and npm (for frontend development)
-
-## Environment Variables
-
-The following environment variables are used by the deployment framework:
-
-- `DATABASE_URL`: PostgreSQL connection string
-- `NODE_ENV`: Environment name (development, staging, production)
-- `PORT`: Port for the backend server
-- `POSTGRES_USER`: PostgreSQL username
-- `POSTGRES_PASSWORD`: PostgreSQL password
-- `POSTGRES_DB`: PostgreSQL database name
-- `GRAFANA_PASSWORD`: Grafana admin password
-
-## Getting Started
-
-1.  **Clone the repository:**
-    ```bash
-    git clone https://github.com/yourusername/EmailIntelligence.git
-    cd EmailIntelligence
-    ```
-
-2.  **Set up the Docker-based development environment:**
-    This is the recommended way to get started for a consistent environment.
-    ```bash
-    python deployment/deploy.py dev build
-    python deployment/deploy.py dev up
-    ```
-
-3.  **Access the application (Docker-based dev):**
-    - Backend: http://localhost:8000 (or as configured)
-    - Frontend: http://localhost:5173 (or as configured)
-
-    *(Note: For pure local development without Docker, you would typically run the backend and frontend services manually. For example, for a Python backend: `python server/main.py` and for a Node.js frontend: `npm run dev` from within the client directory. Refer to specific service documentation for manual setup details.)*
-
-## Continuous Integration/Continuous Deployment (CI/CD)
-
-For CI/CD, you can use the deployment script in your pipeline:
-
-```yaml
-# Example GitHub Actions workflow
-name: Deploy to Staging
-
-on:
-  push:
-    branches: [ staging ]
-
-jobs:
-  deploy:
-    runs-on: ubuntu-latest
-    steps:
-      - uses: actions/checkout@v2
-      - name: Set up Python
-        uses: actions/setup-python@v2
-        with:
-          python-version: '3.11'
-      - name: Deploy to staging
-        run: |
-          python deployment/deploy.py staging build
-          python deployment/deploy.py staging up
-```
-
-## Troubleshooting
-
-If you encounter issues with the deployment, check the logs:
-
-```bash
-python deployment/deploy.py <environment> logs
-```
-
-For database issues, you can try resetting the database:
-
-```bash
-python deployment/deploy.py <environment> down
-# Delete the volume if needed (Docker environments only)
-docker volume rm emailintelligence_postgres_data
-python deployment/deploy.py <environment> up
-```
-=======
-For specific instructions on deploying the application, Docker configurations, Nginx setup, and using the `deploy.py` script, please see the **[Deployment Guide](../../docs/deployment_guide.md)**.
->>>>>>> e412aaf2
+For specific instructions on deploying the application, Docker configurations, Nginx setup, and using the `deploy.py` script, please see the **[Deployment Guide](../../docs/deployment_guide.md)**.