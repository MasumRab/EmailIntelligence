--- conflicted
+++ resolved
@@ -127,39 +127,6 @@
 
     # Set up environment variables
     os.environ["PROJECT_ROOT"] = str(PROJECT_ROOT)
-<<<<<<< HEAD
-
-    deployment_dir = PROJECT_ROOT / "deployment"
-    base_file = deployment_dir / BASE_COMPOSE_FILE
-
-    env_specific_file = None
-    if args.environment == "dev":
-        env_specific_file = deployment_dir / DEV_COMPOSE_FILE
-    elif args.environment == "staging":
-        env_specific_file = deployment_dir / STAG_COMPOSE_FILE
-    elif args.environment == "prod":
-        env_specific_file = deployment_dir / PROD_COMPOSE_FILE
-
-    if not base_file.exists():
-        logger.error(f"Base Docker Compose file not found: {base_file}")
-        sys.exit(1)
-    if not env_specific_file or not env_specific_file.exists():
-        logger.error(f"Environment-specific Docker Compose file not found: {env_specific_file}")
-        sys.exit(1)
-    else:
-        logger.error(f"Unknown environment: {args.environment}")
-        success = False
-
-
-    # Pass remaining_args to docker_environment only if command is 'test'
-    success = docker_environment(
-        args.command,
-        str(base_file),
-        str(env_specific_file),
-        remaining_args=(remaining_args if args.command == "test" else [])
-    )
-    # Exit with appropriate status code
-=======
     success = False # Initialize success
 
     if args.environment == "local":
@@ -203,7 +170,6 @@
         logger.error(f"Unknown environment: {args.environment}")
         success = False
 
->>>>>>> 33aad685
     sys.exit(0 if success else 1)
 
 if __name__ == "__main__":
