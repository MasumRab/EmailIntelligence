#!/usr/bin/env python3
"""
Test Runner Script for EmailIntelligence

This script acts as a frontend to test_stages.py, forwarding all command-line
arguments to it. It is responsible for setting up the command execution
environment and invoking test_stages.py.

Usage:
    python run_tests.py [arguments_for_test_stages.py]
    Example: python run_tests.py --unit --coverage
"""

import os
import subprocess
import sys
import logging
from pathlib import Path
from typing import List, Optional

# Configure logging
logging.basicConfig(
    level=logging.INFO,
    format="%(asctime)s - %(name)s - %(levelname)s - %(message)s"
)
logger = logging.getLogger("run-tests")

# Project root directory
PROJECT_ROOT = Path(__file__).parent.parent

def run_command(command_list: List[str], cwd: Optional[str] = None, timeout: Optional[int] = None) -> bool:
    """Run a command and log the output."""
    logger.info(f"Running command: {' '.join(command_list)}")
    try:
        result = subprocess.run(
            command_list,
            check=True,
            text=True,
            capture_output=True, # Capture output to log it
            cwd=cwd or str(PROJECT_ROOT),
            timeout=timeout
        )
        if result.stdout:
            logger.info(f"Command STDOUT:\n{result.stdout}")
        if result.stderr: # Should be empty if check=True and no error, but log if present
            logger.warning(f"Command STDERR:\n{result.stderr}")
        return True
    except subprocess.CalledProcessError as e:
        logger.error(f"Command '{' '.join(e.cmd)}' failed with exit code {e.returncode}")
        if e.stdout:
            logger.error(f"STDOUT:\n{e.stdout}")
        if e.stderr:
            logger.error(f"STDERR:\n{e.stderr}")
        return False
    except subprocess.TimeoutExpired:
        logger.error(f"Command timed out: {' '.join(command_list)}")
        return False
    except FileNotFoundError:
        logger.error(f"Command not found: {command_list[0]}. Please ensure it is installed and in PATH.")
        return False
<<<<<<< HEAD
=======

def run_unit_tests(coverage=False, verbose=False, timeout_seconds=900):
    """Run unit tests."""
    logger.info("Running unit tests...")
    
    command = f"{sys.executable} -m pytest tests/"
    
    if coverage:
        command += " --cov=server"
    
    if verbose:
        command += " -v"
    
    return run_command(command, timeout=timeout_seconds)

def run_integration_tests(coverage=False, verbose=False, timeout_seconds=900):
    """Run integration tests."""
    logger.info("Running integration tests...")
    
    command = f"{sys.executable} -m pytest tests/"
    
    if coverage:
        command += " --cov=server"
    
    if verbose:
        command += " -v"
    
    return run_command(command, timeout=timeout_seconds)

def run_e2e_tests(verbose=False, timeout_seconds=1800):
    """Run end-to-end tests."""
    logger.info("Running end-to-end tests...")
    
    command = "npx playwright test"
    
    if verbose:
        command += " --debug"
    
    return run_command(command, timeout=timeout_seconds)
>>>>>>> ffbaec40

def main():
    """Main entry point for the test runner script."""
    
    # Construct the command list to call test_stages.py
    # It will be executed with the same Python interpreter as this script
    command_to_forward = [sys.executable, str(PROJECT_ROOT / "deployment" / "test_stages.py")]
    
    # Append all arguments passed to this script (run_tests.py)
    # These arguments will be interpreted by test_stages.py
    command_to_forward.extend(sys.argv[1:])
    
    logger.info(f"Forwarding command to test_stages.py: {' '.join(command_to_forward)}")
    
    success = run_command(command_to_forward)
    
    # Exit with appropriate status code
    sys.exit(0 if success else 1)

if __name__ == "__main__":
    main()<|MERGE_RESOLUTION|>--- conflicted
+++ resolved
@@ -58,8 +58,6 @@
     except FileNotFoundError:
         logger.error(f"Command not found: {command_list[0]}. Please ensure it is installed and in PATH.")
         return False
-<<<<<<< HEAD
-=======
 
 def run_unit_tests(coverage=False, verbose=False, timeout_seconds=900):
     """Run unit tests."""
@@ -99,7 +97,6 @@
         command += " --debug"
     
     return run_command(command, timeout=timeout_seconds)
->>>>>>> ffbaec40
 
 def main():
     """Main entry point for the test runner script."""
