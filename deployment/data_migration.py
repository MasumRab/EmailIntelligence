#!/usr/bin/env python3
"""
Data Migration Utility for EmailIntelligence

This script provides utilities to migrate data between JSON file storage (scientific branch)
and SQLite database storage (sqlite branch).

Usage:
    python migration_utility.py [command] [options]

Commands:
    json-to-sqlite    - Convert JSON data to SQLite database
    sqlite-to-json    - Export SQLite data to JSON files
    validate-json     - Validate JSON data files
    validate-sqlite   - Validate SQLite database
"""

import argparse
import gzip
import json
import logging
import os
import sqlite3
import sys
from pathlib import Path
from typing import Any, Dict, List, Optional

<<<<<<< HEAD
from src.core.security import PathValidator
=======
>>>>>>> 6d9a923a
# Add src to path for imports
sys.path.insert(0, str(Path(__file__).parent.parent / "src"))
from core.security import validate_path_safety

# Configure logging
logging.basicConfig(
    level=logging.INFO, format="%(asctime)s - %(name)s - %(levelname)s - %(message)s"
)
logger = logging.getLogger("migration_utility")

# Default paths
DEFAULT_DATA_DIR = Path("./data")
DEFAULT_DB_PATH = Path("sqlite.db")
DEFAULT_EMAIL_CONTENT_DIR = DEFAULT_DATA_DIR / "email_content"
DEFAULT_EMAILS_FILE = DEFAULT_DATA_DIR / "emails.json.gz"
DEFAULT_CATEGORIES_FILE = DEFAULT_DATA_DIR / "categories.json.gz"
DEFAULT_USERS_FILE = DEFAULT_DATA_DIR / "users.json.gz"


def read_gzipped_json(file_path: Path) -> Optional[Any]:
    """Read data from a gzipped JSON file."""
    try:
        if not file_path.exists():
            logger.warning(f"File {file_path} does not exist")
            return None

        with gzip.open(file_path, "rt", encoding="utf-8") as f:
            return json.load(f)
    except Exception as e:
        logger.error(f"Error reading {file_path}: {e}")
        return None


def write_gzipped_json(file_path: Path, data: Any) -> bool:
    """Write data to a gzipped JSON file."""
    try:
        # Create directory if it doesn't exist
        file_path.parent.mkdir(parents=True, exist_ok=True)

        with gzip.open(file_path, "wt", encoding="utf-8") as f:
            json.dump(data, f, indent=2, default=str)
        return True
    except Exception as e:
        logger.error(f"Error writing {file_path}: {e}")
        return False


def connect_sqlite(db_path: Path) -> Optional[sqlite3.Connection]:
    """Connect to SQLite database."""
    try:
        # Validate the database path for security
        validated_path = PathValidator.validate_database_path(db_path)
        conn = sqlite3.connect(validated_path)
        conn.row_factory = sqlite3.Row
        return conn
    except Exception as e:
        logger.error(f"Error connecting to database {db_path}: {e}")
        return None


def initialize_sqlite_schema(conn: sqlite3.Connection) -> bool:
    """Initialize SQLite database schema."""
    try:
        create_users_table = """
        CREATE TABLE IF NOT EXISTS users (
            id INTEGER PRIMARY KEY AUTOINCREMENT,
            username TEXT NOT NULL UNIQUE,
            password TEXT NOT NULL
        );
        """
        create_categories_table = """
        CREATE TABLE IF NOT EXISTS categories (
            id INTEGER PRIMARY KEY AUTOINCREMENT,
            name TEXT NOT NULL,
            description TEXT,
            color TEXT NOT NULL,
            count INTEGER DEFAULT 0
        );
        """
        create_emails_table = """
        CREATE TABLE IF NOT EXISTS emails (
            id INTEGER PRIMARY KEY AUTOINCREMENT,
            message_id TEXT UNIQUE,
            thread_id TEXT,
            history_id TEXT,
            sender TEXT NOT NULL,
            sender_email TEXT NOT NULL,
            subject TEXT NOT NULL,
            content TEXT NOT NULL,
            content_html TEXT,
            preview TEXT NOT NULL,
            snippet TEXT,
            to_addresses TEXT,
            cc_addresses TEXT,
            bcc_addresses TEXT,
            reply_to TEXT,
            "time" TEXT NOT NULL,
            internal_date TEXT,
            label_ids TEXT,
            labels TEXT,
            category TEXT,
            is_unread INTEGER DEFAULT 1,
            is_starred INTEGER DEFAULT 0,
            is_important INTEGER DEFAULT 0,
            is_draft INTEGER DEFAULT 0,
            is_sent INTEGER DEFAULT 0,
            is_spam INTEGER DEFAULT 0,
            is_trash INTEGER DEFAULT 0,
            is_chat INTEGER DEFAULT 0,
            has_attachments INTEGER DEFAULT 0,
            attachment_count INTEGER DEFAULT 0,
            size_estimate INTEGER,
            spf_status TEXT,
            dkim_status TEXT,
            dmarc_status TEXT,
            is_encrypted INTEGER DEFAULT 0,
            is_signed INTEGER DEFAULT 0,
            priority TEXT DEFAULT 'normal',
            is_auto_reply INTEGER DEFAULT 0,
            mailing_list TEXT,
            in_reply_to TEXT,
            "references" TEXT,
            is_first_in_thread INTEGER DEFAULT 1,
            category_id INTEGER,
            confidence INTEGER DEFAULT 95,
            analysis_metadata TEXT,
            is_read INTEGER DEFAULT 0,
            created_at TEXT DEFAULT CURRENT_TIMESTAMP NOT NULL,
            updated_at TEXT DEFAULT CURRENT_TIMESTAMP NOT NULL,
            FOREIGN KEY (category_id) REFERENCES categories (id)
        );
        """
        create_activities_table = """
        CREATE TABLE IF NOT EXISTS activities (
            id INTEGER PRIMARY KEY AUTOINCREMENT,
            type TEXT NOT NULL,
            description TEXT NOT NULL,
            details TEXT,
            "timestamp" TEXT NOT NULL,
            icon TEXT NOT NULL,
            icon_bg TEXT NOT NULL
        );
        """

        cursor = conn.cursor()
        cursor.execute(create_users_table)
        cursor.execute(create_categories_table)
        cursor.execute(create_emails_table)
        cursor.execute(create_activities_table)
        cursor.execute("CREATE INDEX IF NOT EXISTS idx_emails_category_id ON emails (category_id);")
        cursor.execute('CREATE INDEX IF NOT EXISTS idx_emails_time ON emails ("time");')
        conn.commit()
        logger.info("SQLite database schema initialized successfully")
        return True
    except Exception as e:
        logger.error(f"Error initializing SQLite schema: {e}")
        return False


def migrate_json_to_sqlite(
    data_dir: Path = DEFAULT_DATA_DIR, db_path: Path = DEFAULT_DB_PATH
) -> bool:
    """Migrate data from JSON files to SQLite database."""
    logger.info(f"Starting migration from JSON files in {data_dir} to SQLite database {db_path}")

    # Connect to SQLite database
    conn = connect_sqlite(db_path)
    if not conn:
        return False

    # Initialize schema
    if not initialize_sqlite_schema(conn):
        conn.close()
        return False

    try:
        cursor = conn.cursor()

        # Migrate categories
        categories_file = data_dir / "categories.json.gz"
        categories_data = read_gzipped_json(categories_file)
        if categories_data:
            logger.info(f"Migrating {len(categories_data)} categories")
            for category in categories_data:
                cursor.execute(
                    """
                    INSERT OR REPLACE INTO categories 
                    (id, name, description, color, count)
                    VALUES (?, ?, ?, ?, ?)
                """,
                    (
                        category.get("id"),
                        category.get("name"),
                        category.get("description"),
                        category.get("color", "#6366f1"),
                        category.get("count", 0),
                    ),
                )
            conn.commit()
            logger.info("Categories migrated successfully")

        # Migrate emails
        emails_file = data_dir / "emails.json.gz"
        emails_data = read_gzipped_json(emails_file)
        if emails_data:
            logger.info(f"Migrating {len(emails_data)} emails")

            # Prepare email data for insertion
            email_records = []
            for email in emails_data:
                # Convert lists and dicts to JSON strings for SQLite storage
                labels_json = json.dumps(email.get("labels", [])) if email.get("labels") else "[]"
                label_ids_json = (
                    json.dumps(email.get("label_ids", [])) if email.get("label_ids") else "[]"
                )
                to_addresses_json = (
                    json.dumps(email.get("to_addresses", [])) if email.get("to_addresses") else "[]"
                )
                cc_addresses_json = (
                    json.dumps(email.get("cc_addresses", [])) if email.get("cc_addresses") else "[]"
                )
                bcc_addresses_json = (
                    json.dumps(email.get("bcc_addresses", []))
                    if email.get("bcc_addresses")
                    else "[]"
                )
                references_json = (
                    json.dumps(email.get("references", [])) if email.get("references") else "[]"
                )
                analysis_metadata_json = (
                    json.dumps(email.get("analysis_metadata", {}))
                    if email.get("analysis_metadata")
                    else "{}"
                )

                email_records.append(
                    (
                        email.get("id"),
                        email.get("message_id"),
                        email.get("thread_id"),
                        email.get("history_id"),
                        email.get("sender"),
                        email.get("sender_email"),
                        email.get("subject"),
                        email.get("content"),
                        email.get("content_html"),
                        email.get("preview"),
                        email.get("snippet"),
                        to_addresses_json,
                        cc_addresses_json,
                        bcc_addresses_json,
                        email.get("reply_to"),
                        email.get("time"),
                        email.get("internal_date"),
                        label_ids_json,
                        labels_json,
                        email.get("category"),
                        email.get("is_unread", 1),
                        email.get("is_starred", 0),
                        email.get("is_important", 0),
                        email.get("is_draft", 0),
                        email.get("is_sent", 0),
                        email.get("is_spam", 0),
                        email.get("is_trash", 0),
                        email.get("is_chat", 0),
                        email.get("has_attachments", 0),
                        email.get("attachment_count", 0),
                        email.get("size_estimate"),
                        email.get("spf_status"),
                        email.get("dkim_status"),
                        email.get("dmarc_status"),
                        email.get("is_encrypted", 0),
                        email.get("is_signed", 0),
                        email.get("priority", "normal"),
                        email.get("is_auto_reply", 0),
                        email.get("mailing_list"),
                        email.get("in_reply_to"),
                        references_json,
                        email.get("is_first_in_thread", 1),
                        email.get("category_id"),
                        email.get("confidence", 95),
                        analysis_metadata_json,
                        email.get("is_read", 0),
                        email.get("created_at"),
                        email.get("updated_at"),
                    )
                )

            # Bulk insert emails
            cursor.executemany(
                """
                INSERT OR REPLACE INTO emails
                (id, message_id, thread_id, history_id, sender, sender_email, subject,
                content, content_html, preview, snippet, to_addresses, cc_addresses,
                bcc_addresses, reply_to, "time", internal_date, label_ids, labels,
                category, is_unread, is_starred, is_important, is_draft, is_sent,
                is_spam, is_trash, is_chat, has_attachments, attachment_count,
                size_estimate, spf_status, dkim_status, dmarc_status, is_encrypted,
                is_signed, priority, is_auto_reply, mailing_list, in_reply_to,
                "references", is_first_in_thread, category_id, confidence,
                analysis_metadata, is_read, created_at, updated_at)
                VALUES (?, ?, ?, ?, ?, ?, ?, ?, ?, ?, ?, ?, ?, ?, ?, ?, ?, ?, ?, ?, 
                ?, ?, ?, ?, ?, ?, ?, ?, ?, ?, ?, ?, ?, ?, ?, ?, ?, ?, ?, ?, ?, ?, ?, 
                ?, ?, ?, ?, ?, ?)
            """,
                email_records,
            )
            conn.commit()
            logger.info("Emails migrated successfully")

        # Migrate users (if exists)
        users_file = data_dir / "users.json.gz"
        users_data = read_gzipped_json(users_file)
        if users_data:
            logger.info(f"Migrating {len(users_data)} users")
            for user in users_data:
                cursor.execute(
                    """
                    INSERT OR REPLACE INTO users 
                    (id, username, password)
                    VALUES (?, ?, ?)
                """,
                    (user.get("id"), user.get("username"), user.get("password")),
                )
            conn.commit()
            logger.info("Users migrated successfully")

        logger.info("JSON to SQLite migration completed successfully")
        return True

    except Exception as e:
        logger.error(f"Error during JSON to SQLite migration: {e}")
        return False
    finally:
        if conn:
            conn.close()


def migrate_sqlite_to_json(
    db_path: Path = DEFAULT_DB_PATH, data_dir: Path = DEFAULT_DATA_DIR
) -> bool:
    """Export data from SQLite database to JSON files."""
    logger.info(f"Starting export from SQLite database {db_path} to JSON files in {data_dir}")

    # Connect to SQLite database
    conn = connect_sqlite(db_path)
    if not conn:
        return False

    try:
        cursor = conn.cursor()

        # Export categories
        cursor.execute("SELECT * FROM categories")
        categories_rows = cursor.fetchall()
        categories_data = [dict(row) for row in categories_rows]

        categories_file = data_dir / "categories.json.gz"
        if write_gzipped_json(categories_file, categories_data):
            logger.info(f"Exported {len(categories_data)} categories to {categories_file}")
        else:
            logger.error("Failed to export categories")
            return False

        # Export emails
        cursor.execute("SELECT * FROM emails")
        emails_rows = cursor.fetchall()
        emails_data = []

        for row in emails_rows:
            email_dict = dict(row)
            # Parse JSON strings back to objects
            try:
                if email_dict.get("labels"):
                    email_dict["labels"] = json.loads(email_dict["labels"])
                if email_dict.get("label_ids"):
                    email_dict["label_ids"] = json.loads(email_dict["label_ids"])
                if email_dict.get("to_addresses"):
                    email_dict["to_addresses"] = json.loads(email_dict["to_addresses"])
                if email_dict.get("cc_addresses"):
                    email_dict["cc_addresses"] = json.loads(email_dict["cc_addresses"])
                if email_dict.get("bcc_addresses"):
                    email_dict["bcc_addresses"] = json.loads(email_dict["bcc_addresses"])
                if email_dict.get("references"):
                    email_dict["references"] = json.loads(email_dict["references"])
                if email_dict.get("analysis_metadata"):
                    email_dict["analysis_metadata"] = json.loads(email_dict["analysis_metadata"])
            except json.JSONDecodeError as e:
                logger.warning(f"Error parsing JSON fields for email {email_dict.get('id')}: {e}")

            emails_data.append(email_dict)

        emails_file = data_dir / "emails.json.gz"
        if write_gzipped_json(emails_file, emails_data):
            logger.info(f"Exported {len(emails_data)} emails to {emails_file}")
        else:
            logger.error("Failed to export emails")
            return False

        # Export users
        cursor.execute("SELECT * FROM users")
        users_rows = cursor.fetchall()
        users_data = [dict(row) for row in users_rows]

        if users_data:
            users_file = data_dir / "users.json.gz"
            if write_gzipped_json(users_file, users_data):
                logger.info(f"Exported {len(users_data)} users to {users_file}")
            else:
                logger.error("Failed to export users")
                return False

        logger.info("SQLite to JSON export completed successfully")
        return True

    except Exception as e:
        logger.error(f"Error during SQLite to JSON export: {e}")
        return False
    finally:
        if conn:
            conn.close()


def validate_json_data(data_dir: Path = DEFAULT_DATA_DIR) -> bool:
    """Validate JSON data files."""
    logger.info(f"Validating JSON data in {data_dir}")

    required_files = ["emails.json.gz", "categories.json.gz"]

    all_valid = True

    for filename in required_files:
        file_path = data_dir / filename
        if not file_path.exists():
            logger.warning(f"Required file {file_path} does not exist")
            all_valid = False
            continue

        try:
            data = read_gzipped_json(file_path)
            if data is None:
                logger.error(f"Unable to read {file_path}")
                all_valid = False
            else:
                logger.info(f"{file_path} is valid with {len(data)} records")
        except Exception as e:
            logger.error(f"Error validating {file_path}: {e}")
            all_valid = False

    if all_valid:
        logger.info("All JSON data files are valid")
    else:
        logger.error("Some JSON data files are invalid")

    return all_valid


def validate_sqlite_database(db_path: Path = DEFAULT_DB_PATH) -> bool:
    """Validate SQLite database."""
    logger.info(f"Validating SQLite database {db_path}")

    if not db_path.exists():
        logger.error(f"Database file {db_path} does not exist")
        return False

    conn = connect_sqlite(db_path)
    if not conn:
        return False

    try:
        cursor = conn.cursor()

        # Check if required tables exist
        required_tables = ["users", "categories", "emails", "activities"]
        for table in required_tables:
            cursor.execute("SELECT name FROM sqlite_master WHERE type='table' AND name=?", (table,))
            if not cursor.fetchone():
                logger.error(f"Required table '{table}' does not exist")
                return False

        # Count records in each table
        for table in required_tables:
            cursor.execute(f"SELECT COUNT(*) FROM {table}")
            count = cursor.fetchone()[0]
            logger.info(f"Table '{table}' contains {count} records")

        logger.info("SQLite database validation completed successfully")
        return True

    except Exception as e:
        logger.error(f"Error validating SQLite database: {e}")
        return False
    finally:
        if conn:
            conn.close()


def main():
    """Main entry point for the migration utility."""
    parser = argparse.ArgumentParser(description="Data Migration Utility for EmailIntelligence")
    parser.add_argument(
        "command",
        choices=["json-to-sqlite", "sqlite-to-json", "validate-json", "validate-sqlite"],
        help="Migration command to execute",
    )
    parser.add_argument(
        "--data-dir",
        type=str,
        default=str(DEFAULT_DATA_DIR),
        help="Path to data directory (for JSON files)",
    )
    parser.add_argument(
        "--db-path", type=str, default=str(DEFAULT_DB_PATH), help="Path to SQLite database file"
    )

    args = parser.parse_args()

    # Validate paths for security
    data_dir_str = args.data_dir
    db_path_str = args.db_path

    if not validate_path_safety(data_dir_str):
        logger.error(f"Unsafe data directory path: {data_dir_str}")
        sys.exit(1)

    if not validate_path_safety(db_path_str):
        logger.error(f"Unsafe database path: {db_path_str}")
        sys.exit(1)

    data_dir = Path(data_dir_str)
    db_path = Path(db_path_str)

    # Execute the command
    if args.command == "json-to-sqlite":
        success = migrate_json_to_sqlite(data_dir, db_path)
    elif args.command == "sqlite-to-json":
        success = migrate_sqlite_to_json(db_path, data_dir)
    elif args.command == "validate-json":
        success = validate_json_data(data_dir)
    elif args.command == "validate-sqlite":
        success = validate_sqlite_database(db_path)
    else:
        logger.error(f"Unknown command: {args.command}")
        success = False

    # Exit with appropriate status code
    sys.exit(0 if success else 1)


if __name__ == "__main__":
    main()<|MERGE_RESOLUTION|>--- conflicted
+++ resolved
@@ -25,12 +25,9 @@
 from pathlib import Path
 from typing import Any, Dict, List, Optional
 
-<<<<<<< HEAD
-from src.core.security import PathValidator
-=======
->>>>>>> 6d9a923a
 # Add src to path for imports
 sys.path.insert(0, str(Path(__file__).parent.parent / "src"))
+from src.core.security import PathValidator
 from core.security import validate_path_safety
 
 # Configure logging
