--- conflicted
+++ resolved
@@ -25,19 +25,10 @@
 from pathlib import Path
 from typing import Any, Dict, List, Optional
 
-<<<<<<< HEAD
-# Add src to path for imports (calculate relative to this script's location)
-script_dir = Path(__file__).parent
-project_root = script_dir.parent
-src_path = project_root / "src"
-sys.path.insert(0, str(src_path))
-from src.core.security import PathValidator, validate_path_safety
-=======
 
 # Add src to path for imports
 sys.path.insert(0, str(Path(__file__).parent.parent / "src"))
 from core.security import validate_path_safety
->>>>>>> 0e85e39a
 
 # Configure logging
 logging.basicConfig(
@@ -85,9 +76,7 @@
 def connect_sqlite(db_path: Path) -> Optional[sqlite3.Connection]:
     """Connect to SQLite database."""
     try:
-        # Validate the database path for security
-        validated_path = PathValidator.validate_database_path(db_path)
-        conn = sqlite3.connect(validated_path)
+        conn = sqlite3.connect(db_path)
         conn.row_factory = sqlite3.Row
         return conn
     except Exception as e:
