"""
Database management for the Email Intelligence Platform.
JSON file storage implementation with in-memory caching and indexing.
"""

import asyncio
import gzip
import json
import logging
import os
import shutil
from datetime import datetime, timezone
from functools import partial
from typing import Any, Dict, List, Literal, Optional
import hashlib

# NOTE: These dependencies will be moved to the core framework as well.
# For now, we are assuming they will be available in the new location.
from .performance_monitor import log_performance
from .constants import DEFAULT_CATEGORY_COLOR, DEFAULT_CATEGORIES
from .data.data_source import DataSource
from .caching import get_cache_manager, CacheConfig, CacheBackend
from .security import validate_path_safety, sanitize_path

from .security import validate_path_safety, sanitize_path

logger = logging.getLogger(__name__)

<<<<<<< HEAD
class DatabaseConfig:
    """Configuration for the DatabaseManager."""

=======
# Globalized data directory at the project root
DATA_DIR = os.environ.get("DATA_DIR", "data")
EMAIL_CONTENT_DIR = os.path.join(DATA_DIR, "email_content")
EMAILS_FILE = os.path.join(DATA_DIR, "emails.json.gz")
CATEGORIES_FILE = os.path.join(DATA_DIR, "categories.json.gz")
USERS_FILE = os.path.join(DATA_DIR, "users.json.gz")
BACKUP_DIR = os.path.join(DATA_DIR, "backups")
SCHEMA_VERSION_FILE = os.path.join(DATA_DIR, "schema_version.json")

# Ensure directories exist
os.makedirs(DATA_DIR, exist_ok=True)
os.makedirs(EMAIL_CONTENT_DIR, exist_ok=True)
os.makedirs(BACKUP_DIR, exist_ok=True)

# Schema version for migration tracking
CURRENT_SCHEMA_VERSION = "1.0"

# TODO(P1, 6h): Refactor global state management to use dependency injection
# Pseudo code for dependency injection:
# - Create a DatabaseConfig class to hold configuration (data_dir, file_paths, etc.)
# - Modify DatabaseManager.__init__ to accept DatabaseConfig instance
# - Update get_db() to be a factory function that takes config and returns initialized instance
# - In FastAPI app, create config from env vars and inject via Depends(get_db_factory(config))
# - Remove global _db_manager_instance and _db_init_lock
# TODO(P2, 4h): Make data directory configurable via environment variables or settings
# Pseudo code for configurable data directory:
# - Add DATA_DIR environment variable support: os.getenv('DATA_DIR', 'data')
# - Update DatabaseConfig to accept data_dir parameter
# - Modify file path construction to use config.data_dir
# - Add validation to ensure directory exists or can be created

from .security import validate_path_safety, sanitize_path

logger = logging.getLogger(__name__)

class DatabaseConfig:
    """Configuration for the DatabaseManager."""

>>>>>>> 6434d2f3
    def __init__(
        self,
        data_dir: Optional[str] = None,
        emails_file: Optional[str] = None,
        categories_file: Optional[str] = None,
        users_file: Optional[str] = None,
        email_content_dir: Optional[str] = None,
    ):
        # Make data directory configurable via environment variable
        self.data_dir = data_dir or os.getenv("DATA_DIR", "data")

        # Validate data directory path
        if not validate_path_safety(self.data_dir):
            raise ValueError(f"Unsafe data directory path: {self.data_dir}")

        self.emails_file = emails_file or os.path.join(self.data_dir, "emails.json.gz")
        self.categories_file = categories_file or os.path.join(self.data_dir, "categories.json.gz")
        self.users_file = users_file or os.path.join(self.data_dir, "users.json.gz")
        self.email_content_dir = email_content_dir or os.path.join(self.data_dir, "email_content")

        # Validate all file paths
        for path_attr in ['emails_file', 'categories_file', 'users_file', 'email_content_dir']:
            path_value = getattr(self, path_attr)
            if not validate_path_safety(path_value, self.data_dir):
                raise ValueError(f"Unsafe {path_attr} path: {path_value}")

        # Ensure directories exist
        os.makedirs(self.email_content_dir, exist_ok=True)

# COMPLETED: Refactored global state management to use dependency injection
# - Created DatabaseConfig class to hold configuration
# - Modified DatabaseManager.__init__ to accept DatabaseConfig instance
# - Created create_database_manager factory function
# - Removed global _db_manager_instance and _db_init_lock (replaced with backward compatible version)
<<<<<<< HEAD
# - Made data directory configurable via DATA_DIR environment variable
=======
>>>>>>> 6434d2f3

# Data types
DATA_TYPE_EMAILS = "emails"
DATA_TYPE_CATEGORIES = "categories"
DATA_TYPE_USERS = "users"

# Field names
FIELD_ID = "id"
FIELD_MESSAGE_ID = "message_id"
FIELD_CATEGORY_ID = "category_id"
FIELD_IS_UNREAD = "is_unread"
FIELD_ANALYSIS_METADATA = "analysis_metadata"
FIELD_CREATED_AT = "created_at"
FIELD_UPDATED_AT = "updated_at"
FIELD_NAME = "name"
FIELD_COLOR = "color"
FIELD_COUNT = "count"
FIELD_TIME = "time"
FIELD_CONTENT = "content"
FIELD_SUBJECT = "subject"
FIELD_SENDER = "sender"
FIELD_SENDER_EMAIL = "sender_email"
HEAVY_EMAIL_FIELDS = [FIELD_CONTENT, "content_html"]


# UI field names
FIELD_CATEGORY_NAME = "categoryName"
FIELD_CATEGORY_COLOR = "categoryColor"


class DatabaseManager(DataSource):
    """Optimized async database manager with in-memory caching, write-behind,
    and hybrid on-demand content loading."""

<<<<<<< HEAD
    def __init__(self, config: DatabaseConfig, enable_redis_cache: Optional[bool] = None, redis_url: Optional[str] = None):
        """Initializes the DatabaseManager, setting up file paths and data caches."""

        self.config = config
        self.emails_file = config.emails_file
        self.categories_file = config.categories_file
        self.users_file = config.users_file
        self.email_content_dir = config.email_content_dir

        # Check environment variables for Redis configuration
        if enable_redis_cache is None:
            enable_redis_cache = os.getenv("ENABLE_REDIS_CACHE", "false").lower() == "true"
        if redis_url is None:
            redis_url = os.getenv("REDIS_URL", "redis://localhost:6379")

        # Initialize cache manager
        cache_config = CacheConfig(
            backend=CacheBackend.REDIS if enable_redis_cache else CacheBackend.MEMORY,
            redis_url=redis_url
        )
        self.cache = get_cache_manager() if not enable_redis_cache else init_cache_manager(cache_config)
=======
    def __init__(self, config: DatabaseConfig = None, data_dir: Optional[str] = None):
        """Initializes the DatabaseManager, setting up file paths and data caches."""
        # Support both new config-based initialization and legacy initialization
        if config is not None:
            # New approach: Use provided DatabaseConfig
            self.config = config
            self.emails_file = config.emails_file
            self.categories_file = config.categories_file
            self.users_file = config.users_file
            self.email_content_dir = config.email_content_dir
            # Derive data_dir from config for backup and schema files if needed
            if hasattr(config, 'data_dir') and config.data_dir:
                self.data_dir = config.data_dir
            else:
                # Try to derive from file paths
                self.data_dir = os.path.dirname(os.path.dirname(self.emails_file))
        else:
            # Legacy approach: Direct data directory initialization
            self.data_dir = data_dir or DATA_DIR
            self.emails_file = os.path.join(self.data_dir, "emails.json.gz")
            self.categories_file = os.path.join(self.data_dir, "categories.json.gz")
            self.users_file = os.path.join(self.data_dir, "users.json.gz")
            self.email_content_dir = os.path.join(self.data_dir, "email_content")
        
        # Always ensure backup and schema directories are set
        self.backup_dir = os.path.join(self.data_dir, "backups")
        self.schema_version_file = os.path.join(self.data_dir, "schema_version.json")

        # In-memory data stores
        self.emails_data: List[Dict[str, Any]] = []  # Stores light email records
        self.categories_data: List[Dict[str, Any]] = []
        self.users_data: List[Dict[str, Any]] = []

        # In-memory indexes
        self.emails_by_id: Dict[int, Dict[str, Any]] = {}
        self.emails_by_message_id: Dict[str, Dict[str, Any]] = {}
        self.categories_by_id: Dict[int, Dict[str, Any]] = {}
        self.categories_by_name: Dict[str, Dict[str, Any]] = {}
        self.category_counts: Dict[int, int] = {}

        # State tracking
        self._dirty_data: set[str] = set()
        self._initialized: bool = False
        self._init_lock = asyncio.Lock()
>>>>>>> 6434d2f3

        # In-memory data stores
        self.emails_data: List[Dict[str, Any]] = []  # Stores light email records
        self.categories_data: List[Dict[str, Any]] = []
        self.users_data: List[Dict[str, Any]] = []

        # In-memory indexes
        self.emails_by_id: Dict[int, Dict[str, Any]] = {}
        self.emails_by_message_id: Dict[str, Dict[str, Any]] = {}
        self.categories_by_id: Dict[int, Dict[str, Any]] = {}
        self.categories_by_name: Dict[str, Dict[str, Any]] = {}
        self.category_counts: Dict[int, int] = {}

        # State
        self._dirty_data: set[str] = set()
        self._initialized = False

        # Ensure directories exist
        os.makedirs(self.email_content_dir, exist_ok=True)
        # Create backup directory if using legacy approach
        if hasattr(self, 'backup_dir'):
            os.makedirs(self.backup_dir, exist_ok=True)

<<<<<<< HEAD
    # COMPLETED: Implemented dependency injection for database manager instance
    # - DatabaseManager now accepts DatabaseConfig in __init__
    # - create_database_manager factory function handles initialization
    # - Backward compatible get_db() provided for existing code
    # - Global singleton replaced with factory pattern
=======
    # Notes on refactor progress:
    # TODO(P1, 12h): Refactor to eliminate global state and singleton pattern per functional_analysis_report.md
    # Pseudo code for eliminating global state:
    # - Remove singleton pattern entirely
    # - Make DatabaseManager a regular class that can be instantiated multiple times if needed
    # - Use FastAPI's dependency injection system to provide instances
    # - Store instance in request state or application state instead of global
    # - Add proper lifecycle management (startup/shutdown events)
    # 
    # COMPLETED: Dependency injection approach implemented
    # - DatabaseManager now supports both approaches (config-based and legacy)
    # - create_database_manager factory function handles initialization
    # - Backward compatible get_db() provided for existing code
    # - Global singleton approach preserved for compatibility but can be phased out
>>>>>>> 6434d2f3

    def _get_email_content_path(self, email_id: int) -> str:
        """Returns the path for an individual email's content file."""
        return os.path.join(self.email_content_dir, f"{email_id}.json.gz")

    async def _load_and_merge_content(self, email_light: Dict[str, Any]) -> Dict[str, Any]:
        """Loads heavy content for a given light email record and merges them."""
        full_email = email_light.copy()
        email_id = full_email.get(FIELD_ID)
        if not email_id:
            return full_email

        content_path = self._get_email_content_path(email_id)
        if os.path.exists(content_path):
            try:
                with gzip.open(content_path, "rt", encoding="utf-8") as f:
                    heavy_data = await asyncio.to_thread(json.load, f)
                    full_email.update(heavy_data)
            except (IOError, json.JSONDecodeError) as e:
                logger.error(f"Error loading content for email {email_id}: {e}")
        return full_email

    async def initialize(self) -> None:
        """Initialize the database manager."""
        await self._ensure_initialized()

    async def _ensure_initialized(self) -> None:
        """Ensure data is loaded and indexes are built."""
        if not self._initialized:
            # Perform schema migration if needed (as part of initialization)
            # await self.migrate_schema()  # Commented out for now, can be called explicitly if needed
            await self._load_data()
            self._build_indexes()

            # Start cache warming in background
            await self.cache.warm_cache(self.warm_email_cache, "email_warming")

            self._initialized = True

<<<<<<< HEAD
=======
    # TODO(P1, 4h): Remove hidden side effects from initialization per functional_analysis_report.md
    # Pseudo code for removing hidden side effects:
    # - Make _ensure_initialized() a public async initialize() method
    # - Require explicit initialization before use
    # - Add _is_initialized property to check state
    # - Remove automatic initialization from methods - raise error if not initialized
    # - Make initialization idempotent but explicit
    # TODO(P2, 3h): Implement lazy loading strategy that is more predictable and testable
    # Pseudo code for lazy loading:
    # - Add LazyLoader class to handle on-demand data loading
    # - Implement load_emails_lazy(), load_categories_lazy() methods
    # - Use asyncio.Lock to prevent concurrent loading
    # - Add _loaded_data: set[str] to track what data types are loaded
    # - Make _load_data() private and called only by lazy loaders
    # - Add tests to verify loading behavior
    # 
>>>>>>> 6434d2f3
    # PARTIALLY COMPLETED: Initialization is now explicit via factory function
    # - create_database_manager ensures initialization
    # - Backward compatible get_db maintains implicit initialization for existing code
    # - TODO: Consider making initialization more explicit in future refactoring

    @log_performance(operation="build_indexes")
    def _build_indexes(self) -> None:
        """Builds or rebuilds all in-memory indexes from the loaded data."""
        logger.info("Building in-memory indexes...")
        self.emails_by_id = {email[FIELD_ID]: email for email in self.emails_data}
        self.emails_by_message_id = {
            email[FIELD_MESSAGE_ID]: email
            for email in self.emails_data
            if FIELD_MESSAGE_ID in email
        }
        self.categories_by_id = {cat[FIELD_ID]: cat for cat in self.categories_data}
        self.categories_by_name = {cat[FIELD_NAME].lower(): cat for cat in self.categories_data}
        self.category_counts = {cat_id: 0 for cat_id in self.categories_by_id}
        for email in self.emails_data:
            cat_id = email.get(FIELD_CATEGORY_ID)
            if cat_id in self.category_counts:
                self.category_counts[cat_id] += 1
        for cat_id, count in self.category_counts.items():
            if (
                cat_id in self.categories_by_id
                and self.categories_by_id[cat_id].get(FIELD_COUNT) != count
            ):
                self.categories_by_id[cat_id][FIELD_COUNT] = count
                self._dirty_data.add(DATA_TYPE_CATEGORIES)
        logger.info("In-memory indexes built successfully.")

    @log_performance(operation="load_data")
    async def _load_data(self) -> None:
        """
        Loads data from JSON files into memory.
        If a data file does not exist, it creates an empty one.
        """
        for data_type, file_path, data_list_attr in [
            (DATA_TYPE_EMAILS, self.emails_file, "emails_data"),
            (DATA_TYPE_CATEGORIES, self.categories_file, "categories_data"),
            (DATA_TYPE_USERS, self.users_file, "users_data"),
        ]:
            try:
                if os.path.exists(file_path):
                    with gzip.open(file_path, "rt", encoding="utf-8") as f:
                        data = await asyncio.to_thread(json.load, f)
                        setattr(self, data_list_attr, data)
                    logger.info(f"Loaded {len(data)} items from compressed file: {file_path}")
                else:
                    setattr(self, data_list_attr, [])
                    await self._save_data_to_file(data_type)
                    logger.info(f"Created empty data file: {file_path}")
            except (IOError, json.JSONDecodeError) as e:
                logger.error(
                    f"Error loading data from {file_path}: {e}. Initializing with empty list."
                )
                setattr(self, data_list_attr, [])

    @log_performance(operation="save_data_to_file")
    async def _save_data_to_file(self, data_type: Literal["emails", "categories", "users"]) -> None:
        """Saves the specified in-memory data list to its JSON file."""
        file_path, data_to_save = "", []
        if data_type == DATA_TYPE_EMAILS:
            file_path, data_to_save = self.emails_file, self.emails_data
        elif data_type == DATA_TYPE_CATEGORIES:
            for cat in self.categories_data:
                if cat["id"] in self.category_counts:
                    cat["count"] = self.category_counts[cat["id"]]
            file_path, data_to_save = self.categories_file, self.categories_data
        elif data_type == DATA_TYPE_USERS:
            file_path, data_to_save = self.users_file, self.users_data
        else:
            logger.error(f"Unknown data type for saving: {data_type}")
            return

        try:
            with gzip.open(file_path, "wt", encoding="utf-8") as f:
                dump_func = partial(json.dump, data_to_save, f, indent=4)
                await asyncio.to_thread(dump_func)
            logger.info(f"Persisted {len(data_to_save)} items to compressed file: {file_path}")
        except IOError as e:
            logger.error(f"Error saving data to {file_path}: {e}")

    async def _save_data(self, data_type: Literal["emails", "categories", "users"]) -> None:
        """Marks data as dirty for write-behind saving."""
        self._dirty_data.add(data_type)

    async def delete_email(self, email_id: int) -> bool:
        """Delete an email by its internal ID."""
        for i, email in enumerate(self.emails_data):
            if email.get(FIELD_ID) == email_id:
                deleted_email = self.emails_data.pop(i)
                self._dirty_data.add(DATA_TYPE_EMAILS)
                # Update category count if email had a category
                if FIELD_CATEGORY_ID in deleted_email:
                    await self._update_category_count(deleted_email[FIELD_CATEGORY_ID], decrement=True)
                logger.info(f"Deleted email with ID {email_id}")
                return True
        logger.warning(f"Email with ID {email_id} not found for deletion")
        return False
<<<<<<< HEAD

=======
>>>>>>> 6434d2f3
    async def shutdown(self) -> None:
        """Saves all dirty data to files before shutting down."""
        logger.info("DatabaseManager shutting down. Saving dirty data...")
        for data_type in list(self._dirty_data):
            await self._save_data_to_file(data_type)
        self._dirty_data.clear()
        logger.info("Shutdown complete.")

    # Data validation methods (work-in-progress features)
    def _validate_email_data(self, email_data: Dict[str, Any]) -> bool:
        """Validates email data before storage."""
        required_fields = {FIELD_MESSAGE_ID}  # messageId is required
        if not all(field in email_data for field in required_fields):
            logger.warning(f"Missing required fields in email data: {email_data}")
            return False
        
        # Validate message ID format
        message_id = email_data.get(FIELD_MESSAGE_ID)
        if not isinstance(message_id, str) or not message_id.strip():
            logger.warning(f"Invalid message ID format: {message_id}")
            return False
        
        # Additional validation can be added here
        return True

    def _validate_category_data(self, category_data: Dict[str, Any]) -> bool:
        """Validates category data before storage."""
        required_fields = {FIELD_NAME}
        if not all(field in category_data for field in required_fields):
            logger.warning(f"Missing required fields in category data: {category_data}")
            return False
        
        # Validate category name
        name = category_data.get(FIELD_NAME)
        if not isinstance(name, str) or not name.strip():
            logger.warning(f"Invalid category name: {name}")
            return False
        
        return True

    def _validate_user_data(self, user_data: Dict[str, Any]) -> bool:
        """Validates user data before storage."""
        required_fields = {"username", "hashed_password"}
        if not all(field in user_data for field in required_fields):
            logger.warning(f"Missing required fields in user data: {user_data}")
            return False
        
        # Validate username
        username = user_data.get("username")
        if not isinstance(username, str) or not username.strip():
            logger.warning(f"Invalid username: {username}")
            return False
        
        # Validate password hash
        password_hash = user_data.get("hashed_password")
        if not isinstance(password_hash, str) or len(password_hash) < 10:  # Basic check
            logger.warning(f"Invalid password hash: {password_hash}")
            return False
        
        return True

    # Backup and recovery methods (work-in-progress features)
    async def create_backup(self) -> str:
        """Creates a backup of the current data files."""
        timestamp = datetime.now().strftime("%Y%m%d_%H%M%S")
        backup_name = f"backup_{timestamp}"
        backup_path = os.path.join(self.backup_dir, backup_name)
        os.makedirs(backup_path, exist_ok=True)

        # Copy data files to backup location
        files_to_backup = [
            (self.emails_file, os.path.join(backup_path, "emails.json.gz")),
            (self.categories_file, os.path.join(backup_path, "categories.json.gz")),
            (self.users_file, os.path.join(backup_path, "users.json.gz")),
        ]

        for source, dest in files_to_backup:
            if os.path.exists(source):
                shutil.copy2(source, dest)
                logger.info(f"Backed up {source} to {dest}")

        # Also backup email content directory
        content_backup_path = os.path.join(backup_path, "email_content")
        if os.path.exists(self.email_content_dir):
            shutil.copytree(self.email_content_dir, content_backup_path)
            logger.info(f"Backed up email content to {content_backup_path}")

        logger.info(f"Backup created at {backup_path}")
        return backup_path

    async def restore_from_backup(self, backup_path: str) -> bool:
        """Restores data from a backup."""
        if not os.path.exists(backup_path):
            logger.error(f"Backup path does not exist: {backup_path}")
            return False

        # Files to restore
        files_to_restore = [
            (os.path.join(backup_path, "emails.json.gz"), self.emails_file),
            (os.path.join(backup_path, "categories.json.gz"), self.categories_file),
            (os.path.join(backup_path, "users.json.gz"), self.users_file),
        ]

        try:
            for source, dest in files_to_restore:
                if os.path.exists(source):
                    # Make a safety copy of current data before overwriting
                    if os.path.exists(dest):
                        shutil.copy2(dest, f"{dest}.restore_backup")
                    
                    shutil.copy2(source, dest)
                    logger.info(f"Restored {source} to {dest}")

            # Restore email content directory
            content_source_path = os.path.join(backup_path, "email_content")
            if os.path.exists(content_source_path):
                # Remove current content and copy from backup
                if os.path.exists(self.email_content_dir):
                    shutil.rmtree(self.email_content_dir)
                shutil.copytree(content_source_path, self.email_content_dir)
                logger.info(f"Restored email content from {content_source_path}")

            # Reload data after restore
            await self._load_data()
            self._build_indexes()
            logger.info(f"Data restored from {backup_path}")
            return True
        except Exception as e:
            logger.error(f"Error during restore: {e}")
            # Attempt to restore from safety copies if available
            for source, dest in files_to_restore:
                safety_copy = f"{dest}.restore_backup"
                if os.path.exists(safety_copy):
                    shutil.move(safety_copy, dest)
            return False

    # Schema migration methods (work-in-progress features)
    def _get_schema_version(self) -> str:
        """Gets the current schema version from file."""
        if os.path.exists(self.schema_version_file):
            try:
                with open(self.schema_version_file, 'r') as f:
                    data = json.load(f)
                    return data.get('version', '1.0')
            except Exception as e:
                logger.warning(f"Could not read schema version file: {e}")
                return '1.0'
        return '1.0'

    def _set_schema_version(self, version: str) -> None:
        """Sets the schema version in file."""
        with open(self.schema_version_file, 'w') as f:
            json.dump({'version': version, 'updated_at': datetime.now().isoformat()}, f)
        logger.info(f"Schema version set to {version}")

    async def migrate_schema(self) -> bool:
        """Performs database schema migration if needed."""
        current_version = self._get_schema_version()
        logger.info(f"Current schema version: {current_version}, target: {CURRENT_SCHEMA_VERSION}")

        if current_version == CURRENT_SCHEMA_VERSION:
            logger.info("Schema is up to date")
            return True

        logger.info(f"Starting migration from {current_version} to {CURRENT_SCHEMA_VERSION}")
        
        # Create backup before migration
        backup_path = await self.create_backup()
        logger.info(f"Created backup before migration at: {backup_path}")

        # Perform migration steps here
        # Currently just updating schema version, but in the future this can include 
        # data transformations, index updates, etc.
        try:
            # Example: migrate data formats or structures if needed
            # await self._migrate_emails_data()
            # await self._migrate_categories_data()
            # await self._migrate_users_data()

            # Update schema version to current
            self._set_schema_version(CURRENT_SCHEMA_VERSION)
            logger.info("Schema migration completed successfully")
            return True
        except Exception as e:
            logger.error(f"Schema migration failed: {e}")
            # Attempt to restore from backup
            await self.restore_from_backup(backup_path)
            return False

    def _get_file_checksum(self, file_path: str) -> str:
        """Calculates the checksum of a file for integrity verification."""
        if not os.path.exists(file_path):
            return ""
        
        hash_sha256 = hashlib.sha256()
        with open(file_path, "rb") as f:
            # Read the file in chunks to handle large files efficiently
            for chunk in iter(lambda: f.read(4096), b""):
                hash_sha256.update(chunk)
        return hash_sha256.hexdigest()

    async def verify_data_integrity(self) -> Dict[str, Any]:
        """Verifies the integrity of the data files."""
        logger.info("Starting data integrity verification...")
        
        results = {}
        
        # Check each data file
        files_to_check = [
            ("emails", self.emails_file),
            ("categories", self.categories_file),
            ("users", self.users_file),
        ]
        
        for name, file_path in files_to_check:
            if os.path.exists(file_path):
                try:
                    # Check if the file can be loaded
                    with gzip.open(file_path, "rt", encoding="utf-8") as f:
                        data = json.load(f)
                    
                    # Verify it's a valid JSON structure
                    is_valid = isinstance(data, list)  # Expecting list for our data types
                    checksum = self._get_file_checksum(file_path)
                    
                    results[name] = {
                        "exists": True,
                        "valid": is_valid,
                        "item_count": len(data) if is_valid else 0,
                        "checksum": checksum
                    }
                except (IOError, json.JSONDecodeError) as e:
                    logger.error(f"Integrity check failed for {name}: {e}")
                    results[name] = {
                        "exists": True,
                        "valid": False,
                        "error": str(e)
                    }
            else:
                results[name] = {
                    "exists": False,
                    "valid": False,
                    "error": "File does not exist"
                }
        
        logger.info("Data integrity verification completed")
        return results

    def _generate_id(self, data_list: List[Dict[str, Any]]) -> int:
        """
        Generates a new unique integer ID for a record.
        """
        if not data_list:
            return 1
        return max(item.get(FIELD_ID, 0) for item in data_list) + 1

    def _parse_json_fields(self, row: Dict[str, Any], fields: List[str]) -> Dict[str, Any]:
        """
        Parses fields in a data row that are stored as JSON strings.
        """
        if not row:
            return row
        for field in fields:
            if field in row and isinstance(row[field], str):
                try:
                    row[field] = json.loads(row[field])
                except json.JSONDecodeError:
                    logger.warning(
                        f"Failed to parse JSON for field {field} in row {row.get(FIELD_ID)}"
                    )
                    if field in (FIELD_ANALYSIS_METADATA, "metadata"):
                        row[field] = {}
                    else:
                        row[field] = []
        return row

    def _add_category_details(self, email: Dict[str, Any]) -> Dict[str, Any]:
        """Add category name and color to an email using cached category data."""
        if not email:
            return email
        category_id = email.get(FIELD_CATEGORY_ID)
        if category_id is not None:
            category = self.categories_by_id.get(category_id)
            if category:
                email[FIELD_CATEGORY_NAME] = category.get(FIELD_NAME)
                email[FIELD_CATEGORY_COLOR] = category.get(FIELD_COLOR)
        return self._parse_json_fields(email, [FIELD_ANALYSIS_METADATA])

    async def create_email(self, email_data: Dict[str, Any]) -> Optional[Dict[str, Any]]:
        """Create a new email record, separating heavy and light content."""
        # Validation functionality is preserved as a method
        # Uncomment the next lines if validation is needed: 
        # if not self._validate_email_data(email_data):
        #     logger.warning(f"Email data validation failed: {email_data}")
        #     return None

        message_id = email_data.get(FIELD_MESSAGE_ID, email_data.get("messageId"))
        if await self.get_email_by_message_id(message_id, include_content=False):
            logger.warning(f"Email with messageId {message_id} already exists. Updating.")
            return await self.update_email_by_message_id(message_id, email_data)

        new_id = self._generate_id(self.emails_data)
        now = datetime.now(timezone.utc).isoformat()

        analysis_metadata = email_data.get(
            FIELD_ANALYSIS_METADATA, email_data.get("analysisMetadata", {})
        )
        if isinstance(analysis_metadata, str):
            try:
                analysis_metadata = json.loads(analysis_metadata)
            except json.JSONDecodeError:
                analysis_metadata = {}

        full_email_record = email_data.copy()
        full_email_record.update(
            {
                FIELD_ID: new_id,
                FIELD_MESSAGE_ID: message_id,
                FIELD_CREATED_AT: now,
                FIELD_UPDATED_AT: now,
                FIELD_ANALYSIS_METADATA: analysis_metadata,
            }
        )

        heavy_data = {
            field: full_email_record.pop(field)
            for field in HEAVY_EMAIL_FIELDS
            if field in full_email_record
        }
        light_email_record = full_email_record

        self.emails_data.append(light_email_record)
        self.emails_by_id[new_id] = light_email_record
        if message_id:
            self.emails_by_message_id[message_id] = light_email_record
        await self._save_data(DATA_TYPE_EMAILS)

        content_path = self._get_email_content_path(new_id)
        try:
            with gzip.open(content_path, "wt", encoding="utf-8") as f:
                dump_func = partial(json.dump, heavy_data, f, indent=4)
                await asyncio.to_thread(dump_func)
        except IOError as e:
            logger.error(f"Error saving heavy content for email {new_id}: {e}")

        category_id = light_email_record.get(FIELD_CATEGORY_ID)
        if category_id is not None:
            await self._update_category_count(category_id, increment=True)

        return self._add_category_details(light_email_record)

    async def get_email_by_id(
        self, email_id: int, include_content: bool = True
    ) -> Optional[Dict[str, Any]]:
        """Get email by ID using in-memory index, with option to load heavy content."""
        email_light = self.emails_by_id.get(email_id)
        if not email_light:
            return None

        if include_content:
            email_full = await self._load_and_merge_content(email_light)
            return self._add_category_details(email_full)
        else:
            return self._add_category_details(email_light.copy())

    async def get_all_categories(self) -> List[Dict[str, Any]]:
        """Get all categories with their counts from cache."""
        for cat_id, count in self.category_counts.items():
            if cat_id in self.categories_by_id:
                self.categories_by_id[cat_id][FIELD_COUNT] = count
        return sorted(self.categories_by_id.values(), key=lambda c: c.get(FIELD_NAME, ""))

    async def create_category(self, category_data: Dict[str, Any]) -> Optional[Dict[str, Any]]:
        """Create a new category and update indexes."""
        # Validation functionality is preserved as a method
        # Uncomment the next lines if validation is needed: 
        # if not self._validate_category_data(category_data):
        #     logger.warning(f"Category data validation failed: {category_data}")
        #     return None

        category_name_lower = category_data.get(FIELD_NAME, "").lower()
        if category_name_lower in self.categories_by_name:
            logger.warning(
                f"Category with name '{category_data.get(FIELD_NAME)}' already exists. Returning existing."
            )
            return self.categories_by_name[category_name_lower]

        new_id = self._generate_id(self.categories_data)
        category_record = {
            FIELD_ID: new_id,
            FIELD_NAME: category_data[FIELD_NAME],
            "description": category_data.get("description"),
            FIELD_COLOR: category_data.get(FIELD_COLOR, DEFAULT_CATEGORY_COLOR),
            FIELD_COUNT: 0,
        }
        self.categories_data.append(category_record)
        self.categories_by_id[new_id] = category_record
        self.categories_by_name[category_name_lower] = category_record
        self.category_counts[new_id] = 0
        await self._save_data(DATA_TYPE_CATEGORIES)
        return category_record

    async def _update_category_count(
        self, category_id: int, increment: bool = False, decrement: bool = False
    ) -> None:
        """Incrementally update category email count in the cache."""
        if category_id not in self.category_counts:
            logger.warning(f"Attempted to update count for non-existent category ID: {category_id}")
            return
        if increment:
            self.category_counts[category_id] += 1
        if decrement:
            self.category_counts[category_id] -= 1
        self._dirty_data.add(DATA_TYPE_CATEGORIES)

    async def get_emails(
        self,
        limit: int = 50,
        offset: int = 0,
        category_id: Optional[int] = None,
        is_unread: Optional[bool] = None,
    ) -> List[Dict[str, Any]]:
        """Get emails with pagination and filtering."""
        # Create cache key based on parameters
        cache_key = f"emails:limit={limit}:offset={offset}:category={category_id}:unread={is_unread}"

        # Try to get from cache first
        cached_result = await self.cache.get(cache_key)
        if cached_result is not None:
            return cached_result

        # Compute result
        filtered_emails = self.emails_data
        if category_id is not None:
            filtered_emails = [
                e for e in filtered_emails if e.get(FIELD_CATEGORY_ID) == category_id
            ]
        if is_unread is not None:
            filtered_emails = [e for e in filtered_emails if e.get(FIELD_IS_UNREAD) == is_unread]
        try:
            filtered_emails = sorted(
                filtered_emails,
                key=lambda e: e.get(FIELD_TIME, e.get(FIELD_CREATED_AT, "")),
                reverse=True,
            )
        except TypeError:
            logger.warning(
                f"Sorting emails by {FIELD_TIME} failed due to incomparable types. Using '{FIELD_CREATED_AT}'."
            )
            filtered_emails = sorted(
                filtered_emails, key=lambda e: e.get(FIELD_CREATED_AT, ""), reverse=True
            )
        paginated_emails = filtered_emails[offset : offset + limit]
        result_emails = [self._add_category_details(email) for email in paginated_emails]

        # Cache the result with tags for invalidation
        tags = ["emails"]
        if category_id is not None:
            tags.append(f"category:{category_id}")

        await self.cache.set(cache_key, result_emails, ttl=300, tags=tags)  # 5 minute TTL
        return result_emails

    async def warm_email_cache(self):
        """Warm cache with frequently accessed email data"""
        # Warm cache with common email queries
        warming_data = {}

        # Cache recent emails
        recent_emails = await self.get_emails(limit=100, offset=0)
        warming_data["emails:limit=100:offset=0:category=None:unread=None"] = recent_emails

        # Cache unread emails
        unread_emails = await self.get_emails(limit=50, offset=0, is_unread=True)
        warming_data["emails:limit=50:offset=0:category=None:unread=True"] = unread_emails

        # Cache categories with counts
        categories = await self.get_categories_with_counts()
        warming_data["categories_with_counts"] = categories

        return warming_data

    async def get_cache_stats(self) -> Dict[str, Any]:
        """Get cache performance statistics"""
        stats = await self.cache.get_stats()
        return {
            "hits": stats.hits,
            "misses": stats.misses,
            "hit_rate": stats.hit_rate,
            "sets": stats.sets,
            "deletes": stats.deletes,
            "evictions": stats.evictions
        }

    async def update_email_by_message_id(
        self, message_id: str, update_data: Dict[str, Any]
    ) -> Optional[Dict[str, Any]]:
        """Update email by messageId, handling separated content."""
        email_to_update = await self.get_email_by_message_id(message_id, include_content=True)
        if not email_to_update:
            logger.warning(f"Email with {FIELD_MESSAGE_ID} {message_id} not found for update.")
            return None

        original_category_id = email_to_update.get(FIELD_CATEGORY_ID)
        changed_fields = False
        for key, value in update_data.items():
            if key in email_to_update and email_to_update[key] != value:
                email_to_update[key] = value
                changed_fields = True
            elif key not in email_to_update:
                email_to_update[key] = value
                changed_fields = True

        if changed_fields:
            email_to_update[FIELD_UPDATED_AT] = datetime.now(timezone.utc).isoformat()
            heavy_data = {
                field: email_to_update.pop(field)
                for field in HEAVY_EMAIL_FIELDS
                if field in email_to_update
            }
            email_id = email_to_update[FIELD_ID]
            content_path = self._get_email_content_path(email_id)
            try:
                with gzip.open(content_path, "wt", encoding="utf-8") as f:
                    dump_func = partial(json.dump, heavy_data, f, indent=4)
                    await asyncio.to_thread(dump_func)
            except IOError as e:
                logger.error(f"Error updating heavy content for email {email_id}: {e}")

            self.emails_by_id[email_id] = email_to_update
            self.emails_by_message_id[message_id] = email_to_update
            idx = next(
                (i for i, e in enumerate(self.emails_data) if e.get(FIELD_ID) == email_id), -1
            )
            if idx != -1:
                self.emails_data[idx] = email_to_update
            await self._save_data(DATA_TYPE_EMAILS)

            # Invalidate email caches
            await self.cache.invalidate_tags(["emails"])
            if original_category_id is not None:
                await self.cache.invalidate_tags([f"category:{original_category_id}"])
            if new_category_id is not None and new_category_id != original_category_id:
                await self.cache.invalidate_tags([f"category:{new_category_id}"])

            new_category_id = email_to_update.get(FIELD_CATEGORY_ID)
            if original_category_id != new_category_id:
                if original_category_id is not None:
                    await self._update_category_count(original_category_id, decrement=True)
                if new_category_id is not None:
                    await self._update_category_count(new_category_id, increment=True)
        return self._add_category_details(email_to_update)

    async def get_user_by_username(self, username: str) -> Optional[Dict[str, Any]]:
        """Get user by username from the users data."""
        for user in self.users_data:
            if user.get("username") == username:
                return user
        return None

    async def create_user(self, user_data: Dict[str, Any]) -> Optional[Dict[str, Any]]:
        """Create a new user and save to the users data."""
<<<<<<< HEAD
=======
        # Validation functionality is preserved as a method
        # Uncomment the next lines if validation is needed:
        # if not self._validate_user_data(user_data):
        #     logger.warning(f"User data validation failed: {user_data}")
        #     return None

>>>>>>> 6434d2f3
        # Check if user already exists
        existing_user = await self.get_user_by_username(user_data.get("username", ""))
        if existing_user:
            return None

        # Generate ID for the user
        new_id = self._generate_id(self.users_data)
        user_record = {
            "id": new_id,
            "username": user_data["username"],
            "hashed_password": user_data["hashed_password"],
            "role": user_data.get("role", "user"),
            "permissions": user_data.get("permissions", []),
            "mfa_enabled": user_data.get("mfa_enabled", False),
            "mfa_secret": user_data.get("mfa_secret", None),
            "mfa_backup_codes": user_data.get("mfa_backup_codes", []),
            "created_at": datetime.now(timezone.utc).isoformat(),
        }
        
        self.users_data.append(user_record)
        await self._save_data(DATA_TYPE_USERS)
        return user_record

    async def get_email_by_message_id(
        self, message_id: str, include_content: bool = True
    ) -> Optional[Dict[str, Any]]:
        """Get email by messageId using in-memory index, with option to load heavy content."""
        if not message_id:
            return None
        email_light = self.emails_by_message_id.get(message_id)
        if not email_light:
            return None
        if include_content:
            email_full = await self._load_and_merge_content(email_light)
            return self._add_category_details(email_full)
        else:
            return self._add_category_details(email_light.copy())

<<<<<<< HEAD
=======

# Backward compatibility and advanced initialization
# The following code provides both legacy singleton access and new factory approach


# Backward compatibility and advanced initialization
# The following code provides both legacy singleton access and new factory approach

>>>>>>> 6434d2f3
    async def get_all_emails(self, limit: int = 50, offset: int = 0) -> List[Dict[str, Any]]:
        """
        Retrieves all emails with pagination.
        """
        return await self.get_emails(limit=limit, offset=offset)

    async def get_emails_by_category(
        self, category_id: int, limit: int = 50, offset: int = 0
    ) -> List[Dict[str, Any]]:
        """Get emails by category"""
        return await self.get_emails(limit=limit, offset=offset, category_id=category_id)


    @log_performance(operation="search_emails")
    async def search_emails(self, search_term: str, limit: int = 50) -> List[Dict[str, Any]]:
        """Search emails. Searches subject/sender in-memory, and content on-disk."""
        if not search_term:
            return await self.get_emails(limit=limit, offset=0)
        search_term_lower = search_term.lower()
        filtered_emails = []
        logger.info(
            f"Starting email search for term: '{search_term_lower}'. This may be slow if searching content."
        )
        for email_light in self.emails_data:
            found_in_light = (
                search_term_lower in email_light.get(FIELD_SUBJECT, "").lower()
                or search_term_lower in email_light.get(FIELD_SENDER, "").lower()
                or search_term_lower in email_light.get(FIELD_SENDER_EMAIL, "").lower()
            )
            if found_in_light:
                filtered_emails.append(email_light)
                continue
            email_id = email_light.get(FIELD_ID)
            content_path = self._get_email_content_path(email_id)
            if os.path.exists(content_path):
                try:
                    with gzip.open(content_path, "rt", encoding="utf-8") as f:
                        heavy_data = json.load(f)
                        content = heavy_data.get(FIELD_CONTENT, "")
                        if isinstance(content, str) and search_term_lower in content.lower():
                            filtered_emails.append(email_light)
                except (IOError, json.JSONDecodeError) as e:
                    logger.error(f"Could not search content for email {email_id}: {e}")
        try:
            sorted_emails = sorted(
                filtered_emails,
                key=lambda e: e.get(FIELD_TIME, e.get(FIELD_CREATED_AT, "")),
                reverse=True,
            )
        except TypeError:
            logger.warning(
                f"Sorting search results by {FIELD_TIME} failed. Using '{FIELD_CREATED_AT}'."
            )
            sorted_emails = sorted(
                filtered_emails, key=lambda e: e.get(FIELD_CREATED_AT, ""), reverse=True
            )
        paginated_emails = sorted_emails[:limit]
        result_emails = [self._add_category_details(email) for email in paginated_emails]
        return result_emails

    # TODO(P1, 6h): Optimize search performance to avoid disk I/O per STATIC_ANALYSIS_REPORT.md
    # Pseudo code for optimizing search performance:
    # - Pre-index searchable fields (subject, sender, sender_email) in memory
    # - Create inverted index: Dict[str, Set[int]] for word -> email_ids
    # - Use asyncio.to_thread for content search to avoid blocking
    # - Implement batched content loading for multiple emails
    # - Add search result pagination to limit memory usage
    # - Use mmap or memory-mapped files for large content searches
    # TODO(P2, 4h): Implement search indexing to improve query performance
    # Pseudo code for search indexing:
    # - Create SearchIndex class with build_index() and search() methods
    # - Index structure: {word: {email_id: positions}} for phrase search
    # - Support fuzzy matching with difflib or similar
    # - Add index persistence to avoid rebuild on restart
    # - Implement incremental index updates on email changes
    # - Add stemming/lemmatization for better matching
    # TODO(P3, 3h): Add support for search result caching
    # Pseudo code for search result caching:
    # - Add LRU cache: Dict[str, List[Dict]] with max size limit
    # - Cache key: f"{search_term}:{limit}:{include_content}"
    # - Invalidate cache on email updates/deletes
    # - Add cache TTL for time-based expiration
    # - Implement cache warming for common searches
    # - Add cache statistics (hits, misses) for monitoring

    async def update_email(
        self, email_id: int, update_data: Dict[str, Any]
    ) -> Optional[Dict[str, Any]]:
        """Update email by its internal ID, handling separated content."""
        email_to_update = await self.get_email_by_id(email_id, include_content=True)
        if not email_to_update:
            logger.warning(f"Email with {FIELD_ID} {email_id} not found for update.")
            return None

        original_category_id = email_to_update.get(FIELD_CATEGORY_ID)
        changed_fields = False
        for key, value in update_data.items():
            if key == FIELD_ID:
                continue
            if key in email_to_update and email_to_update[key] != value:
                email_to_update[key] = value
                changed_fields = True
            elif key not in email_to_update:
                email_to_update[key] = value
                changed_fields = True

        if changed_fields:
            email_to_update[FIELD_UPDATED_AT] = datetime.now(timezone.utc).isoformat()
            heavy_data = {
                field: email_to_update.pop(field)
                for field in HEAVY_EMAIL_FIELDS
                if field in email_to_update
            }
            content_path = self._get_email_content_path(email_id)
            try:
                with gzip.open(content_path, "wt", encoding="utf-8") as f:
                    dump_func = partial(json.dump, heavy_data, f, indent=4)
                    await asyncio.to_thread(dump_func)
            except IOError as e:
                logger.error(f"Error updating heavy content for email {email_id}: {e}")

            self.emails_by_id[email_id] = email_to_update
            if email_to_update.get(FIELD_MESSAGE_ID):
                self.emails_by_message_id[email_to_update[FIELD_MESSAGE_ID]] = email_to_update
            idx = next(
                (i for i, e in enumerate(self.emails_data) if e.get(FIELD_ID) == email_id), -1
            )
            if idx != -1:
                self.emails_data[idx] = email_to_update
            await self._save_data(DATA_TYPE_EMAILS)

            new_category_id = email_to_update.get(FIELD_CATEGORY_ID)
            if original_category_id != new_category_id:
                if original_category_id is not None:
                    await self._update_category_count(original_category_id, decrement=True)
                if new_category_id is not None:
                    await self._update_category_count(new_category_id, increment=True)
        return self._add_category_details(email_to_update)

    async def add_tags(self, email_id: int, tags: List[str]) -> bool:
        """Adds tags to an email."""
        email = await self.get_email_by_id(email_id)
        if not email:
            return False

        existing_tags = email.get("tags", [])
        new_tags = list(set(existing_tags + tags))

        updated_email = await self.update_email(email_id, {"tags": new_tags})
        return updated_email is not None

    async def remove_tags(self, email_id: int, tags: List[str]) -> bool:
        """Removes tags from an email."""
        email = await self.get_email_by_id(email_id)
        if not email:
            return False

        existing_tags = email.get("tags", [])
        updated_tags = [tag for tag in existing_tags if tag not in tags]

        updated_email = await self.update_email(email_id, {"tags": updated_tags})
        return updated_email is not None


<<<<<<< HEAD
async def create_database_manager(config: DatabaseConfig) -> DatabaseManager:
    """
    Factory function to create and initialize a DatabaseManager instance.
    This replaces the global singleton pattern with dependency injection.
    """
    manager = DatabaseManager(config)
    await manager.initialize()
    return manager

=======
# Factory functions and configuration management (work-in-progress)
async def create_database_manager(config: DatabaseConfig) -> DatabaseManager:
    """
    Factory function to create and initialize a DatabaseManager instance.
    This implements the dependency injection approach mentioned in the refactoring notes.
    """
    manager = DatabaseManager(config=config)
    await manager.initialize()
    return manager
>>>>>>> 6434d2f3

# Backward compatibility: default get_db using default config
_db_manager_instance: Optional[DatabaseManager] = None
_db_init_lock = asyncio.Lock()

# Backward compatibility: default get_db using default config
# Preserves the original singleton pattern while allowing new approaches
_db_manager_instance: Optional[DatabaseManager] = None
_db_init_lock = asyncio.Lock()

async def get_db() -> DatabaseManager:
    """
    Provides a default singleton instance for backward compatibility.
<<<<<<< HEAD
    TODO: Replace with proper dependency injection in application.
=======
    For new implementations, consider using create_database_manager with explicit configuration.
>>>>>>> 6434d2f3
    """
    global _db_manager_instance
    if _db_manager_instance is None:
        async with _db_init_lock:
            if _db_manager_instance is None:
<<<<<<< HEAD
                config = DatabaseConfig()
                _db_manager_instance = await create_database_manager(config)
    return _db_manager_instance


=======
                # Use default configuration for backward compatibility
                config = DatabaseConfig()
                _db_manager_instance = DatabaseManager(config=config)
                await _db_manager_instance.initialize()
    return _db_manager_instance
>>>>>>> 6434d2f3
<|MERGE_RESOLUTION|>--- conflicted
+++ resolved
@@ -19,18 +19,11 @@
 from .performance_monitor import log_performance
 from .constants import DEFAULT_CATEGORY_COLOR, DEFAULT_CATEGORIES
 from .data.data_source import DataSource
-from .caching import get_cache_manager, CacheConfig, CacheBackend
+
 from .security import validate_path_safety, sanitize_path
 
-from .security import validate_path_safety, sanitize_path
-
 logger = logging.getLogger(__name__)
 
-<<<<<<< HEAD
-class DatabaseConfig:
-    """Configuration for the DatabaseManager."""
-
-=======
 # Globalized data directory at the project root
 DATA_DIR = os.environ.get("DATA_DIR", "data")
 EMAIL_CONTENT_DIR = os.path.join(DATA_DIR, "email_content")
@@ -69,7 +62,6 @@
 class DatabaseConfig:
     """Configuration for the DatabaseManager."""
 
->>>>>>> 6434d2f3
     def __init__(
         self,
         data_dir: Optional[str] = None,
@@ -104,10 +96,6 @@
 # - Modified DatabaseManager.__init__ to accept DatabaseConfig instance
 # - Created create_database_manager factory function
 # - Removed global _db_manager_instance and _db_init_lock (replaced with backward compatible version)
-<<<<<<< HEAD
-# - Made data directory configurable via DATA_DIR environment variable
-=======
->>>>>>> 6434d2f3
 
 # Data types
 DATA_TYPE_EMAILS = "emails"
@@ -142,29 +130,6 @@
     """Optimized async database manager with in-memory caching, write-behind,
     and hybrid on-demand content loading."""
 
-<<<<<<< HEAD
-    def __init__(self, config: DatabaseConfig, enable_redis_cache: Optional[bool] = None, redis_url: Optional[str] = None):
-        """Initializes the DatabaseManager, setting up file paths and data caches."""
-
-        self.config = config
-        self.emails_file = config.emails_file
-        self.categories_file = config.categories_file
-        self.users_file = config.users_file
-        self.email_content_dir = config.email_content_dir
-
-        # Check environment variables for Redis configuration
-        if enable_redis_cache is None:
-            enable_redis_cache = os.getenv("ENABLE_REDIS_CACHE", "false").lower() == "true"
-        if redis_url is None:
-            redis_url = os.getenv("REDIS_URL", "redis://localhost:6379")
-
-        # Initialize cache manager
-        cache_config = CacheConfig(
-            backend=CacheBackend.REDIS if enable_redis_cache else CacheBackend.MEMORY,
-            redis_url=redis_url
-        )
-        self.cache = get_cache_manager() if not enable_redis_cache else init_cache_manager(cache_config)
-=======
     def __init__(self, config: DatabaseConfig = None, data_dir: Optional[str] = None):
         """Initializes the DatabaseManager, setting up file paths and data caches."""
         # Support both new config-based initialization and legacy initialization
@@ -209,7 +174,6 @@
         self._dirty_data: set[str] = set()
         self._initialized: bool = False
         self._init_lock = asyncio.Lock()
->>>>>>> 6434d2f3
 
         # In-memory data stores
         self.emails_data: List[Dict[str, Any]] = []  # Stores light email records
@@ -233,13 +197,6 @@
         if hasattr(self, 'backup_dir'):
             os.makedirs(self.backup_dir, exist_ok=True)
 
-<<<<<<< HEAD
-    # COMPLETED: Implemented dependency injection for database manager instance
-    # - DatabaseManager now accepts DatabaseConfig in __init__
-    # - create_database_manager factory function handles initialization
-    # - Backward compatible get_db() provided for existing code
-    # - Global singleton replaced with factory pattern
-=======
     # Notes on refactor progress:
     # TODO(P1, 12h): Refactor to eliminate global state and singleton pattern per functional_analysis_report.md
     # Pseudo code for eliminating global state:
@@ -254,7 +211,6 @@
     # - create_database_manager factory function handles initialization
     # - Backward compatible get_db() provided for existing code
     # - Global singleton approach preserved for compatibility but can be phased out
->>>>>>> 6434d2f3
 
     def _get_email_content_path(self, email_id: int) -> str:
         """Returns the path for an individual email's content file."""
@@ -288,14 +244,8 @@
             # await self.migrate_schema()  # Commented out for now, can be called explicitly if needed
             await self._load_data()
             self._build_indexes()
-
-            # Start cache warming in background
-            await self.cache.warm_cache(self.warm_email_cache, "email_warming")
-
             self._initialized = True
 
-<<<<<<< HEAD
-=======
     # TODO(P1, 4h): Remove hidden side effects from initialization per functional_analysis_report.md
     # Pseudo code for removing hidden side effects:
     # - Make _ensure_initialized() a public async initialize() method
@@ -312,7 +262,6 @@
     # - Make _load_data() private and called only by lazy loaders
     # - Add tests to verify loading behavior
     # 
->>>>>>> 6434d2f3
     # PARTIALLY COMPLETED: Initialization is now explicit via factory function
     # - create_database_manager ensures initialization
     # - Backward compatible get_db maintains implicit initialization for existing code
@@ -413,10 +362,6 @@
                 return True
         logger.warning(f"Email with ID {email_id} not found for deletion")
         return False
-<<<<<<< HEAD
-
-=======
->>>>>>> 6434d2f3
     async def shutdown(self) -> None:
         """Saves all dirty data to files before shutting down."""
         logger.info("DatabaseManager shutting down. Saving dirty data...")
@@ -840,15 +785,6 @@
         is_unread: Optional[bool] = None,
     ) -> List[Dict[str, Any]]:
         """Get emails with pagination and filtering."""
-        # Create cache key based on parameters
-        cache_key = f"emails:limit={limit}:offset={offset}:category={category_id}:unread={is_unread}"
-
-        # Try to get from cache first
-        cached_result = await self.cache.get(cache_key)
-        if cached_result is not None:
-            return cached_result
-
-        # Compute result
         filtered_emails = self.emails_data
         if category_id is not None:
             filtered_emails = [
@@ -871,45 +807,7 @@
             )
         paginated_emails = filtered_emails[offset : offset + limit]
         result_emails = [self._add_category_details(email) for email in paginated_emails]
-
-        # Cache the result with tags for invalidation
-        tags = ["emails"]
-        if category_id is not None:
-            tags.append(f"category:{category_id}")
-
-        await self.cache.set(cache_key, result_emails, ttl=300, tags=tags)  # 5 minute TTL
         return result_emails
-
-    async def warm_email_cache(self):
-        """Warm cache with frequently accessed email data"""
-        # Warm cache with common email queries
-        warming_data = {}
-
-        # Cache recent emails
-        recent_emails = await self.get_emails(limit=100, offset=0)
-        warming_data["emails:limit=100:offset=0:category=None:unread=None"] = recent_emails
-
-        # Cache unread emails
-        unread_emails = await self.get_emails(limit=50, offset=0, is_unread=True)
-        warming_data["emails:limit=50:offset=0:category=None:unread=True"] = unread_emails
-
-        # Cache categories with counts
-        categories = await self.get_categories_with_counts()
-        warming_data["categories_with_counts"] = categories
-
-        return warming_data
-
-    async def get_cache_stats(self) -> Dict[str, Any]:
-        """Get cache performance statistics"""
-        stats = await self.cache.get_stats()
-        return {
-            "hits": stats.hits,
-            "misses": stats.misses,
-            "hit_rate": stats.hit_rate,
-            "sets": stats.sets,
-            "deletes": stats.deletes,
-            "evictions": stats.evictions
-        }
 
     async def update_email_by_message_id(
         self, message_id: str, update_data: Dict[str, Any]
@@ -955,13 +853,6 @@
                 self.emails_data[idx] = email_to_update
             await self._save_data(DATA_TYPE_EMAILS)
 
-            # Invalidate email caches
-            await self.cache.invalidate_tags(["emails"])
-            if original_category_id is not None:
-                await self.cache.invalidate_tags([f"category:{original_category_id}"])
-            if new_category_id is not None and new_category_id != original_category_id:
-                await self.cache.invalidate_tags([f"category:{new_category_id}"])
-
             new_category_id = email_to_update.get(FIELD_CATEGORY_ID)
             if original_category_id != new_category_id:
                 if original_category_id is not None:
@@ -979,15 +870,12 @@
 
     async def create_user(self, user_data: Dict[str, Any]) -> Optional[Dict[str, Any]]:
         """Create a new user and save to the users data."""
-<<<<<<< HEAD
-=======
         # Validation functionality is preserved as a method
         # Uncomment the next lines if validation is needed:
         # if not self._validate_user_data(user_data):
         #     logger.warning(f"User data validation failed: {user_data}")
         #     return None
 
->>>>>>> 6434d2f3
         # Check if user already exists
         existing_user = await self.get_user_by_username(user_data.get("username", ""))
         if existing_user:
@@ -1026,8 +914,6 @@
         else:
             return self._add_category_details(email_light.copy())
 
-<<<<<<< HEAD
-=======
 
 # Backward compatibility and advanced initialization
 # The following code provides both legacy singleton access and new factory approach
@@ -1036,7 +922,6 @@
 # Backward compatibility and advanced initialization
 # The following code provides both legacy singleton access and new factory approach
 
->>>>>>> 6434d2f3
     async def get_all_emails(self, limit: int = 50, offset: int = 0) -> List[Dict[str, Any]]:
         """
         Retrieves all emails with pagination.
@@ -1201,17 +1086,6 @@
         return updated_email is not None
 
 
-<<<<<<< HEAD
-async def create_database_manager(config: DatabaseConfig) -> DatabaseManager:
-    """
-    Factory function to create and initialize a DatabaseManager instance.
-    This replaces the global singleton pattern with dependency injection.
-    """
-    manager = DatabaseManager(config)
-    await manager.initialize()
-    return manager
-
-=======
 # Factory functions and configuration management (work-in-progress)
 async def create_database_manager(config: DatabaseConfig) -> DatabaseManager:
     """
@@ -1221,11 +1095,7 @@
     manager = DatabaseManager(config=config)
     await manager.initialize()
     return manager
->>>>>>> 6434d2f3
-
-# Backward compatibility: default get_db using default config
-_db_manager_instance: Optional[DatabaseManager] = None
-_db_init_lock = asyncio.Lock()
+
 
 # Backward compatibility: default get_db using default config
 # Preserves the original singleton pattern while allowing new approaches
@@ -1235,26 +1105,14 @@
 async def get_db() -> DatabaseManager:
     """
     Provides a default singleton instance for backward compatibility.
-<<<<<<< HEAD
-    TODO: Replace with proper dependency injection in application.
-=======
     For new implementations, consider using create_database_manager with explicit configuration.
->>>>>>> 6434d2f3
     """
     global _db_manager_instance
     if _db_manager_instance is None:
         async with _db_init_lock:
             if _db_manager_instance is None:
-<<<<<<< HEAD
-                config = DatabaseConfig()
-                _db_manager_instance = await create_database_manager(config)
-    return _db_manager_instance
-
-
-=======
                 # Use default configuration for backward compatibility
                 config = DatabaseConfig()
                 _db_manager_instance = DatabaseManager(config=config)
                 await _db_manager_instance.initialize()
-    return _db_manager_instance
->>>>>>> 6434d2f3
+    return _db_manager_instance