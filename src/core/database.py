--- conflicted
+++ resolved
@@ -12,17 +12,11 @@
 from functools import partial
 from typing import Any, Dict, List, Literal, Optional
 
-<<<<<<< HEAD
-from .constants import DEFAULT_CATEGORIES, DEFAULT_CATEGORY_COLOR
-from .data_source import DataSource
-from src.core.performance_monitor import log_performance
-=======
 # NOTE: These dependencies will be moved to the core framework as well.
 # For now, we are assuming they will be available in the new location.
 from .performance_monitor import log_performance
 from .constants import DEFAULT_CATEGORY_COLOR, DEFAULT_CATEGORIES
 from .data.data_source import DataSource
->>>>>>> 9f25ab92
 
 logger = logging.getLogger(__name__)
 
@@ -607,9 +601,6 @@
                     await self._update_category_count(original_category_id, decrement=True)
                 if new_category_id is not None:
                     await self._update_category_count(new_category_id, increment=True)
-<<<<<<< HEAD
-        return self._add_category_details(email_to_update)
-=======
         return self._add_category_details(email_to_update)
 
     async def add_tags(self, email_id: int, tags: List[str]) -> bool:
@@ -649,5 +640,4 @@
     if _db_manager_instance is None:
         _db_manager_instance = DatabaseManager()
         await _db_manager_instance._ensure_initialized()
-    return _db_manager_instance
->>>>>>> 9f25ab92
+    return _db_manager_instance