--- conflicted
+++ resolved
@@ -138,11 +138,7 @@
         # In-memory indexes
         self.emails_by_id: Dict[int, Dict[str, Any]] = {}
         self.emails_by_message_id: Dict[str, Dict[str, Any]] = {}
-<<<<<<< HEAD
         self._search_index: Dict[int, str] = {}  # Cache for searchable text
-=======
-        self._search_index: Dict[int, str] = {}  # Optimized search index
->>>>>>> d75dfca1
         self.categories_by_id: Dict[int, Dict[str, Any]] = {}
         self.categories_by_name: Dict[str, Dict[str, Any]] = {}
         self.category_counts: Dict[int, int] = {}
@@ -247,7 +243,6 @@
             for email in self.emails_data
             if FIELD_MESSAGE_ID in email
         }
-<<<<<<< HEAD
 
         # Build search index
         self._search_index = {}
@@ -256,12 +251,6 @@
             if eid is not None:
                 self._search_index[eid] = self._get_searchable_text(email)
 
-=======
-        self._search_index = {
-            email[FIELD_ID]: self._get_searchable_text(email)
-            for email in self.emails_data
-        }
->>>>>>> d75dfca1
         self.categories_by_id = {cat[FIELD_ID]: cat for cat in self.categories_data}
         self.categories_by_name = {cat[FIELD_NAME].lower(): cat for cat in self.categories_data}
         self.category_counts = {cat_id: 0 for cat_id in self.categories_by_id}
@@ -758,7 +747,6 @@
             f"Starting email search for term: '{search_term_lower}'. This may be slow if searching content."
         )
         for email_light in self.emails_data:
-<<<<<<< HEAD
             email_id = email_light[FIELD_ID]
 
             # Use search index if available for O(1) text access instead of repeated .lower()
@@ -774,17 +762,6 @@
             if found_in_light:
                 filtered_emails.append(email_light)
                 continue
-=======
-            email_id = email_light.get(FIELD_ID)
-
-            # Check in-memory index first (O(1) lookup vs repetitive concatenation/lowercasing)
-            searchable_text = self._search_index.get(email_id)
-            if searchable_text and search_term_lower in searchable_text:
-                filtered_emails.append(email_light)
-                continue
-
-            # If not found in memory index, check content
->>>>>>> d75dfca1
 
             # Check content cache first to avoid disk I/O
             cached_content = self.caching_manager.get_email_content(email_id)
