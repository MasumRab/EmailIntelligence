--- conflicted
+++ resolved
@@ -17,12 +17,13 @@
 from .performance_monitor import log_performance
 from .enhanced_caching import EnhancedCachingManager
 from .enhanced_error_reporting import (
-    log_error, 
-    ErrorSeverity, 
-    ErrorCategory, 
+    log_error,
+    ErrorSeverity,
+    ErrorCategory,
     create_error_context
 )
 from .constants import DEFAULT_CATEGORY_COLOR, DEFAULT_CATEGORIES
+from .security import validate_path_safety, sanitize_path
 
 logger = logging.getLogger(__name__)
 
@@ -65,6 +66,39 @@
 FIELD_CATEGORY_COLOR = "categoryColor"
 
 
+class DatabaseConfig:
+    """Configuration for the DatabaseManager."""
+
+    def __init__(
+        self,
+        data_dir: Optional[str] = None,
+        emails_file: Optional[str] = None,
+        categories_file: Optional[str] = None,
+        users_file: Optional[str] = None,
+        email_content_dir: Optional[str] = None,
+    ):
+        # Make data directory configurable via environment variable
+        self.data_dir = data_dir or os.getenv("DATA_DIR", "data")
+
+        # Validate data directory path
+        if not validate_path_safety(self.data_dir):
+            raise ValueError(f"Unsafe data directory path: {self.data_dir}")
+
+        self.emails_file = emails_file or os.path.join(self.data_dir, "emails.json.gz")
+        self.categories_file = categories_file or os.path.join(self.data_dir, "categories.json.gz")
+        self.users_file = users_file or os.path.join(self.data_dir, "users.json.gz")
+        self.email_content_dir = email_content_dir or os.path.join(self.data_dir, "email_content")
+
+        # Validate all file paths
+        for path_attr in ["emails_file", "categories_file", "users_file", "email_content_dir"]:
+            path_value = getattr(self, path_attr)
+            if not validate_path_safety(path_value, self.data_dir):
+                raise ValueError(f"Unsafe {path_attr} path: {path_value}")
+
+        # Ensure directories exist
+        os.makedirs(self.email_content_dir, exist_ok=True)
+
+
 # Import DataSource locally to avoid circular imports
 from .data.data_source import DataSource
 
@@ -72,12 +106,29 @@
     """Optimized async database manager with in-memory caching, write-behind,
     and hybrid on-demand content loading."""
 
-    def __init__(self):
+    def __init__(self, config: DatabaseConfig = None):
         """Initializes the DatabaseManager, setting up file paths and data caches."""
-        self.emails_file = EMAILS_FILE
-        self.categories_file = CATEGORIES_FILE
-        self.users_file = USERS_FILE
-        self.email_content_dir = EMAIL_CONTENT_DIR
+        # Support both new config-based initialization and legacy initialization
+        if config is not None:
+            # New approach: Use provided DatabaseConfig
+            self.config = config
+            self.emails_file = config.emails_file
+            self.categories_file = config.categories_file
+            self.users_file = config.users_file
+            self.email_content_dir = config.email_content_dir
+            # Derive data_dir from config for backup and schema files if needed
+            if hasattr(config, "data_dir") and config.data_dir:
+                self.data_dir = config.data_dir
+            else:
+                # Try to derive from file paths
+                self.data_dir = os.path.dirname(os.path.dirname(self.emails_file))
+        else:
+            # Legacy approach: Direct data directory initialization
+            self.data_dir = DATA_DIR
+            self.emails_file = EMAILS_FILE
+            self.categories_file = CATEGORIES_FILE
+            self.users_file = USERS_FILE
+            self.email_content_dir = EMAIL_CONTENT_DIR
 
         # In-memory data stores
         self.emails_data: List[Dict[str, Any]] = []  # Stores light email records
@@ -580,12 +631,6 @@
         # Use the enhanced caching with email_id
         return await self.get_email_by_id(email_id, include_content)
 
-
-# --- Singleton Instance Management ---
-_db_manager_instance: Optional[DatabaseManager] = None
-_db_init_lock = asyncio.Lock()
-
-<<<<<<< HEAD
 # Factory functions and configuration management
 async def create_database_manager(config: DatabaseConfig) -> DatabaseManager:
     """
@@ -601,19 +646,6 @@
 # All code should now use create_database_manager() with explicit configuration
 # or dependency injection. The global singleton pattern has been eliminated
 # to prevent hidden side effects and improve testability.
-=======
-async def get_db() -> DatabaseManager:
-    """
-    Provides the singleton instance of the DatabaseManager, ensuring it is initialized.
-    This function is used for dependency injection in FastAPI routes.
-    """
-    global _db_manager_instance
-    if _db_manager_instance is None:
-        async with _db_init_lock:
-            if _db_manager_instance is None:
-                _db_manager_instance = DatabaseManager()
-                await _db_manager_instance._ensure_initialized()
-    return _db_manager_instance
 
 
     async def get_all_emails(self, limit: int = 50, offset: int = 0) -> List[Dict[str, Any]]:
@@ -776,5 +808,4 @@
         updated_tags = [tag for tag in existing_tags if tag not in tags]
 
         updated_email = await self.update_email(email_id, {"tags": updated_tags})
-        return bool(updated_email)  # Return True if update was successful (not empty dict)
->>>>>>> b5139832
+        return bool(updated_email)  # Return True if update was successful (not empty dict)