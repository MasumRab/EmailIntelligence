--- conflicted
+++ resolved
@@ -1114,8 +1114,6 @@
         """Retrieves category breakdown statistics with configurable limit."""
         await self._ensure_initialized()
 
-<<<<<<< HEAD
-=======
         # Count emails by category
         category_counts = {}
         for email in self.emails_data:
@@ -1125,9 +1123,6 @@
         # Sort by count descending and apply limit
         sorted_categories = sorted(category_counts.items(), key=lambda x: x[1], reverse=True)
         return dict(sorted_categories[:limit])
-
-
->>>>>>> 8b29c04c
 # Factory functions and configuration management (work-in-progress)
 async def create_database_manager(config: DatabaseConfig) -> DatabaseManager:
     """
