--- conflicted
+++ resolved
@@ -808,77 +808,4 @@
         updated_tags = [tag for tag in existing_tags if tag not in tags]
 
         updated_email = await self.update_email(email_id, {"tags": updated_tags})
-<<<<<<< HEAD
-        return updated_email is not None
-
-    async def get_dashboard_aggregates(self) -> Dict[str, Any]:
-        """Retrieves aggregated dashboard statistics for efficient server-side calculations."""
-        await self._ensure_initialized()
-
-        # Get basic counts
-        total_emails = len(self.emails_data)
-        auto_labeled = sum(1 for email in self.emails_data if email.get(self.FIELD_CATEGORY_ID))
-        categories_count = len(self.categories_data)
-        unread_count = sum(1 for email in self.emails_data if not email.get('is_read', False))
-
-        # Calculate weekly growth (simplified - in production this would be more sophisticated)
-        # For now, return placeholder values
-        weekly_growth = {
-            "emails": total_emails,  # This should be emails added in the last week
-            "percentage": 0.0  # This should be week-over-week growth percentage
-        }
-
-        return {
-            "total_emails": total_emails,
-            "auto_labeled": auto_labeled,
-            "categories_count": categories_count,
-            "unread_count": unread_count,
-            "weekly_growth": weekly_growth
-        }
-
-    async def get_category_breakdown(self, limit: int = 10) -> Dict[str, int]:
-        """Retrieves category breakdown statistics with configurable limit."""
-        await self._ensure_initialized()
-
-        # Count emails by category
-        category_counts = {}
-        for email in self.emails_data:
-            category = email.get('category', 'Uncategorized')
-            category_counts[category] = category_counts.get(category, 0) + 1
-
-        # Sort by count descending and apply limit
-        sorted_categories = sorted(category_counts.items(), key=lambda x: x[1], reverse=True)
-        return dict(sorted_categories[:limit])
-# Factory functions and configuration management (work-in-progress)
-async def create_database_manager(config: DatabaseConfig) -> DatabaseManager:
-    """
-    Factory function to create and initialize a DatabaseManager instance.
-    This implements the dependency injection approach mentioned in the refactoring notes.
-    """
-    manager = DatabaseManager(config=config)
-    await manager.initialize()
-    return manager
-
-
-# Backward compatibility: default get_db using default config
-# Preserves the original singleton pattern while allowing new approaches
-_db_manager_instance: Optional[DatabaseManager] = None
-_db_init_lock = asyncio.Lock()
-
-async def get_db() -> DatabaseManager:
-    """
-    Provides a default singleton instance for backward compatibility.
-    For new implementations, consider using create_database_manager with explicit configuration.
-    """
-    global _db_manager_instance
-    if _db_manager_instance is None:
-        async with _db_init_lock:
-            if _db_manager_instance is None:
-                # Use default configuration for backward compatibility
-                config = DatabaseConfig()
-                _db_manager_instance = DatabaseManager(config=config)
-                await _db_manager_instance.initialize()
-    return _db_manager_instance
-=======
-        return bool(updated_email)  # Return True if update was successful (not empty dict)
->>>>>>> 6d572898
+        return bool(updated_email)  # Return True if update was successful (not empty dict)