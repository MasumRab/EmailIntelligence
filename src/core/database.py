--- conflicted
+++ resolved
@@ -5,7 +5,6 @@
 
 import asyncio
 import gzip
-import hashlib
 import json
 import logging
 import os
@@ -13,14 +12,15 @@
 from datetime import datetime, timezone
 from functools import partial
 from typing import Any, Dict, List, Literal, Optional
-
-from .constants import DEFAULT_CATEGORIES, DEFAULT_CATEGORY_COLOR
-from .data.data_source import DataSource
+import hashlib
 
 # NOTE: These dependencies will be moved to the core framework as well.
 # For now, we are assuming they will be available in the new location.
 from .performance_monitor import log_performance
-from .security import sanitize_path, validate_path_safety
+from .constants import DEFAULT_CATEGORY_COLOR, DEFAULT_CATEGORIES
+from .data.data_source import DataSource
+
+from .security import validate_path_safety, sanitize_path
 
 logger = logging.getLogger(__name__)
 
@@ -55,7 +55,7 @@
 # - Modify file path construction to use config.data_dir
 # - Add validation to ensure directory exists or can be created
 
-from .security import sanitize_path, validate_path_safety
+from .security import validate_path_safety, sanitize_path
 
 logger = logging.getLogger(__name__)
 
@@ -649,18 +649,10 @@
 
     async def create_email(self, email_data: Dict[str, Any]) -> Optional[Dict[str, Any]]:
         """Create a new email record, separating heavy and light content."""
-<<<<<<< HEAD
-        # Validation functionality is preserved as a method
-        # Uncomment the next lines if validation is needed:
-        # if not self._validate_email_data(email_data):
-        #     logger.warning(f"Email data validation failed: {email_data}")
-        #     return None
-=======
         # Validation functionality is enabled to maintain data integrity
         if not self._validate_email_data(email_data):
             logger.warning(f"Email data validation failed: {email_data}")
             return None
->>>>>>> 75822e6d
 
         message_id = email_data.get(FIELD_MESSAGE_ID, email_data.get("messageId"))
         if await self.get_email_by_message_id(message_id, include_content=False):
@@ -740,18 +732,10 @@
 
     async def create_category(self, category_data: Dict[str, Any]) -> Optional[Dict[str, Any]]:
         """Create a new category and update indexes."""
-<<<<<<< HEAD
-        # Validation functionality is preserved as a method
-        # Uncomment the next lines if validation is needed:
-        # if not self._validate_category_data(category_data):
-        #     logger.warning(f"Category data validation failed: {category_data}")
-        #     return None
-=======
         # Validation functionality is enabled to maintain data integrity
         if not self._validate_category_data(category_data):
             logger.warning(f"Category data validation failed: {category_data}")
             return None
->>>>>>> 75822e6d
 
         category_name_lower = category_data.get(FIELD_NAME, "").lower()
         if category_name_lower in self.categories_by_name:
