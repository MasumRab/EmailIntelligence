"""
Database management for the Email Intelligence Platform.
JSON file storage implementation with in-memory caching and indexing.
"""

import asyncio
import gzip
import json
import logging
import os
from datetime import datetime, timezone
from functools import partial
from typing import Any, Dict, List, Literal, Optional

# NOTE: These dependencies will be moved to the core framework as well.
# For now, we are assuming they will be available in the new location.
from .performance_monitor import log_performance
from .enhanced_caching import EnhancedCachingManager
from .enhanced_error_reporting import (
    log_error,
    ErrorSeverity,
    ErrorCategory,
    create_error_context
)
from .constants import DEFAULT_CATEGORY_COLOR, DEFAULT_CATEGORIES
from .security import validate_path_safety, sanitize_path

logger = logging.getLogger(__name__)

# Globalized data directory at the project root
DATA_DIR = "data"
EMAIL_CONTENT_DIR = os.path.join(DATA_DIR, "email_content")
EMAILS_FILE = os.path.join(DATA_DIR, "emails.json.gz")
CATEGORIES_FILE = os.path.join(DATA_DIR, "categories.json.gz")
USERS_FILE = os.path.join(DATA_DIR, "users.json.gz")

# TODO(P1, 6h): Refactor global state management to use dependency injection
# TODO(P2, 4h): Make data directory configurable via environment variables or settings

# Data types
DATA_TYPE_EMAILS = "emails"
DATA_TYPE_CATEGORIES = "categories"
DATA_TYPE_USERS = "users"

# Field names
FIELD_ID = "id"
FIELD_MESSAGE_ID = "message_id"
FIELD_CATEGORY_ID = "category_id"
FIELD_IS_UNREAD = "is_unread"
FIELD_ANALYSIS_METADATA = "analysis_metadata"
FIELD_CREATED_AT = "created_at"
FIELD_UPDATED_AT = "updated_at"
FIELD_NAME = "name"
FIELD_COLOR = "color"
FIELD_COUNT = "count"
FIELD_TIME = "time"
FIELD_CONTENT = "content"
FIELD_SUBJECT = "subject"
FIELD_SENDER = "sender"
FIELD_SENDER_EMAIL = "sender_email"
HEAVY_EMAIL_FIELDS = [FIELD_CONTENT, "content_html"]


# UI field names
FIELD_CATEGORY_NAME = "categoryName"
FIELD_CATEGORY_COLOR = "categoryColor"


class DatabaseConfig:
    """Configuration for the DatabaseManager."""

    def __init__(
        self,
        data_dir: Optional[str] = None,
        emails_file: Optional[str] = None,
        categories_file: Optional[str] = None,
        users_file: Optional[str] = None,
        email_content_dir: Optional[str] = None,
    ):
        # Make data directory configurable via environment variable
        self.data_dir = data_dir or os.getenv("DATA_DIR", "data")

        # Validate data directory path
        if not validate_path_safety(self.data_dir):
            raise ValueError(f"Unsafe data directory path: {self.data_dir}")

        self.emails_file = emails_file or os.path.join(self.data_dir, "emails.json.gz")
        self.categories_file = categories_file or os.path.join(self.data_dir, "categories.json.gz")
        self.users_file = users_file or os.path.join(self.data_dir, "users.json.gz")
        self.email_content_dir = email_content_dir or os.path.join(self.data_dir, "email_content")

        # Validate all file paths
        for path_attr in ["emails_file", "categories_file", "users_file", "email_content_dir"]:
            path_value = getattr(self, path_attr)
            if not validate_path_safety(path_value, self.data_dir):
                raise ValueError(f"Unsafe {path_attr} path: {path_value}")

        # Ensure directories exist
        os.makedirs(self.email_content_dir, exist_ok=True)


# Import DataSource locally to avoid circular imports
from .data.data_source import DataSource

class DatabaseManager(DataSource):
    """Optimized async database manager with in-memory caching, write-behind,
    and hybrid on-demand content loading."""

    def __init__(self, config: DatabaseConfig = None):
        """Initializes the DatabaseManager, setting up file paths and data caches."""
        # Support both new config-based initialization and legacy initialization
        if config is not None:
            # New approach: Use provided DatabaseConfig
            self.config = config
            self.emails_file = config.emails_file
            self.categories_file = config.categories_file
            self.users_file = config.users_file
            self.email_content_dir = config.email_content_dir
            # Derive data_dir from config for backup and schema files if needed
            if hasattr(config, "data_dir") and config.data_dir:
                self.data_dir = config.data_dir
            else:
                # Try to derive from file paths
                self.data_dir = os.path.dirname(os.path.dirname(self.emails_file))
        else:
            # Legacy approach: Direct data directory initialization
            self.data_dir = DATA_DIR
            self.emails_file = EMAILS_FILE
            self.categories_file = CATEGORIES_FILE
            self.users_file = USERS_FILE
            self.email_content_dir = EMAIL_CONTENT_DIR

        # In-memory data stores
        self.emails_data: List[Dict[str, Any]] = []  # Stores light email records
        self.categories_data: List[Dict[str, Any]] = []
        self.users_data: List[Dict[str, Any]] = []

        # In-memory indexes
        self.emails_by_id: Dict[int, Dict[str, Any]] = {}
        self.emails_by_message_id: Dict[str, Dict[str, Any]] = {}
        self.categories_by_id: Dict[int, Dict[str, Any]] = {}
        self.categories_by_name: Dict[str, Dict[str, Any]] = {}
        self.category_counts: Dict[int, int] = {}

        # Enhanced caching system
        self.caching_manager = EnhancedCachingManager()

        # State
        self._dirty_data: set[str] = set()
        self._initialized = False

        # Ensure directories exist
        os.makedirs(self.email_content_dir, exist_ok=True)

    # TODO(P1, 12h): Refactor to eliminate global state and singleton pattern per functional_analysis_report.md
    # TODO(P2, 6h): Implement proper dependency injection for database manager instance

    def _get_email_content_path(self, email_id: int) -> str:
        """Returns the path for an individual email's content file."""
        return os.path.join(self.email_content_dir, f"{email_id}.json.gz")

    async def _load_and_merge_content(self, email_light: Dict[str, Any]) -> Dict[str, Any]:
        """Loads heavy content for a given light email record and merges them."""
        full_email = email_light.copy()
        email_id = full_email.get(FIELD_ID)
        if not email_id:
            return full_email

        # Check content cache first
        cached_content = self.caching_manager.get_email_content(email_id)
        if cached_content is not None:
            full_email.update(cached_content)
            return full_email

        content_path = self._get_email_content_path(email_id)
        if os.path.exists(content_path):
            try:
                with gzip.open(content_path, "rt", encoding="utf-8") as f:
                    heavy_data = await asyncio.to_thread(json.load, f)
                    full_email.update(heavy_data)
                    
                    # Cache the content
                    self.caching_manager.put_email_content(email_id, heavy_data)
            except (IOError, json.JSONDecodeError) as e:
                error_context = create_error_context(
                    component="DatabaseManager",
                    operation="_load_and_merge_content",
                    additional_context={"email_id": email_id, "content_path": content_path}
                )
                error_id = log_error(
                    e,
                    severity=ErrorSeverity.WARNING,
                    category=ErrorCategory.DATA,
                    context=error_context,
                    details={"error_type": type(e).__name__}
                )
                logger.error(f"Error loading content for email {email_id}: {e}. Error ID: {error_id}")
        return full_email

    async def _ensure_initialized(self) -> None:
        """Ensure data is loaded and indexes are built."""
        if not self._initialized:
            await self._load_data()
            self._build_indexes()
            self._initialized = True

    # TODO(P1, 4h): Remove hidden side effects from initialization per functional_analysis_report.md
    # TODO(P2, 3h): Implement lazy loading strategy that is more predictable and testable

    @log_performance(operation="build_indexes")
    def _build_indexes(self) -> None:
        """Builds or rebuilds all in-memory indexes from the loaded data."""
        logger.info("Building in-memory indexes...")
        self.emails_by_id = {email[FIELD_ID]: email for email in self.emails_data}
        self.emails_by_message_id = {
            email[FIELD_MESSAGE_ID]: email
            for email in self.emails_data
            if FIELD_MESSAGE_ID in email
        }
        self.categories_by_id = {cat[FIELD_ID]: cat for cat in self.categories_data}
        self.categories_by_name = {cat[FIELD_NAME].lower(): cat for cat in self.categories_data}
        self.category_counts = {cat_id: 0 for cat_id in self.categories_by_id}
        for email in self.emails_data:
            cat_id = email.get(FIELD_CATEGORY_ID)
            if cat_id in self.category_counts:
                self.category_counts[cat_id] += 1
        for cat_id, count in self.category_counts.items():
            if (
                cat_id in self.categories_by_id
                and self.categories_by_id[cat_id].get(FIELD_COUNT) != count
            ):
                self.categories_by_id[cat_id][FIELD_COUNT] = count
                self._dirty_data.add(DATA_TYPE_CATEGORIES)
        logger.info("In-memory indexes built successfully.")

    @log_performance(operation="load_data")
    async def _load_data(self) -> None:
        """
        Loads data from JSON files into memory.
        If a data file does not exist, it creates an empty one.
        """
        for data_type, file_path, data_list_attr in [
            (DATA_TYPE_EMAILS, self.emails_file, "emails_data"),
            (DATA_TYPE_CATEGORIES, self.categories_file, "categories_data"),
            (DATA_TYPE_USERS, self.users_file, "users_data"),
        ]:
            try:
                if os.path.exists(file_path):
                    with gzip.open(file_path, "rt", encoding="utf-8") as f:
                        data = await asyncio.to_thread(json.load, f)
                        setattr(self, data_list_attr, data)
                    logger.info(f"Loaded {len(data)} items from compressed file: {file_path}")
                else:
                    setattr(self, data_list_attr, [])
                    await self._save_data_to_file(data_type)
                    logger.info(f"Created empty data file: {file_path}")
            except (IOError, json.JSONDecodeError) as e:
                error_context = create_error_context(
                    component="DatabaseManager",
                    operation="_load_data",
                    additional_context={"data_type": data_type, "file_path": file_path}
                )
                error_id = log_error(
                    e,
                    severity=ErrorSeverity.ERROR,
                    category=ErrorCategory.DATA,
                    context=error_context,
                    details={"error_type": type(e).__name__}
                )
                logger.error(
                    f"Error loading data from {file_path}: {e}. Error ID: {error_id}. Initializing with empty list."
                )
                setattr(self, data_list_attr, [])

    @log_performance(operation="save_data_to_file")
    async def _save_data_to_file(self, data_type: Literal["emails", "categories", "users"]) -> None:
        """Saves the specified in-memory data list to its JSON file."""
        file_path, data_to_save = "", []
        if data_type == DATA_TYPE_EMAILS:
            file_path, data_to_save = self.emails_file, self.emails_data
        elif data_type == DATA_TYPE_CATEGORIES:
            for cat in self.categories_data:
                if cat["id"] in self.category_counts:
                    cat["count"] = self.category_counts[cat["id"]]
            file_path, data_to_save = self.categories_file, self.categories_data
        elif data_type == DATA_TYPE_USERS:
            file_path, data_to_save = self.users_file, self.users_data
        else:
            error_context = create_error_context(
                component="DatabaseManager",
                operation="_save_data_to_file",
                additional_context={"data_type": data_type}
            )
            error_id = log_error(
                f"Unknown data type for saving: {data_type}",
                severity=ErrorSeverity.ERROR,
                category=ErrorCategory.VALIDATION,
                context=error_context
            )
            logger.error(f"Unknown data type for saving: {data_type}. Error ID: {error_id}")
            return

        try:
            with gzip.open(file_path, "wt", encoding="utf-8") as f:
                dump_func = partial(json.dump, data_to_save, f, indent=4)
                await asyncio.to_thread(dump_func)
            logger.info(f"Persisted {len(data_to_save)} items to compressed file: {file_path}")
        except IOError as e:
            error_context = create_error_context(
                component="DatabaseManager",
                operation="_save_data_to_file",
                additional_context={"data_type": data_type, "file_path": file_path}
            )
            error_id = log_error(
                e,
                severity=ErrorSeverity.ERROR,
                category=ErrorCategory.DATA,
                context=error_context,
                details={"error_type": type(e).__name__}
            )
            logger.error(f"Error saving data to {file_path}: {e}. Error ID: {error_id}")

    async def _save_data(self, data_type: Literal["emails", "categories", "users"]) -> None:
        """Marks data as dirty for write-behind saving."""
        self._dirty_data.add(data_type)

    async def shutdown(self) -> None:
        """Saves all dirty data to files before shutting down."""
        logger.info("DatabaseManager shutting down. Saving dirty data...")
        for data_type in list(self._dirty_data):
            await self._save_data_to_file(data_type)
        self._dirty_data.clear()
<<<<<<< HEAD
        
        # Log cache statistics
        cache_stats = self.caching_manager.get_cache_statistics()
        logger.info(f"Cache statistics: {cache_stats}")
        
=======
        
        # Log cache statistics
        cache_stats = self.caching_manager.get_cache_statistics()
        logger.info(f"Cache statistics: {cache_stats}")
        
>>>>>>> 34633d11
        logger.info("Shutdown complete.")

    def _generate_id(self, data_list: List[Dict[str, Any]]) -> int:
        """
        Generates a new unique integer ID for a record.
        """
        if not data_list:
            return 1
        return max(item.get(FIELD_ID, 0) for item in data_list) + 1

    def _parse_json_fields(self, row: Dict[str, Any], fields: List[str]) -> Dict[str, Any]:
        """
        Parses fields in a data row that are stored as JSON strings.
        """
        if not row:
            return row
        for field in fields:
            if field in row and isinstance(row[field], str):
                try:
                    row[field] = json.loads(row[field])
                except json.JSONDecodeError:
                    logger.warning(
                        f"Failed to parse JSON for field {field} in row {row.get(FIELD_ID)}"
                    )
                    if field in (FIELD_ANALYSIS_METADATA, "metadata"):
                        row[field] = {}
                    else:
                        row[field] = []
        return row

    def _add_category_details(self, email: Dict[str, Any]) -> Dict[str, Any]:
        """Add category name and color to an email using cached category data."""
        if not email:
            return email
        category_id = email.get(FIELD_CATEGORY_ID)
        if category_id is not None:
            category = self.categories_by_id.get(category_id)
            if category:
                email[FIELD_CATEGORY_NAME] = category.get(FIELD_NAME)
                email[FIELD_CATEGORY_COLOR] = category.get(FIELD_COLOR)
        return self._parse_json_fields(email, [FIELD_ANALYSIS_METADATA])

<<<<<<< HEAD
    async def create_email(self, email_data: Dict[str, Any]) -> Optional[Dict[str, Any]]:
        """Create a new email record, separating heavy and light content."""
        message_id = email_data.get(FIELD_MESSAGE_ID, email_data.get("messageId"))
        if await self.get_email_by_message_id(message_id, include_content=False):
            logger.warning(f"Email with messageId {message_id} already exists. Updating.")
            return await self.update_email_by_message_id(message_id, email_data)

=======
    async def _prepare_new_email_record(self, email_data: Dict[str, Any]) -> Dict[str, Any]:
        """Prepares a new email record with a generated ID and timestamps."""
>>>>>>> 34633d11
        new_id = self._generate_id(self.emails_data)
        now = datetime.now(timezone.utc).isoformat()
        message_id = email_data.get(FIELD_MESSAGE_ID, email_data.get("messageId"))

        analysis_metadata = email_data.get(
            FIELD_ANALYSIS_METADATA, email_data.get("analysisMetadata", {})
        )
        if isinstance(analysis_metadata, str):
            try:
                analysis_metadata = json.loads(analysis_metadata)
            except json.JSONDecodeError:
                analysis_metadata = {}

        full_email_record = email_data.copy()
        full_email_record.update(
            {
                FIELD_ID: new_id,
                FIELD_MESSAGE_ID: message_id,
                FIELD_CREATED_AT: now,
                FIELD_UPDATED_AT: now,
                FIELD_ANALYSIS_METADATA: analysis_metadata,
            }
        )
        return full_email_record

    async def _add_email_to_indexes(self, email: Dict[str, Any]) -> None:
        """Adds a new email to in-memory data stores and indexes."""
        email_id = email[FIELD_ID]
        message_id = email.get(FIELD_MESSAGE_ID)
        self.emails_data.append(email)
        self.emails_by_id[email_id] = email
        if message_id:
            self.emails_by_message_id[message_id] = email

    async def create_email(self, email_data: Dict[str, Any]) -> Optional[Dict[str, Any]]:
        """Create a new email record, separating heavy and light content."""
        message_id = email_data.get(FIELD_MESSAGE_ID, email_data.get("messageId"))
        if await self.get_email_by_message_id(message_id, include_content=False):
            logger.warning(f"Email with messageId {message_id} already exists. Updating.")
            return await self.update_email_by_message_id(message_id, email_data)

        full_email_record = await self._prepare_new_email_record(email_data)
        new_id = full_email_record[FIELD_ID]

        heavy_data = {
            field: full_email_record.get(field)
            for field in HEAVY_EMAIL_FIELDS
            if field in full_email_record
        }
        await self._save_heavy_content(new_id, full_email_record)

        light_email_record = full_email_record
        await self._add_email_to_indexes(light_email_record)
        await self._save_data(DATA_TYPE_EMAILS)

        category_id = light_email_record.get(FIELD_CATEGORY_ID)
        if category_id is not None:
            await self._update_category_count(category_id, increment=True)

<<<<<<< HEAD
        # Cache the new email
=======
>>>>>>> 34633d11
        self.caching_manager.put_email_record(new_id, light_email_record)
        if heavy_data:
            self.caching_manager.put_email_content(new_id, heavy_data)

        return self._add_category_details(light_email_record)

    async def get_email_by_id(
        self, email_id: int, include_content: bool = True
    ) -> Optional[Dict[str, Any]]:
        """Get email by ID using in-memory index, with option to load heavy content."""
        # Check cache first
        cached_email = self.caching_manager.get_email_record(email_id)
        if cached_email is not None and not include_content:
            return self._add_category_details(cached_email.copy())
        
        email_light = self.emails_by_id.get(email_id)
        if not email_light:
            return None

        if include_content:
            # Check content cache
            cached_content = self.caching_manager.get_email_content(email_id)
            if cached_content is not None:
                email_full = email_light.copy()
                email_full.update(cached_content)
                return self._add_category_details(email_full)
            
            email_full = await self._load_and_merge_content(email_light)
            
            # Cache the content
            heavy_fields = {k: v for k, v in email_full.items() if k in HEAVY_EMAIL_FIELDS}
            if heavy_fields:
                self.caching_manager.put_email_content(email_id, heavy_fields)
            
            result = self._add_category_details(email_full)
        else:
            result = self._add_category_details(email_light.copy())
        
        # Cache the email record
        self.caching_manager.put_email_record(email_id, email_light)
        return result

    async def get_all_categories(self) -> List[Dict[str, Any]]:
        """Get all categories with their counts from cache."""
        for cat_id, count in self.category_counts.items():
            if cat_id in self.categories_by_id:
                self.categories_by_id[cat_id][FIELD_COUNT] = count
        return sorted(self.categories_by_id.values(), key=lambda c: c.get(FIELD_NAME, ""))

    async def create_category(self, category_data: Dict[str, Any]) -> Optional[Dict[str, Any]]:
        """Create a new category and update indexes."""
        category_name_lower = category_data.get(FIELD_NAME, "").lower()
        if category_name_lower in self.categories_by_name:
            logger.warning(
                f"Category with name '{category_data.get(FIELD_NAME)}' already exists. Returning existing."
            )
            return self.categories_by_name[category_name_lower]

        new_id = self._generate_id(self.categories_data)
        category_record = {
            FIELD_ID: new_id,
            FIELD_NAME: category_data[FIELD_NAME],
            "description": category_data.get("description"),
            FIELD_COLOR: category_data.get(FIELD_COLOR, DEFAULT_CATEGORY_COLOR),
            FIELD_COUNT: 0,
        }
        self.categories_data.append(category_record)
        self.categories_by_id[new_id] = category_record
        self.categories_by_name[category_name_lower] = category_record
        self.category_counts[new_id] = 0
        await self._save_data(DATA_TYPE_CATEGORIES)
        return category_record

    async def _update_category_count(
        self, category_id: int, increment: bool = False, decrement: bool = False
    ) -> None:
        """Incrementally update category email count in the cache."""
        if category_id not in self.category_counts:
            logger.warning(f"Attempted to update count for non-existent category ID: {category_id}")
            return
        if increment:
            self.category_counts[category_id] += 1
        if decrement:
            self.category_counts[category_id] -= 1
        self._dirty_data.add(DATA_TYPE_CATEGORIES)

    async def _sort_and_paginate_emails(
        self,
        emails: List[Dict[str, Any]],
        limit: int = 50,
        offset: int = 0,
    ) -> List[Dict[str, Any]]:
        """Sorts and paginates a list of emails."""
        try:
            sorted_emails = sorted(
                emails,
                key=lambda e: e.get(FIELD_TIME, e.get(FIELD_CREATED_AT, "")),
                reverse=True,
            )
        except TypeError:
            logger.warning(
                f"Sorting emails by {FIELD_TIME} failed due to incomparable types. Using '{FIELD_CREATED_AT}'."
            )
            sorted_emails = sorted(
                emails, key=lambda e: e.get(FIELD_CREATED_AT, ""), reverse=True
            )
        paginated_emails = sorted_emails[offset : offset + limit]
        result_emails = [self._add_category_details(email) for email in paginated_emails]
        return result_emails

    async def get_emails(
        self,
        limit: int = 50,
        offset: int = 0,
        category_id: Optional[int] = None,
        is_unread: Optional[bool] = None,
    ) -> List[Dict[str, Any]]:
        """Get emails with pagination and filtering."""
        filtered_emails = self.emails_data
        if category_id is not None:
            filtered_emails = [
                e for e in filtered_emails if e.get(FIELD_CATEGORY_ID) == category_id
            ]
        if is_unread is not None:
            filtered_emails = [e for e in filtered_emails if e.get(FIELD_IS_UNREAD) == is_unread]
        return await self._sort_and_paginate_emails(
            filtered_emails, limit=limit, offset=offset
        )

    async def update_email_by_message_id(
        self, message_id: str, update_data: Dict[str, Any]
    ) -> Optional[Dict[str, Any]]:
        """Update email by messageId, handling separated content."""
        email_to_update = await self.get_email_by_message_id(message_id, include_content=True)
        if not email_to_update:
            logger.warning(f"Email with {FIELD_MESSAGE_ID} {message_id} not found for update.")
            return None

        original_category_id = email_to_update.get(FIELD_CATEGORY_ID)
        changed_fields = False
        for key, value in update_data.items():
            if key in email_to_update and email_to_update[key] != value:
                email_to_update[key] = value
                changed_fields = True
            elif key not in email_to_update:
                email_to_update[key] = value
                changed_fields = True

        if changed_fields:
            email_to_update[FIELD_UPDATED_AT] = datetime.now(timezone.utc).isoformat()
            heavy_data = {
                field: email_to_update.pop(field)
                for field in HEAVY_EMAIL_FIELDS
                if field in email_to_update
            }
            email_id = email_to_update[FIELD_ID]
            content_path = self._get_email_content_path(email_id)
            try:
                with gzip.open(content_path, "wt", encoding="utf-8") as f:
                    dump_func = partial(json.dump, heavy_data, f, indent=4)
                    await asyncio.to_thread(dump_func)
            except IOError as e:
                logger.error(f"Error updating heavy content for email {email_id}: {e}")

            self.emails_by_id[email_id] = email_to_update
            self.emails_by_message_id[message_id] = email_to_update
            idx = next(
                (i for i, e in enumerate(self.emails_data) if e.get(FIELD_ID) == email_id), -1
            )
            if idx != -1:
                self.emails_data[idx] = email_to_update
            await self._save_data(DATA_TYPE_EMAILS)

            new_category_id = email_to_update.get(FIELD_CATEGORY_ID)
            if original_category_id != new_category_id:
                if original_category_id is not None:
                    await self._update_category_count(original_category_id, decrement=True)
                if new_category_id is not None:
                    await self._update_category_count(new_category_id, increment=True)
            
            # Invalidate cache for this email
            self.caching_manager.invalidate_email_record(email_id)
            
        return self._add_category_details(email_to_update)

    async def get_email_by_message_id(
        self, message_id: str, include_content: bool = True
    ) -> Optional[Dict[str, Any]]:
        """Get email by messageId using in-memory index, with option to load heavy content."""
        if not message_id:
            return None
            
        # Find email_id from message_id to use with caching
        email_light = self.emails_by_message_id.get(message_id)
        if not email_light:
            return None
            
        email_id = email_light.get(FIELD_ID)
        if not email_id:
            # Fallback to original method if no ID
            if include_content:
                email_full = await self._load_and_merge_content(email_light)
                return self._add_category_details(email_full)
            else:
                return self._add_category_details(email_light.copy())
        
        # Use the enhanced caching with email_id
        return await self.get_email_by_id(email_id, include_content)
<<<<<<< HEAD

# Factory functions and configuration management
async def create_database_manager(config: DatabaseConfig) -> DatabaseManager:
    """
    Factory function to create and initialize a DatabaseManager instance.
    This implements the dependency injection approach for proper instance management.
    """
    manager = DatabaseManager(config=config)
    await manager.initialize()
    return manager


# DEPRECATED: Legacy singleton pattern removed
# All code should now use create_database_manager() with explicit configuration
# or dependency injection. The global singleton pattern has been eliminated
# to prevent hidden side effects and improve testability.

=======
>>>>>>> 34633d11

    async def get_all_emails(self, limit: int = 50, offset: int = 0) -> List[Dict[str, Any]]:
        """
        Retrieves all emails with pagination.
        """
        return await self.get_emails(limit=limit, offset=offset)

    async def get_emails_by_category(
        self, category_id: int, limit: int = 50, offset: int = 0
    ) -> List[Dict[str, Any]]:
        """Get emails by category"""
        return await self.get_emails(limit=limit, offset=offset, category_id=category_id)

    async def search_emails(self, query: str) -> List[Dict[str, Any]]:
        """Searches for emails matching a query."""
        return await self.search_emails_with_limit(query, limit=50)
<<<<<<< HEAD
    
=======

>>>>>>> 34633d11
    async def search_emails_with_limit(self, search_term: str, limit: int = 50) -> List[Dict[str, Any]]:
        """Search emails with limit parameter. Searches subject/sender in-memory, and content on-disk."""
        if not search_term:
            return await self.get_emails(limit=limit, offset=0)
        search_term_lower = search_term.lower()
        filtered_emails = []
        logger.info(
            f"Starting email search for term: '{search_term_lower}'. This may be slow if searching content."
        )
        for email_light in self.emails_data:
            found_in_light = (
                search_term_lower in email_light.get(FIELD_SUBJECT, "").lower()
                or search_term_lower in email_light.get(FIELD_SENDER, "").lower()
                or search_term_lower in email_light.get(FIELD_SENDER_EMAIL, "").lower()
            )
            if found_in_light:
                filtered_emails.append(email_light)
                continue
            email_id = email_light.get(FIELD_ID)
            content_path = self._get_email_content_path(email_id)
            if os.path.exists(content_path):
                try:
                    with gzip.open(content_path, "rt", encoding="utf-8") as f:
                        heavy_data = json.load(f)
                        content = heavy_data.get(FIELD_CONTENT, "")
                        if isinstance(content, str) and search_term_lower in content.lower():
                            filtered_emails.append(email_light)
                except (IOError, json.JSONDecodeError) as e:
                    logger.error(f"Could not search content for email {email_id}: {e}")
        return await self._sort_and_paginate_emails(filtered_emails, limit=limit)

    # TODO(P1, 6h): Optimize search performance to avoid disk I/O per STATIC_ANALYSIS_REPORT.md
    # TODO(P2, 4h): Implement search indexing to improve query performance
    # TODO(P3, 3h): Add support for search result caching
<<<<<<< HEAD
=======

    async def _update_email_fields(
        self, email: Dict[str, Any], update_data: Dict[str, Any]
    ) -> bool:
        """Updates email fields and returns True if changed."""
        changed = False
        for key, value in update_data.items():
            if key == FIELD_ID:
                continue
            if key not in email or email[key] != value:
                email[key] = value
                changed = True
        if changed:
            email[FIELD_UPDATED_AT] = datetime.now(timezone.utc).isoformat()
        return changed

    async def _save_heavy_content(self, email_id: int, email_data: Dict[str, Any]) -> None:
        """Saves heavy content to a separate file."""
        heavy_data = {
            field: email_data.pop(field)
            for field in HEAVY_EMAIL_FIELDS
            if field in email_data
        }
        content_path = self._get_email_content_path(email_id)
        try:
            with gzip.open(content_path, "wt", encoding="utf-8") as f:
                dump_func = partial(json.dump, heavy_data, f, indent=4)
                await asyncio.to_thread(dump_func)
        except IOError as e:
            logger.error(f"Error saving heavy content for email {email_id}: {e}")

    async def _update_email_indexes(self, email: Dict[str, Any]) -> None:
        """Updates in-memory indexes for an email."""
        email_id = email[FIELD_ID]
        self.emails_by_id[email_id] = email
        if email.get(FIELD_MESSAGE_ID):
            self.emails_by_message_id[email[FIELD_MESSAGE_ID]] = email
        idx = next(
            (i for i, e in enumerate(self.emails_data) if e.get(FIELD_ID) == email_id),
            -1,
        )
        if idx != -1:
            self.emails_data[idx] = email
>>>>>>> 34633d11

    async def update_email(
        self, email_id: int, update_data: Dict[str, Any]
    ) -> Dict[str, Any]:
        """Update email by its internal ID, handling separated content."""
        email_to_update = await self.get_email_by_id(email_id, include_content=True)
        if not email_to_update:
            logger.warning(f"Email with {FIELD_ID} {email_id} not found for update.")
            return {}

        original_category_id = email_to_update.get(FIELD_CATEGORY_ID)
        if not await self._update_email_fields(email_to_update, update_data):
            return self._add_category_details(email_to_update)

        await self._save_heavy_content(email_id, email_to_update)
        await self._update_email_indexes(email_to_update)
        await self._save_data(DATA_TYPE_EMAILS)

        new_category_id = email_to_update.get(FIELD_CATEGORY_ID)
        if original_category_id != new_category_id:
            if original_category_id is not None:
                await self._update_category_count(original_category_id, decrement=True)
            if new_category_id is not None:
                await self._update_category_count(new_category_id, increment=True)

<<<<<<< HEAD
            new_category_id = email_to_update.get(FIELD_CATEGORY_ID)
            if original_category_id != new_category_id:
                if original_category_id is not None:
                    await self._update_category_count(original_category_id, decrement=True)
                if new_category_id is not None:
                    await self._update_category_count(new_category_id, increment=True)
            
            # Invalidate cache for this email
            self.caching_manager.invalidate_email_record(email_id)
            
=======
        self.caching_manager.invalidate_email_record(email_id)
>>>>>>> 34633d11
        return self._add_category_details(email_to_update)

    async def add_tags(self, email_id: Any, tags: List[str]) -> bool:
        """Adds tags to an email."""
        # Convert email_id to int if it's a string
        if isinstance(email_id, str):
            try:
                email_id = int(email_id)
            except ValueError:
                return False
        
        email = await self.get_email_by_id(email_id)
        if not email:
            return False

        existing_tags = email.get("tags", [])
        new_tags = list(set(existing_tags + tags))

        updated_email = await self.update_email(email_id, {"tags": new_tags})
        return bool(updated_email)  # Return True if update was successful (not empty dict)

    async def remove_tags(self, email_id: Any, tags: List[str]) -> bool:
        """Removes tags from an email."""
        # Convert email_id to int if it's a string
        if isinstance(email_id, str):
            try:
                email_id = int(email_id)
            except ValueError:
                return False
        
        email = await self.get_email_by_id(email_id)
        if not email:
            return False

        existing_tags = email.get("tags", [])
        updated_tags = [tag for tag in existing_tags if tag not in tags]

        updated_email = await self.update_email(email_id, {"tags": updated_tags})
<<<<<<< HEAD
        return bool(updated_email)  # Return True if update was successful (not empty dict)
=======
        return bool(updated_email)  # Return True if update was successful (not empty dict)

# Factory functions and configuration management
async def create_database_manager(config: DatabaseConfig) -> DatabaseManager:
    """
    Factory function to create and initialize a DatabaseManager instance.
    This implements the dependency injection approach for proper instance management.
    """
    manager = DatabaseManager(config=config)
    await manager._ensure_initialized()
    return manager


# DEPRECATED: Legacy singleton pattern - kept for backward compatibility
# TODO: Remove this once all code has been migrated to dependency injection
_db_manager_instance = None

async def get_db() -> DatabaseManager:
    """
    DEPRECATED: Provides backward compatibility for existing code.
    Use create_database_manager() with explicit configuration instead.

    This function maintains the old singleton pattern for code that hasn't
    been migrated to proper dependency injection yet.
    """
    import warnings
    warnings.warn(
        "get_db() is deprecated. Use create_database_manager() with DatabaseConfig instead.",
        DeprecationWarning,
        stacklevel=2
    )

    global _db_manager_instance
    if _db_manager_instance is None:
        _db_manager_instance = DatabaseManager()
        await _db_manager_instance._ensure_initialized()
    return _db_manager_instance
>>>>>>> 34633d11
<|MERGE_RESOLUTION|>--- conflicted
+++ resolved
@@ -330,19 +330,11 @@
         for data_type in list(self._dirty_data):
             await self._save_data_to_file(data_type)
         self._dirty_data.clear()
-<<<<<<< HEAD
         
         # Log cache statistics
         cache_stats = self.caching_manager.get_cache_statistics()
         logger.info(f"Cache statistics: {cache_stats}")
         
-=======
-        
-        # Log cache statistics
-        cache_stats = self.caching_manager.get_cache_statistics()
-        logger.info(f"Cache statistics: {cache_stats}")
-        
->>>>>>> 34633d11
         logger.info("Shutdown complete.")
 
     def _generate_id(self, data_list: List[Dict[str, Any]]) -> int:
@@ -385,18 +377,8 @@
                 email[FIELD_CATEGORY_COLOR] = category.get(FIELD_COLOR)
         return self._parse_json_fields(email, [FIELD_ANALYSIS_METADATA])
 
-<<<<<<< HEAD
-    async def create_email(self, email_data: Dict[str, Any]) -> Optional[Dict[str, Any]]:
-        """Create a new email record, separating heavy and light content."""
-        message_id = email_data.get(FIELD_MESSAGE_ID, email_data.get("messageId"))
-        if await self.get_email_by_message_id(message_id, include_content=False):
-            logger.warning(f"Email with messageId {message_id} already exists. Updating.")
-            return await self.update_email_by_message_id(message_id, email_data)
-
-=======
     async def _prepare_new_email_record(self, email_data: Dict[str, Any]) -> Dict[str, Any]:
         """Prepares a new email record with a generated ID and timestamps."""
->>>>>>> 34633d11
         new_id = self._generate_id(self.emails_data)
         now = datetime.now(timezone.utc).isoformat()
         message_id = email_data.get(FIELD_MESSAGE_ID, email_data.get("messageId"))
@@ -456,10 +438,6 @@
         if category_id is not None:
             await self._update_category_count(category_id, increment=True)
 
-<<<<<<< HEAD
-        # Cache the new email
-=======
->>>>>>> 34633d11
         self.caching_manager.put_email_record(new_id, light_email_record)
         if heavy_data:
             self.caching_manager.put_email_content(new_id, heavy_data)
@@ -668,26 +646,6 @@
         
         # Use the enhanced caching with email_id
         return await self.get_email_by_id(email_id, include_content)
-<<<<<<< HEAD
-
-# Factory functions and configuration management
-async def create_database_manager(config: DatabaseConfig) -> DatabaseManager:
-    """
-    Factory function to create and initialize a DatabaseManager instance.
-    This implements the dependency injection approach for proper instance management.
-    """
-    manager = DatabaseManager(config=config)
-    await manager.initialize()
-    return manager
-
-
-# DEPRECATED: Legacy singleton pattern removed
-# All code should now use create_database_manager() with explicit configuration
-# or dependency injection. The global singleton pattern has been eliminated
-# to prevent hidden side effects and improve testability.
-
-=======
->>>>>>> 34633d11
 
     async def get_all_emails(self, limit: int = 50, offset: int = 0) -> List[Dict[str, Any]]:
         """
@@ -704,11 +662,7 @@
     async def search_emails(self, query: str) -> List[Dict[str, Any]]:
         """Searches for emails matching a query."""
         return await self.search_emails_with_limit(query, limit=50)
-<<<<<<< HEAD
-    
-=======
-
->>>>>>> 34633d11
+
     async def search_emails_with_limit(self, search_term: str, limit: int = 50) -> List[Dict[str, Any]]:
         """Search emails with limit parameter. Searches subject/sender in-memory, and content on-disk."""
         if not search_term:
@@ -743,8 +697,6 @@
     # TODO(P1, 6h): Optimize search performance to avoid disk I/O per STATIC_ANALYSIS_REPORT.md
     # TODO(P2, 4h): Implement search indexing to improve query performance
     # TODO(P3, 3h): Add support for search result caching
-<<<<<<< HEAD
-=======
 
     async def _update_email_fields(
         self, email: Dict[str, Any], update_data: Dict[str, Any]
@@ -788,7 +740,6 @@
         )
         if idx != -1:
             self.emails_data[idx] = email
->>>>>>> 34633d11
 
     async def update_email(
         self, email_id: int, update_data: Dict[str, Any]
@@ -814,20 +765,7 @@
             if new_category_id is not None:
                 await self._update_category_count(new_category_id, increment=True)
 
-<<<<<<< HEAD
-            new_category_id = email_to_update.get(FIELD_CATEGORY_ID)
-            if original_category_id != new_category_id:
-                if original_category_id is not None:
-                    await self._update_category_count(original_category_id, decrement=True)
-                if new_category_id is not None:
-                    await self._update_category_count(new_category_id, increment=True)
-            
-            # Invalidate cache for this email
-            self.caching_manager.invalidate_email_record(email_id)
-            
-=======
         self.caching_manager.invalidate_email_record(email_id)
->>>>>>> 34633d11
         return self._add_category_details(email_to_update)
 
     async def add_tags(self, email_id: Any, tags: List[str]) -> bool:
@@ -866,9 +804,6 @@
         updated_tags = [tag for tag in existing_tags if tag not in tags]
 
         updated_email = await self.update_email(email_id, {"tags": updated_tags})
-<<<<<<< HEAD
-        return bool(updated_email)  # Return True if update was successful (not empty dict)
-=======
         return bool(updated_email)  # Return True if update was successful (not empty dict)
 
 # Factory functions and configuration management
@@ -905,5 +840,4 @@
     if _db_manager_instance is None:
         _db_manager_instance = DatabaseManager()
         await _db_manager_instance._ensure_initialized()
-    return _db_manager_instance
->>>>>>> 34633d11
+    return _db_manager_instance