--- conflicted
+++ resolved
@@ -17,11 +17,8 @@
 from .performance_monitor import log_performance
 from .constants import DEFAULT_CATEGORY_COLOR, DEFAULT_CATEGORIES
 from .data.data_source import DataSource
-<<<<<<< HEAD
 from .caching import get_cache_manager, CacheConfig, CacheBackend
-=======
 from .security import validate_path_safety, sanitize_path
->>>>>>> 73a8d172
 
 logger = logging.getLogger(__name__)
 
@@ -97,17 +94,8 @@
     """Optimized async database manager with in-memory caching, write-behind,
     and hybrid on-demand content loading."""
 
-<<<<<<< HEAD
     def __init__(self, enable_redis_cache: Optional[bool] = None, redis_url: Optional[str] = None):
-=======
-    def __init__(self, config: DatabaseConfig):
->>>>>>> 73a8d172
         """Initializes the DatabaseManager, setting up file paths and data caches."""
-        self.config = config
-        self.emails_file = config.emails_file
-        self.categories_file = config.categories_file
-        self.users_file = config.users_file
-        self.email_content_dir = config.email_content_dir
 
         # Check environment variables for Redis configuration
         if enable_redis_cache is None:
