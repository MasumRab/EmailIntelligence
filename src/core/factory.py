import os
from contextlib import asynccontextmanager
from typing import AsyncGenerator

from .ai_engine import ModernAIEngine
<<<<<<< HEAD
from .data.repository import DatabaseEmailRepository, EmailRepository
from .data_source import DataSource
from .database import DatabaseManager
=======
from .data.repository import DatabaseEmailRepository, CachingEmailRepository, EmailRepository
from .caching import init_cache_manager, CacheConfig, CacheBackend
>>>>>>> efb9a9dd

# Optional import for NotmuchDataSource
try:
    from .notmuch_data_source import NotmuchDataSource

    NOTMUCH_AVAILABLE = True
except ImportError:
    NOTMUCH_AVAILABLE = False
    NotmuchDataSource = None

_data_source_instance = None
_email_repository_instance = None


@asynccontextmanager
async def get_ai_engine() -> AsyncGenerator[ModernAIEngine, None]:
    """
    Provides a ModernAIEngine instance with SOTA async generator pattern.

    This implementation provides:
    - Automatic resource management
    - Request-scoped engine instances
    - Proper cleanup and error handling
    - FastAPI dependency injection compatibility
    """
    engine = None
    try:
        # Create and initialize the AI engine
        engine = ModernAIEngine()
        engine.initialize()

        # Yield the engine for use in route handlers
        yield engine

    except Exception as e:
        # Log initialization errors
        import logging

        logger = logging.getLogger(__name__)
        logger.error(f"Failed to provide AI engine: {e}")
        raise

    finally:
        # Ensure cleanup happens
        if engine:
            try:
                engine.cleanup()
            except Exception as e:
                import logging

                logger = logging.getLogger(__name__)
                logger.warning(f"Error during AI engine cleanup: {e}")


async def get_data_source() -> DataSource:
    """
    Provides the singleton instance of the DataSource.
    """
    global _data_source_instance
    if _data_source_instance is None:
        source_type = os.environ.get("DATA_SOURCE_TYPE", "default")
        if source_type == "notmuch":
            if not NOTMUCH_AVAILABLE:
                raise ImportError(
                    "NotmuchDataSource requested but notmuch library is not available. Install with: pip install notmuch"
                )
            _data_source_instance = NotmuchDataSource()
        else:
            # Create DatabaseManager with proper configuration
            from .database import DatabaseConfig, create_database_manager
            config = DatabaseConfig()
            _data_source_instance = await create_database_manager(config)
    return _data_source_instance


async def get_email_repository() -> EmailRepository:
    """
    Provides the singleton instance of the EmailRepository with Redis/memory caching.
    """
    global _email_repository_instance
    if _email_repository_instance is None:
        # Initialize cache manager with Redis backend
        redis_url = os.getenv("REDIS_URL", "redis://localhost:6379")
        cache_config = CacheConfig(
                backend=CacheBackend.REDIS,
            redis_url=redis_url,
            default_ttl=600,  # 10 minutes for dashboard data
            enable_monitoring=True
        )
        init_cache_manager(cache_config)

        data_source = await get_data_source()
        base_repository = DatabaseEmailRepository(data_source)
        _email_repository_instance = CachingEmailRepository(base_repository)
    return _email_repository_instance<|MERGE_RESOLUTION|>--- conflicted
+++ resolved
@@ -2,20 +2,15 @@
 from contextlib import asynccontextmanager
 from typing import AsyncGenerator
 
-from .ai_engine import ModernAIEngine
-<<<<<<< HEAD
-from .data.repository import DatabaseEmailRepository, EmailRepository
 from .data_source import DataSource
 from .database import DatabaseManager
-=======
+from .ai_engine import ModernAIEngine
 from .data.repository import DatabaseEmailRepository, CachingEmailRepository, EmailRepository
 from .caching import init_cache_manager, CacheConfig, CacheBackend
->>>>>>> efb9a9dd
 
 # Optional import for NotmuchDataSource
 try:
     from .notmuch_data_source import NotmuchDataSource
-
     NOTMUCH_AVAILABLE = True
 except ImportError:
     NOTMUCH_AVAILABLE = False
@@ -48,7 +43,6 @@
     except Exception as e:
         # Log initialization errors
         import logging
-
         logger = logging.getLogger(__name__)
         logger.error(f"Failed to provide AI engine: {e}")
         raise
@@ -60,7 +54,6 @@
                 engine.cleanup()
             except Exception as e:
                 import logging
-
                 logger = logging.getLogger(__name__)
                 logger.warning(f"Error during AI engine cleanup: {e}")
 
@@ -74,9 +67,7 @@
         source_type = os.environ.get("DATA_SOURCE_TYPE", "default")
         if source_type == "notmuch":
             if not NOTMUCH_AVAILABLE:
-                raise ImportError(
-                    "NotmuchDataSource requested but notmuch library is not available. Install with: pip install notmuch"
-                )
+                raise ImportError("NotmuchDataSource requested but notmuch library is not available. Install with: pip install notmuch")
             _data_source_instance = NotmuchDataSource()
         else:
             # Create DatabaseManager with proper configuration
