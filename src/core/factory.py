--- conflicted
+++ resolved
@@ -4,13 +4,6 @@
 
 from .data_source import DataSource
 from .database import DatabaseManager
-<<<<<<< HEAD
-<<<<<<< HEAD
-=======
-from .notmuch_data_source import NotmuchDataSource
->>>>>>> 73a8d1727b5a9766467abd3d090470711b0fdcb2
-=======
->>>>>>> f7cef2e3
 from .ai_engine import ModernAIEngine
 from .data.repository import DatabaseEmailRepository, EmailRepository
 
@@ -72,16 +65,8 @@
     if _data_source_instance is None:
         source_type = os.environ.get("DATA_SOURCE_TYPE", "default")
         if source_type == "notmuch":
-<<<<<<< HEAD
-<<<<<<< HEAD
             # Import only when needed to avoid requiring notmuch in test environments
             from .notmuch_data_source import NotmuchDataSource
-=======
->>>>>>> 73a8d1727b5a9766467abd3d090470711b0fdcb2
-=======
-            if not NOTMUCH_AVAILABLE:
-                raise ImportError("NotmuchDataSource requested but notmuch library is not available. Install with: pip install notmuch")
->>>>>>> f7cef2e3
             _data_source_instance = NotmuchDataSource()
         else:
             _data_source_instance = DatabaseManager()
