--- conflicted
+++ resolved
@@ -1,26 +1,18 @@
 """
-<<<<<<< HEAD
-Security utilities for path validation and sanitization.
-=======
 Security Framework for Email Intelligence Platform
 
 Implements enterprise-grade security features for the node-based workflow system,
 including access controls, data sanitization, execution sandboxing, and audit logging.
 
 Also includes security utilities for path validation and sanitization.
->>>>>>> 0e85e39a
 """
 
 import os
 import pathlib
-<<<<<<< HEAD
-from typing import Optional, Union
-=======
 import asyncio
 import hashlib
 import hmac
 import json
->>>>>>> 0e85e39a
 import logging
 import re
 import secrets
@@ -28,60 +20,84 @@
 from abc import ABC, abstractmethod
 from dataclasses import dataclass
 from enum import Enum
-<<<<<<< HEAD
-from pathlib import Path
-=======
->>>>>>> 0e85e39a
 from typing import Any, Dict, List, Optional, Tuple, Union
 from uuid import uuid4
 import pathlib
 
 logger = logging.getLogger(__name__)
 
-# Security enums and classes
+
+class SecurityLevel(Enum):
+    """Security levels for different operations and data access"""
+
+    PUBLIC = "public"
+    INTERNAL = "internal"
+    CONFIDENTIAL = "confidential"
+    RESTRICTED = "restricted"
+
+
 class Permission(Enum):
+    """Permission types for fine-grained access control"""
+
     READ = "read"
     WRITE = "write"
     EXECUTE = "execute"
-    DELETE = "delete"
-
-class SecurityLevel(Enum):
-    UNTRUSTED = "untrusted"
-    LIMITED = "limited"
-    TRUSTED = "trusted"
-    INTERNAL = "internal"
-    SYSTEM = "system"
+    ADMIN = "admin"
+
 
 @dataclass
 class SecurityContext:
+    """Holds security information for an execution context"""
+
     user_id: str
-    permissions: List[Permission] = None
-    security_level: SecurityLevel = SecurityLevel.TRUSTED
-    allowed_resources: List[str] = None
-    session_id: str = None
-
-    def __post_init__(self):
-        if self.permissions is None:
-            self.permissions = []
-        if self.allowed_resources is None:
-            self.allowed_resources = []
-        if self.session_id is None:
-            self.session_id = str(uuid4())
-
-class SecurityManager:
-    """Manages security contexts and sessions."""
-
-<<<<<<< HEAD
-    def create_session(self, user_id: str, permissions: List[Permission],
-                      security_level: SecurityLevel, allowed_resources: List[str]) -> SecurityContext:
-        """Create a new security context/session."""
-        return SecurityContext(
-            user_id=user_id,
-            permissions=permissions,
-            security_level=security_level,
-            allowed_resources=allowed_resources
-        )
-=======
+    permissions: List[Permission]
+    security_level: SecurityLevel
+    session_token: str
+    created_at: float
+    expires_at: float
+    allowed_resources: List[str]
+    ip_address: Optional[str] = None
+    origin: Optional[str] = None
+
+
+class SecurityValidator:
+    """Validates security requirements for operations"""
+
+    @staticmethod
+    def validate_access(context: SecurityContext, resource: str, permission: Permission) -> bool:
+        """
+        Validate if a security context has permission to access a resource
+        """
+        if permission not in context.permissions:
+            return False
+
+        # Check if resource is in allowed resources
+        if context.allowed_resources and resource not in context.allowed_resources:
+            return False
+
+        # Check expiration
+        if time.time() > context.expires_at:
+            return False
+
+        return True
+
+    @staticmethod
+    def validate_data_access(context: SecurityContext, data: Dict[str, Any]) -> bool:
+        """
+        Validate if the security context can access the provided data
+        """
+        # Check for sensitive fields in the data
+        sensitive_fields = ["password", "token", "key", "secret", "auth"]
+
+        for key in data.keys():
+            if any(sensitive in key.lower() for sensitive in sensitive_fields):
+                # For sensitive data, check for elevated permissions
+                if Permission.ADMIN not in context.permissions:
+                    logger.warning(f"Access denied to sensitive field: {key}")
+                    return False
+
+        return True
+
 def validate_path_safety(path: Union[str, pathlib.Path], base_dir: Optional[Union[str, pathlib.Path]] = None) -> bool:
     """
     Validate that a path is safe and doesn't contain directory traversal attempts.
@@ -162,7 +178,6 @@
         logger.warning(f"Error during path sanitization: {e}")
         return None
 
->>>>>>> 0e85e39a
 
 class DataSanitizer:
     """Sanitizes data to prevent injection and other security issues"""
@@ -223,163 +238,249 @@
         else:
             return data
 
-    @staticmethod
-    def sanitize_string(input_str: str) -> str:
-        """Sanitize string input."""
-        return DataSanitizer.sanitize_input(input_str)
-
-    @staticmethod
-    def sanitize_path(path: str) -> str:
-        """Sanitize file path."""
-        return sanitize_path(path)  # Use existing function
-
-class SecurityValidator:
-    """Validates security constraints."""
-
-    @staticmethod
-    def validate_operation(operation: str, context: SecurityContext) -> bool:
-        """Validate if operation is allowed in given security context."""
-        # Simple validation - check if operation requires permissions we have
-        required_permissions = {
-            'read': [Permission.READ],
-            'write': [Permission.WRITE],
-            'execute': [Permission.EXECUTE],
-            'delete': [Permission.DELETE]
+
+class AuditLogger:
+    """Logs security-related events for audit purposes"""
+
+    def __init__(self):
+        self.logger = logging.getLogger("security.audit")
+
+    def log_access_attempt(
+        self,
+        context: SecurityContext,
+        resource: str,
+        permission: Permission,
+        success: bool,
+        details: str = "",
+    ):
+        """Log an access attempt to a resource"""
+        log_entry = {
+            "timestamp": time.time(),
+            "user_id": context.user_id,
+            "session_token": context.session_token,
+            "resource": resource,
+            "permission": permission.value,
+            "success": success,
+            "ip_address": context.ip_address,
+            "details": details,
         }
-
-        perms = required_permissions.get(operation.lower(), [])
-        return all(perm in context.permissions for perm in perms)
+        self.logger.info(f"ACCESS_ATTEMPT: {json.dumps(log_entry)}")
+
+    def log_execution(
+        self,
+        context: SecurityContext,
+        node_type: str,
+        inputs: Dict[str, Any],
+        outputs: Dict[str, Any],
+    ):
+        """Log a node execution for audit purposes"""
+        log_entry = {
+            "timestamp": time.time(),
+            "user_id": context.user_id,
+            "session_token": context.session_token,
+            "node_type": node_type,
+            "execution_id": str(uuid4()),
+            "ip_address": context.ip_address,
+            "input_keys": list(inputs.keys()) if isinstance(inputs, dict) else "unknown",
+        }
+        self.logger.info(f"EXECUTION: {json.dumps(log_entry)}")
+
+    def log_security_violation(self, context: SecurityContext, violation_type: str, details: str):
+        """Log a security violation"""
+        log_entry = {
+            "timestamp": time.time(),
+            "user_id": context.user_id,
+            "session_token": context.session_token,
+            "violation_type": violation_type,
+            "details": details,
+            "ip_address": context.ip_address,
+        }
+        self.logger.warning(f"SECURITY_VIOLATION: {json.dumps(log_entry)}")
+
+
+class ExecutionSandbox:
+    """Provides a secure execution environment for nodes"""
+
+    def __init__(self, context: SecurityContext):
+        self.context = context
+        self.audit_logger = AuditLogger()
+
+    async def execute_with_security(self, execute_func, *args, **kwargs):
+        """
+        Execute a function with security checks and monitoring
+        """
+        # Log the execution attempt
+        self.audit_logger.log_execution(
+            context=self.context,
+            node_type=execute_func.__name__ if hasattr(execute_func, "__name__") else "unknown",
+            inputs=kwargs,
+            outputs={},
+        )
+
+        # Perform security checks
+        if time.time() > self.context.expires_at:
+            self.audit_logger.log_security_violation(
+                self.context,
+                "EXPIRED_SESSION",
+                f"Attempted execution with expired session (expired at {self.context.expires_at})",
+            )
+            raise PermissionError("Session has expired")
+
+        # Sanitize inputs
+        sanitized_args = [DataSanitizer.sanitize_input(arg) for arg in args]
+        sanitized_kwargs = {k: DataSanitizer.sanitize_input(v) for k, v in kwargs.items()}
+
+        try:
+            # Execute the function in a controlled environment
+            result = await execute_func(*sanitized_args, **sanitized_kwargs)
+
+            # Sanitize outputs
+            sanitized_result = DataSanitizer.sanitize_output(result)
+
+            return sanitized_result
+
+        except Exception as e:
+            self.audit_logger.log_security_violation(
+                self.context, "EXECUTION_ERROR", f"Error during execution: {str(e)}"
+            )
+            raise
+
+
+class SecurityManager:
+    """
+    Centralized security manager for the Email Intelligence Platform
+    """
+
+    def __init__(self):
+        self.validator = SecurityValidator()
+        self.sanitizer = DataSanitizer()
+        self.audit_logger = AuditLogger()
+        self.active_sessions: Dict[str, SecurityContext] = {}
+        self.secret_key = secrets.token_urlsafe(32)  # In production, load from secure storage
+
+    def create_session(
+        self,
+        user_id: str,
+        permissions: List[Permission],
+        security_level: SecurityLevel,
+        allowed_resources: Optional[List[str]] = None,
+        duration_hours: float = 8.0,
+        ip_address: Optional[str] = None,
+        origin: Optional[str] = None,
+    ) -> SecurityContext:
+        """Create a new security session"""
+        session_token = secrets.token_urlsafe(32)
+
+        context = SecurityContext(
+            user_id=user_id,
+            permissions=permissions,
+            security_level=security_level,
+            session_token=session_token,
+            created_at=time.time(),
+            expires_at=time.time() + (duration_hours * 3600),
+            allowed_resources=allowed_resources or [],
+            ip_address=ip_address,
+            origin=origin,
+        )
+
+        self.active_sessions[session_token] = context
+        return context
+
+    def validate_session(self, session_token: str) -> Optional[SecurityContext]:
+        """Validate a session token and return the context"""
+        if session_token not in self.active_sessions:
+            return None
+
+        context = self.active_sessions[session_token]
+
+        if time.time() > context.expires_at:
+            # Clean up expired session
+            del self.active_sessions[session_token]
+            return None
+
+        return context
+
+    def generate_signed_token(self, data: Dict[str, Any]) -> str:
+        """Generate a signed token for secure data transmission"""
+        json_data = json.dumps(data, sort_keys=True, separators=(",", ":"))
+        signature = hmac.new(
+            self.secret_key.encode(), json_data.encode(), hashlib.sha256
+        ).hexdigest()
+        return f"{json_data}.{signature}"
+
+    def verify_signed_token(self, token: str) -> Optional[Dict[str, Any]]:
+        """Verify a signed token and return the data"""
+        if "." not in token:
+            return None
+
+        try:
+            json_part, signature_part = token.rsplit(".", 1)
+            expected_signature = hmac.new(
+                self.secret_key.encode(), json_part.encode(), hashlib.sha256
+            ).hexdigest()
+
+            if not hmac.compare_digest(expected_signature, signature_part):
+                return None
+
+            return json.loads(json_part)
+        except (json.JSONDecodeError, ValueError):
+            return None
+
+    def cleanup_expired_sessions(self):
+        """Remove expired sessions from memory"""
+        current_time = time.time()
+        expired_tokens = [
+            token
+            for token, context in self.active_sessions.items()
+            if current_time > context.expires_at
+        ]
+
+        for token in expired_tokens:
+            del self.active_sessions[token]
+
+        if expired_tokens:
+            logger.info(f"Cleaned up {len(expired_tokens)} expired sessions")
+
+    async def secure_execute_node(
+        self, session_token: str, node_type: str, inputs: Dict[str, Any], execute_func
+    ) -> Dict[str, Any]:
+        """Securely execute a node with full security checks"""
+        context = self.validate_session(session_token)
+        if not context:
+            raise PermissionError("Invalid or expired session")
+
+        # Validate access to execute this node type
+        if not self.validator.validate_access(context, node_type, Permission.EXECUTE):
+            self.audit_logger.log_access_attempt(
+                context,
+                node_type,
+                Permission.EXECUTE,
+                False,
+                "Insufficient permissions to execute node",
+            )
+            raise PermissionError(f"Insufficient permissions to execute {node_type}")
+
+        # Validate data access
+        if not self.validator.validate_data_access(context, inputs):
+            self.audit_logger.log_security_violation(
+                context,
+                "DATA_ACCESS_VIOLATION",
+                f"Attempted to access sensitive data through {node_type}",
+            )
+            raise PermissionError("Attempted to access sensitive data")
+
+        # Create sandbox and execute
+        sandbox = ExecutionSandbox(context)
+        return await sandbox.execute_with_security(execute_func, **inputs)
+
 
 # Global security manager instance
 security_manager = SecurityManager()
 
-# Note: NodeSecurityContext has incompatible interface, so we keep our SecurityContext
-# The node engine SecurityContext is deprecated and should not override our implementation
-
-
-def validate_path_safety(path: Union[str, pathlib.Path], base_dir: Optional[Union[str, pathlib.Path]] = None) -> bool:
-    """
-    Validate that a path is safe and doesn't contain directory traversal attempts.
-
-    Args:
-        path: The path to validate
-        base_dir: Optional base directory to resolve relative to
-
-    Returns:
-        True if path is safe, False otherwise
-    """
-    try:
-        path_obj = pathlib.Path(path).resolve()
-
-        # Check for directory traversal patterns
-        path_str = str(path_obj)
-
-        # Common directory traversal patterns
-        traversal_patterns = ['../', '..\\', '//', '/./', '\\./', '\\\\']
-        path_str_lower = str(path).lower()
-        for pattern in traversal_patterns:
-            if pattern in path_str_lower:
-                logger.warning(f"Potential directory traversal detected in path: {path}")
-                return False
-
-        # If base_dir is specified, ensure path is within base_dir
-        if base_dir:
-            base_obj = pathlib.Path(base_dir).resolve()
-            # If path is relative, resolve it relative to base_dir
-            if not pathlib.Path(path).is_absolute():
-                path_obj = (base_obj / path).resolve()
-            try:
-                # Check if resolved path is within base_dir
-                path_obj.relative_to(base_obj)
-            except ValueError:
-                logger.warning(f"Path {path} is outside allowed base directory {base_dir}")
-                return False
-
-        # Additional safety checks
-        if any(char in path_str for char in ['<', '>', '|', '?', '*']):
-            logger.warning(f"Potentially dangerous characters detected in path: {path}")
-            return False
-
-        return True
-
-    except Exception as e:
-        logger.error(f"Error validating path {path}: {e}")
-        return False
-
-
-def sanitize_path(path: Union[str, pathlib.Path], base_dir: Optional[Union[str, pathlib.Path]] = None) -> Optional[pathlib.Path]:
-    """
-    Sanitize a path by resolving it and ensuring it's safe.
-
-    Args:
-        path: The path to sanitize
-        base_dir: Optional base directory to resolve relative to
-
-    Returns:
-        Sanitized Path object, or None if path is unsafe
-    """
-    if not validate_path_safety(path, base_dir):
-        return None
-
-    try:
-        path_obj = pathlib.Path(path).resolve()
-
-        # If base_dir is specified, ensure we return a path relative to base_dir
-        if base_dir:
-            base_obj = pathlib.Path(base_dir).resolve()
-            try:
-                relative_path = path_obj.relative_to(base_obj)
-                return base_obj / relative_path
-            except ValueError:
-                # Path is not within base_dir, return None
-                return None
-
-        return path_obj
-
-    except Exception as e:
-        logger.error(f"Error sanitizing path {path}: {e}")
-        return None
-
-
-def secure_path_join(base_dir: Union[str, pathlib.Path], *paths: Union[str, pathlib.Path]) -> Optional[pathlib.Path]:
-    """
-    Securely join paths, preventing directory traversal attacks.
-
-    Args:
-        base_dir: Base directory
-        *paths: Path components to join
-
-    Returns:
-        Joined path if safe, None otherwise
-    """
-    try:
-        # Start with base directory
-        result_path = pathlib.Path(base_dir)
-
-        # Join each path component securely
-        for path_component in paths:
-            component_path = pathlib.Path(path_component)
-
-            # Check each component for traversal
-            if not validate_path_safety(component_path):
-                return None
-
-            # Only allow simple filenames/directories (no absolute paths or traversal)
-            if component_path.is_absolute() or '..' in str(component_path):
-                logger.warning(f"Unsafe path component: {path_component}")
-                return None
-
-            result_path = result_path / component_path
-
-        # Final validation
-        if validate_path_safety(result_path, base_dir):
-            return result_path
-
-        return None
-
-    except Exception as e:
-        logger.error(f"Error joining paths: {e}")
-        return None
+
+def get_security_manager() -> SecurityManager:
+    """Get the global security manager instance"""
+    return security_manager
 
 
 def create_default_security_context() -> SecurityContext:
@@ -392,107 +493,6 @@
     )
 
 
-<<<<<<< HEAD
-class PathValidator:
-    """Secure path validation to prevent directory traversal attacks"""
-
-    @staticmethod
-    def is_safe_path(base_path: Union[str, Path], requested_path: Union[str, Path]) -> bool:
-        """
-        Check if a requested path is safe (doesn't escape the base directory)
-
-        Args:
-            base_path: The base directory that should not be escaped
-            requested_path: The path to validate
-
-        Returns:
-            True if the path is safe, False otherwise
-        """
-        try:
-            base_path = Path(base_path).resolve()
-            requested_path = Path(requested_path).resolve()
-
-            # Check if the resolved path starts with the base path
-            return requested_path.is_relative_to(base_path)
-        except (ValueError, OSError):
-            return False
-
-    @staticmethod
-    def sanitize_filename(filename: str) -> str:
-        """
-        Sanitize a filename to prevent path traversal and other attacks
-
-        Args:
-            filename: The filename to sanitize
-
-        Returns:
-            Sanitized filename safe for use
-        """
-        if not filename:
-            return "default.db"
-
-        # Remove any path separators and dangerous characters
-        sanitized = re.sub(r'[<>:"/\\|?*\x00-\x1f]', '', filename)
-
-        # Remove leading/trailing dots and spaces
-        sanitized = sanitized.strip(' .')
-
-        # Ensure it's not empty and doesn't start with dangerous patterns
-        if not sanitized or sanitized.startswith('.') or '..' in sanitized:
-            return "default.db"
-
-        # Limit length
-        if len(sanitized) > 255:
-            sanitized = sanitized[:255]
-
-        return sanitized
-
-    @staticmethod
-    def validate_database_path(db_path: Union[str, Path], allowed_dir: Optional[Union[str, Path]] = None) -> Path:
-        """
-        Validate and sanitize a database path
-
-        Args:
-            db_path: The database path to validate
-            allowed_dir: Optional base directory that the path must be within
-
-        Returns:
-            Validated and resolved Path object
-
-        Raises:
-            ValueError: If the path is not safe
-        """
-        if not db_path:
-            raise ValueError("Database path cannot be empty")
-
-        # Handle special in-memory database
-        if str(db_path) == ":memory:":
-            return Path(":memory:")
-
-        path = Path(db_path)
-
-        # Sanitize filename if it's just a filename
-        if not path.is_absolute() and len(path.parts) == 1:
-            path = Path(PathValidator.sanitize_filename(str(path)))
-
-        # Resolve the path
-        try:
-            resolved_path = path.resolve()
-        except (OSError, RuntimeError) as e:
-            raise ValueError(f"Invalid path: {e}")
-
-        # Check against allowed directory if specified
-        if allowed_dir:
-            allowed_dir = Path(allowed_dir).resolve()
-            if not resolved_path.is_relative_to(allowed_dir):
-                raise ValueError(f"Database path escapes allowed directory: {allowed_dir}")
-
-        # Additional security checks
-        if any(part.startswith('.') for part in resolved_path.parts):
-            raise ValueError("Database path contains hidden files/directories")
-
-        return resolved_path
-=======
 def validate_path_safety(path: Union[str, pathlib.Path], base_dir: Optional[Union[str, pathlib.Path]] = None) -> bool:
     """
     Validate that a path is safe and doesn't contain directory traversal attempts.
@@ -615,5 +615,4 @@
 
     except Exception as e:
         logger.error(f"Error joining paths: {e}")
-        return None
->>>>>>> 0e85e39a
+        return None