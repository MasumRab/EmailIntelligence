"""
Security Framework for Email Intelligence Platform

Implements enterprise-grade security features for the node-based workflow system,
including access controls, data sanitization, execution sandboxing, and audit logging.

Also includes security utilities for path validation and sanitization.
"""

<<<<<<< HEAD
import os
import pathlib
import asyncio
import hashlib
import hmac
import json
import logging
import re
import secrets
=======
import logging
import pathlib
>>>>>>> 93ae7779
import time
from dataclasses import dataclass
from enum import Enum
<<<<<<< HEAD
from typing import Any, Dict, List, Optional, Tuple, Union
from uuid import uuid4
from pathlib import Path
=======
from typing import Any, Dict, List, Optional, Union
>>>>>>> 93ae7779

logger = logging.getLogger(__name__)


class SecurityLevel(Enum):
    """Security levels for different operations and data access"""

    PUBLIC = "public"
    INTERNAL = "internal"
    CONFIDENTIAL = "confidential"
    RESTRICTED = "restricted"


class Permission(Enum):
    """Permission types for fine-grained access control"""

    READ = "read"
    WRITE = "write"
    EXECUTE = "execute"
    ADMIN = "admin"


@dataclass
class SecurityContext:
    """Holds security information for an execution context"""

    user_id: str
    permissions: List[Permission]
    security_level: SecurityLevel
    session_token: str
    created_at: float
    expires_at: float
    allowed_resources: List[str]
    ip_address: Optional[str] = None
    origin: Optional[str] = None


class SecurityValidator:
    """Validates security requirements for operations"""

    @staticmethod
    def validate_access(context: SecurityContext, resource: str, permission: Permission) -> bool:
        """
        Validate if a security context has permission to access a resource
        """
        if permission not in context.permissions:
            return False

        # Check if resource is in allowed resources
        if context.allowed_resources and resource not in context.allowed_resources:
            return False

        # Check expiration
        if time.time() > context.expires_at:
            return False

        return True

    @staticmethod
    def validate_data_access(context: SecurityContext, data: Dict[str, Any]) -> bool:
        """
        Validate if the security context can access the provided data
        """
        # Check for sensitive fields in the data
        sensitive_fields = ["password", "token", "key", "secret", "auth"]

        for key in data.keys():
            if any(sensitive in key.lower() for sensitive in sensitive_fields):
                # For sensitive data, check for elevated permissions
                if Permission.ADMIN not in context.permissions:
                    logger.warning(f"Access denied to sensitive field: {key}")
                    return False

        return True


def validate_path_safety(
    path: Union[str, pathlib.Path], base_dir: Optional[Union[str, pathlib.Path]] = None
) -> bool:
    """
    Validate that a path is safe and doesn't contain directory traversal attempts.
<<<<<<< HEAD

    Args:
        path: The path to validate
        base_dir: Optional base directory to resolve relative to

    Returns:
        True if path is safe, False otherwise
    """
    import pathlib

    try:
        path_obj = pathlib.Path(path).resolve()

        # Check for directory traversal patterns
        path_str = str(path_obj)

        # Common directory traversal patterns
        # Check for directory traversal attempts by looking for '..' as a path segment
        if any(part == ".." for part in path_obj.parts):
            logger.warning(f"Potential directory traversal detected in path: {path}")
            return False

        # If base_dir is specified, ensure path is within base_dir
        if base_dir:
            base_obj = pathlib.Path(base_dir).resolve()
            try:
                # Check if path is within base_dir
                path_obj.relative_to(base_obj)
            except ValueError:
                logger.warning(f"Path {path} is outside allowed base directory {base_dir}")
                return False

        # Additional safety checks
        if any(char in path_str for char in ["<", ">", "|", "?", "*"]):
            logger.warning(f"Potentially dangerous characters detected in path: {path}")
            return False

        return True
    except Exception as e:
        logger.warning(f"Error during path validation: {e}")
        return False


def sanitize_path(path: Union[str, pathlib.Path]) -> Optional[str]:
    """
    Sanitize a path by removing or encoding potentially dangerous characters.

    Args:
        path: The path to sanitize

    Returns:
        Sanitized path string or None if path is invalid
    """
    import pathlib

    try:
        # Convert to string if it's a Path object
        path_str = str(path)

        # Basic sanitization - remove dangerous sequences
        path_str = path_str.replace("../", "").replace("..\\", "")

        # Normalize path separators
        path_str = path_str.replace("\\", "/")

        # Additional checks to ensure validity
        if any(char in path_str for char in ["<", ">", "|", "?", "*"]):
            logger.warning(f"Invalid characters in path after sanitization: {path_str}")
            return None

        return path_str
    except Exception as e:
        logger.warning(f"Error during path sanitization: {e}")
        return None


class DataSanitizer:
    """Sanitizes data to prevent injection and other security issues"""
=======
>>>>>>> 93ae7779

    Args:
        path: The path to validate
        base_dir: Optional base directory to resolve relative to

<<<<<<< HEAD
    @staticmethod
    def sanitize_output(data: Any) -> Any:
        """
        Sanitize output data to prevent information disclosure
        """
        if isinstance(data, str):
            # Improved sanitization to redact sensitive key-value pairs
            # This regex looks for common sensitive keys followed by a colon and captures the value.
            sensitive_keys = ["password", "token", "key", "secret", "auth"]
            for key in sensitive_keys:
                # This regex will find 'key: value' and replace it with 'key: [REDACTED]'
                # It handles optional whitespace and stops at the next comma or end of string.
                data = re.sub(
                    rf"(\b{re.escape(key)}\b\s*:\s*)[^\s,]+",
                    r"\1[REDACTED]",
                    data,
                    flags=re.IGNORECASE,
                )
            return data
        elif isinstance(data, dict):
            sanitized_dict = {}
            for key, value in data.items():
                # Redact sensitive fields
                if any(
                    sensitive in key.lower() for sensitive in ["password", "token", "key", "secret"]
                ):
                    sanitized_dict[key] = "[REDACTED]"
                else:
                    sanitized_dict[key] = DataSanitizer.sanitize_output(value)
            return sanitized_dict
        elif isinstance(data, list):
            return [DataSanitizer.sanitize_output(item) for item in data]
=======
    Returns:
        True if path is safe, False otherwise
    """
    import pathlib

    try:
        path_obj = pathlib.Path(path)
        original_path = str(path)

        # If base_dir is provided and path is relative, resolve relative to base_dir
        if base_dir and not path_obj.is_absolute():
            path_obj = (pathlib.Path(base_dir) / path_obj).resolve()
>>>>>>> 93ae7779
        else:
            path_obj = path_obj.resolve()

        # Check for directory traversal patterns
        if (
            "../" in original_path
            or "..\\" in original_path
            or "/./" in original_path
            or "\\./" in original_path
            or original_path.startswith("\\\\")
        ):
            logger.warning(f"Directory traversal detected in path: {path}")
            return False
        # If base_dir is specified, ensure path is within base_dir
        if base_dir:
            base_obj = pathlib.Path(base_dir).resolve()
            try:
                # Check if path is within base_dir
                path_obj.relative_to(base_obj)
            except ValueError:
                logger.warning(f"Path {path} is outside allowed base directory {base_dir}")
                return False

        # Additional safety checks
        resolved_str = str(path_obj)
        if any(char in resolved_str for char in ["<", ">", "|", "?", "*"]):
            logger.warning(f"Potentially dangerous characters detected in path: {path}")
            return False

        return True
    except Exception as e:
        logger.error(f"Error validating path {path}: {e}")
        return False


def sanitize_path(
    path: Union[str, pathlib.Path], base_dir: Optional[Union[str, pathlib.Path]] = None
) -> Optional[pathlib.Path]:
    """
    Sanitize a path by validating it and returning the resolved path if safe.

    Args:
        path: The path to sanitize
        base_dir: Optional base directory for validation

    Returns:
        Resolved Path object if safe, None if unsafe
    """
    import pathlib

    try:
        path_obj = pathlib.Path(path)

        # First validate the path
        if not validate_path_safety(path, base_dir):
            return None

        # Return the resolved path
        return path_obj.resolve()

    except Exception as e:
        logger.warning(f"Error during path sanitization: {e}")
        return None


def secure_path_join(
    base_dir: Union[str, pathlib.Path], *paths: Union[str, pathlib.Path]
) -> Optional[pathlib.Path]:
    """
    Securely join paths, preventing directory traversal attacks.

    Args:
        base_dir: Base directory
        *paths: Path components to join

    Returns:
        Joined path if safe, None otherwise
    """
    import pathlib

    try:
        # Start with base directory
        result_path = pathlib.Path(base_dir)

        # Join each path component securely
        for path_component in paths:
            component_path = pathlib.Path(path_component)

            # Check each component for traversal
            if not validate_path_safety(component_path):
                return None

            # Only allow simple filenames/directories (no absolute paths or traversal)
            if component_path.is_absolute() or ".." in str(component_path):
                logger.warning(f"Unsafe path component: {path_component}")
                return None

            result_path = result_path / component_path

        # Final validation
        if validate_path_safety(result_path, base_dir):
            return result_path

        return None

<<<<<<< HEAD
    def cleanup_expired_sessions(self):
        """Remove expired sessions from memory"""
        current_time = time.time()
        expired_tokens = [
            token
            for token, context in self.active_sessions.items()
            if current_time > context.expires_at
        ]

        for token in expired_tokens:
            del self.active_sessions[token]

        if expired_tokens:
            logger.info(f"Cleaned up {len(expired_tokens)} expired sessions")

    async def secure_execute_node(
        self, session_token: str, node_type: str, inputs: Dict[str, Any], execute_func
    ) -> Dict[str, Any]:
        """Securely execute a node with full security checks"""
        context = self.validate_session(session_token)
        if not context:
            raise PermissionError("Invalid or expired session")

        # Validate access to execute this node type
        if not self.validator.validate_access(context, node_type, Permission.EXECUTE):
            self.audit_logger.log_access_attempt(
                context,
                node_type,
                Permission.EXECUTE,
                False,
                "Insufficient permissions to execute node",
            )
            raise PermissionError(f"Insufficient permissions to execute {node_type}")

        # Validate data access
        if not self.validator.validate_data_access(context, inputs):
            self.audit_logger.log_security_violation(
                context,
                "DATA_ACCESS_VIOLATION",
                f"Attempted to access sensitive data through {node_type}",
            )
            raise PermissionError("Attempted to access sensitive data")

        # Create sandbox and execute
        sandbox = ExecutionSandbox(context)
        return await sandbox.execute_with_security(execute_func, **inputs)


# Global security manager instance
security_manager = SecurityManager()


def get_security_manager() -> SecurityManager:
    """Get the global security manager instance"""
    return security_manager


def create_default_security_context() -> SecurityContext:
    """Create a default security context for internal operations"""
    return security_manager.create_session(
        user_id="system",
        permissions=[Permission.READ, Permission.WRITE, Permission.EXECUTE],
        security_level=SecurityLevel.INTERNAL,
        allowed_resources=["*"],
    )


class PathValidator:
    """Secure path validation to prevent directory traversal attacks"""

    @staticmethod
    def is_safe_path(base_path: Union[str, Path], requested_path: Union[str, Path]) -> bool:
        """
        Check if a requested path is safe (doesn't escape the base directory)

        Args:
            base_path: The base directory that should not be escaped
            requested_path: The path to validate

        Returns:
            True if the path is safe, False otherwise
        """
        try:
            base_path = Path(base_path).resolve()
            requested_path = Path(requested_path).resolve()

            # Check if the resolved path starts with the base path
            return requested_path.is_relative_to(base_path)
        except ValueError:
            # If the path is not relative to base (or other path resolution issues)
            return False

    @staticmethod
    def validate_and_resolve_db_path(db_path: Union[str, Path], 
                                   allowed_dir: Optional[Union[str, Path]] = None) -> Path:
        """
        Validate and resolve a database path with security checks

        Args:
            db_path: The database path to validate
            allowed_dir: Optional base directory that the path must be within

        Returns:
            Validated and resolved Path object

        Raises:
            ValueError: If the path is not safe
        """
        if not db_path:
            raise ValueError("Database path cannot be empty")

        # Handle special in-memory database
        if str(db_path) == ":memory:":
            return Path(":memory:")

        path = Path(db_path)

        # Sanitize filename if it's just a filename
        if not path.is_absolute() and len(path.parts) == 1:
            path = Path(PathValidator.sanitize_filename(str(path)))

        # Resolve the path
        try:
            resolved_path = path.resolve()
        except (OSError, RuntimeError) as e:
            raise ValueError(f"Invalid path: {e}")

        # Check against allowed directory if specified
        if allowed_dir:
            allowed_dir = Path(allowed_dir).resolve()
            if not resolved_path.is_relative_to(allowed_dir):
                raise ValueError(f"Database path escapes allowed directory: {allowed_dir}")

        # Additional security checks
        if any(part.startswith('.') for part in resolved_path.parts):
            raise ValueError("Database path contains hidden files/directories")

        return resolved_path

    @staticmethod
    def sanitize_filename(filename: str) -> str:
        """
        Sanitize a filename by removing dangerous characters

        Args:
            filename: The filename to sanitize

        Returns:
            Sanitized filename
        """
        # Remove any path traversal attempts and dangerous characters
        sanitized = re.sub(r'[<>:"/\\|?*]', '_', filename)
        
        # Also avoid names that might be problematic on various systems
        if sanitized.upper() in ['CON', 'PRN', 'AUX', 'NUL'] or \
           sanitized.upper().startswith(('COM', 'LPT')):
            sanitized = f"_{sanitized}"
            
        return sanitized


def validate_path_safety(
    path: Union[str, pathlib.Path], base_dir: Optional[Union[str, pathlib.Path]] = None
) -> bool:
    """
    Validate that a path is safe and doesn't contain directory traversal attempts.

    Args:
        path: The path to validate
        base_dir: Optional base directory to resolve relative to

    Returns:
        True if path is safe, False otherwise
    """
    import pathlib

    try:
        path_obj = pathlib.Path(path).resolve()

        # Check for directory traversal patterns
        path_str = str(path_obj)

        # Check for directory traversal attempts by looking for '..' as a path segment
        if any(part == ".." for part in path_obj.parts):
            logger.warning(f"Potential directory traversal detected in path: {path}")
            return False

        # If base_dir is specified, ensure path is within base_dir
        if base_dir:
            base_obj = pathlib.Path(base_dir).resolve()
            try:
                # Check if path is within base_dir
                path_obj.relative_to(base_obj)
            except ValueError:
                logger.warning(f"Path {path} is outside allowed base directory {base_dir}")
                return False

        # Additional safety checks
        if any(char in path_str for char in ["<", ">", "|", "?", "*"]):
            logger.warning(f"Potentially dangerous characters detected in path: {path}")
            return False

        return True
    except Exception as e:
        logger.error(f"Error validating path {path}: {e}")
        return False


def sanitize_path(
    path: Union[str, pathlib.Path], base_dir: Optional[Union[str, pathlib.Path]] = None
) -> Optional[str]:
    """
    Sanitize a path by removing or encoding potentially dangerous characters.

    Args:
        path: The path to sanitize

    Returns:
        Sanitized path string or None if path is invalid
    """
    import pathlib

    try:
        # Convert to string if it's a Path object
        path_str = str(path)

        # Basic sanitization - remove dangerous sequences
        path_str = path_str.replace("../", "").replace("..\\", "")
        path_str = path_str.replace("<!--", "").replace("-->", "")  # Prevent comment injection
        path_str = path_str.replace("<script", "").replace(
            "script>", ""
        )  # Prevent script injection

        # Normalize path separators
        path_str = path_str.replace("\\", "/")

        # Additional checks to ensure validity
        if any(char in path_str for char in ["<", ">", "|", "?", "*"]):
            logger.warning(f"Invalid characters in path after sanitization: {path_str}")
            return None

        return path_str
    except Exception as e:
        logger.warning(f"Error during path sanitization: {e}")
        return None


def secure_path_join(
    base_dir: Union[str, pathlib.Path], *paths: Union[str, pathlib.Path]
) -> Optional[pathlib.Path]:
    """
    Securely join paths, preventing directory traversal attacks.

    Args:
        base_dir: Base directory
        *paths: Path components to join

    Returns:
        Joined path if safe, None otherwise
    """
    import pathlib

    try:
        # Start with base directory
        result_path = pathlib.Path(base_dir)

        # Join each path component securely
        for path_component in paths:
            component_path = pathlib.Path(path_component)

            # Check each component for traversal
            if not validate_path_safety(component_path):
                return None

            # Only allow simple filenames/directories (no absolute paths or traversal)
            if component_path.is_absolute() or ".." in str(component_path):
                logger.warning(f"Unsafe path component: {path_component}")
                return None

            result_path = result_path / component_path

        # Final validation
        return result_path if validate_path_safety(result_path, base_dir) else None

=======
>>>>>>> 93ae7779
    except Exception as e:
        logger.error(f"Error joining paths: {e}")
        return None<|MERGE_RESOLUTION|>--- conflicted
+++ resolved
@@ -7,7 +7,6 @@
 Also includes security utilities for path validation and sanitization.
 """
 
-<<<<<<< HEAD
 import os
 import pathlib
 import asyncio
@@ -17,20 +16,13 @@
 import logging
 import re
 import secrets
-=======
-import logging
-import pathlib
->>>>>>> 93ae7779
 import time
+from abc import ABC, abstractmethod
 from dataclasses import dataclass
 from enum import Enum
-<<<<<<< HEAD
 from typing import Any, Dict, List, Optional, Tuple, Union
 from uuid import uuid4
 from pathlib import Path
-=======
-from typing import Any, Dict, List, Optional, Union
->>>>>>> 93ae7779
 
 logger = logging.getLogger(__name__)
 
@@ -112,7 +104,6 @@
 ) -> bool:
     """
     Validate that a path is safe and doesn't contain directory traversal attempts.
-<<<<<<< HEAD
 
     Args:
         path: The path to validate
@@ -124,7 +115,14 @@
     import pathlib
 
     try:
-        path_obj = pathlib.Path(path).resolve()
+        path_obj = pathlib.Path(path)
+        original_path = str(path)
+
+        # If base_dir is provided and path is relative, resolve relative to base_dir
+        if base_dir and not path_obj.is_absolute():
+            path_obj = (pathlib.Path(base_dir) / path_obj).resolve()
+        else:
+            path_obj = path_obj.resolve()
 
         # Check for directory traversal patterns
         path_str = str(path_obj)
@@ -191,14 +189,28 @@
 
 class DataSanitizer:
     """Sanitizes data to prevent injection and other security issues"""
-=======
->>>>>>> 93ae7779
-
-    Args:
-        path: The path to validate
-        base_dir: Optional base directory to resolve relative to
-
-<<<<<<< HEAD
+
+    @staticmethod
+    def sanitize_input(data: Any) -> Any:
+        """
+        Sanitize input data to prevent injection attacks
+        """
+        if isinstance(data, str):
+            # Basic sanitization - in production, use a library like bleach
+            sanitized = data.replace("<script", "&lt;script").replace("javascript:", "javascript-")
+            return sanitized
+        elif isinstance(data, dict):
+            sanitized_dict = {}
+            for key, value in data.items():
+                sanitized_dict[DataSanitizer.sanitize_input(key)] = DataSanitizer.sanitize_input(
+                    value
+                )
+            return sanitized_dict
+        elif isinstance(data, list):
+            return [DataSanitizer.sanitize_input(item) for item in data]
+        else:
+            return data
+
     @staticmethod
     def sanitize_output(data: Any) -> Any:
         """
@@ -231,126 +243,197 @@
             return sanitized_dict
         elif isinstance(data, list):
             return [DataSanitizer.sanitize_output(item) for item in data]
-=======
-    Returns:
-        True if path is safe, False otherwise
-    """
-    import pathlib
-
-    try:
-        path_obj = pathlib.Path(path)
-        original_path = str(path)
-
-        # If base_dir is provided and path is relative, resolve relative to base_dir
-        if base_dir and not path_obj.is_absolute():
-            path_obj = (pathlib.Path(base_dir) / path_obj).resolve()
->>>>>>> 93ae7779
         else:
-            path_obj = path_obj.resolve()
-
-        # Check for directory traversal patterns
-        if (
-            "../" in original_path
-            or "..\\" in original_path
-            or "/./" in original_path
-            or "\\./" in original_path
-            or original_path.startswith("\\\\")
-        ):
-            logger.warning(f"Directory traversal detected in path: {path}")
-            return False
-        # If base_dir is specified, ensure path is within base_dir
-        if base_dir:
-            base_obj = pathlib.Path(base_dir).resolve()
-            try:
-                # Check if path is within base_dir
-                path_obj.relative_to(base_obj)
-            except ValueError:
-                logger.warning(f"Path {path} is outside allowed base directory {base_dir}")
-                return False
-
-        # Additional safety checks
-        resolved_str = str(path_obj)
-        if any(char in resolved_str for char in ["<", ">", "|", "?", "*"]):
-            logger.warning(f"Potentially dangerous characters detected in path: {path}")
-            return False
-
-        return True
-    except Exception as e:
-        logger.error(f"Error validating path {path}: {e}")
-        return False
-
-
-def sanitize_path(
-    path: Union[str, pathlib.Path], base_dir: Optional[Union[str, pathlib.Path]] = None
-) -> Optional[pathlib.Path]:
-    """
-    Sanitize a path by validating it and returning the resolved path if safe.
-
-    Args:
-        path: The path to sanitize
-        base_dir: Optional base directory for validation
-
-    Returns:
-        Resolved Path object if safe, None if unsafe
-    """
-    import pathlib
-
-    try:
-        path_obj = pathlib.Path(path)
-
-        # First validate the path
-        if not validate_path_safety(path, base_dir):
+            return data
+
+
+class AuditLogger:
+    """Logs security-related events for audit purposes"""
+
+    def __init__(self):
+        self.logger = logging.getLogger("security.audit")
+
+    def log_access_attempt(
+        self,
+        context: SecurityContext,
+        resource: str,
+        permission: Permission,
+        success: bool,
+        details: str = "",
+    ):
+        """Log an access attempt to a resource"""
+        log_entry = {
+            "timestamp": time.time(),
+            "user_id": context.user_id,
+            "session_token": context.session_token,
+            "resource": resource,
+            "permission": permission.value,
+            "success": success,
+            "ip_address": context.ip_address,
+            "details": details,
+        }
+        self.logger.info(f"ACCESS_ATTEMPT: {json.dumps(log_entry)}")
+
+    def log_execution(
+        self,
+        context: SecurityContext,
+        node_type: str,
+        inputs: Dict[str, Any],
+        outputs: Dict[str, Any],
+    ):
+        """Log a node execution for audit purposes"""
+        log_entry = {
+            "timestamp": time.time(),
+            "user_id": context.user_id,
+            "session_token": context.session_token,
+            "node_type": node_type,
+            "execution_id": str(uuid4()),
+            "ip_address": context.ip_address,
+            "input_keys": list(inputs.keys()) if isinstance(inputs, dict) else "unknown",
+        }
+        self.logger.info(f"EXECUTION: {json.dumps(log_entry)}")
+
+    def log_security_violation(self, context: SecurityContext, violation_type: str, details: str):
+        """Log a security violation"""
+        log_entry = {
+            "timestamp": time.time(),
+            "user_id": context.user_id,
+            "session_token": context.session_token,
+            "violation_type": violation_type,
+            "details": details,
+            "ip_address": context.ip_address,
+        }
+        self.logger.warning(f"SECURITY_VIOLATION: {json.dumps(log_entry)}")
+
+
+class ExecutionSandbox:
+    """Provides a secure execution environment for nodes"""
+
+    def __init__(self, context: SecurityContext):
+        self.context = context
+        self.audit_logger = AuditLogger()
+
+    async def execute_with_security(self, execute_func, *args, **kwargs):
+        """
+        Execute a function with security checks and monitoring
+        """
+        # Log the execution attempt
+        self.audit_logger.log_execution(
+            context=self.context,
+            node_type=execute_func.__name__ if hasattr(execute_func, "__name__") else "unknown",
+            inputs=kwargs,
+            outputs={},
+        )
+
+        # Perform security checks
+        if time.time() > self.context.expires_at:
+            self.audit_logger.log_security_violation(
+                self.context,
+                "EXPIRED_SESSION",
+                f"Attempted execution with expired session (expired at {self.context.expires_at})",
+            )
+            raise PermissionError("Session has expired")
+
+        # Sanitize inputs
+        sanitized_args = [DataSanitizer.sanitize_input(arg) for arg in args]
+        sanitized_kwargs = {k: DataSanitizer.sanitize_input(v) for k, v in kwargs.items()}
+
+        try:
+            # Execute the function in a controlled environment
+            result = await execute_func(*sanitized_args, **sanitized_kwargs)
+
+            # Sanitize outputs
+            sanitized_result = DataSanitizer.sanitize_output(result)
+
+            return sanitized_result
+
+        except Exception as e:
+            self.audit_logger.log_security_violation(
+                self.context, "EXECUTION_ERROR", f"Error during execution: {str(e)}"
+            )
+            raise
+
+
+class SecurityManager:
+    """
+    Centralized security manager for the Email Intelligence Platform
+    """
+
+    def __init__(self):
+        self.validator = SecurityValidator()
+        self.sanitizer = DataSanitizer()
+        self.audit_logger = AuditLogger()
+        self.active_sessions: Dict[str, SecurityContext] = {}
+        self.secret_key = secrets.token_urlsafe(32)  # In production, load from secure storage
+
+    def create_session(
+        self,
+        user_id: str,
+        permissions: List[Permission],
+        security_level: SecurityLevel,
+        allowed_resources: Optional[List[str]] = None,
+        duration_hours: float = 8.0,
+        ip_address: Optional[str] = None,
+        origin: Optional[str] = None,
+    ) -> SecurityContext:
+        """Create a new security session"""
+        session_token = secrets.token_urlsafe(32)
+
+        context = SecurityContext(
+            user_id=user_id,
+            permissions=permissions,
+            security_level=security_level,
+            session_token=session_token,
+            created_at=time.time(),
+            expires_at=time.time() + (duration_hours * 3600),
+            allowed_resources=allowed_resources or [],
+            ip_address=ip_address,
+            origin=origin,
+        )
+
+        self.active_sessions[session_token] = context
+        return context
+
+    def validate_session(self, session_token: str) -> Optional[SecurityContext]:
+        """Validate a session token and return the context"""
+        if session_token not in self.active_sessions:
             return None
 
-        # Return the resolved path
-        return path_obj.resolve()
-
-    except Exception as e:
-        logger.warning(f"Error during path sanitization: {e}")
-        return None
-
-
-def secure_path_join(
-    base_dir: Union[str, pathlib.Path], *paths: Union[str, pathlib.Path]
-) -> Optional[pathlib.Path]:
-    """
-    Securely join paths, preventing directory traversal attacks.
-
-    Args:
-        base_dir: Base directory
-        *paths: Path components to join
-
-    Returns:
-        Joined path if safe, None otherwise
-    """
-    import pathlib
-
-    try:
-        # Start with base directory
-        result_path = pathlib.Path(base_dir)
-
-        # Join each path component securely
-        for path_component in paths:
-            component_path = pathlib.Path(path_component)
-
-            # Check each component for traversal
-            if not validate_path_safety(component_path):
+        context = self.active_sessions[session_token]
+
+        if time.time() > context.expires_at:
+            # Clean up expired session
+            del self.active_sessions[session_token]
+            return None
+
+        return context
+
+    def generate_signed_token(self, data: Dict[str, Any]) -> str:
+        """Generate a signed token for secure data transmission"""
+        json_data = json.dumps(data, sort_keys=True, separators=(",", ":"))
+        signature = hmac.new(
+            self.secret_key.encode(), json_data.encode(), hashlib.sha256
+        ).hexdigest()
+        return f"{json_data}.{signature}"
+
+    def verify_signed_token(self, token: str) -> Optional[Dict[str, Any]]:
+        """Verify a signed token and return the data"""
+        if "." not in token:
+            return None
+
+        try:
+            json_part, signature_part = token.rsplit(".", 1)
+            expected_signature = hmac.new(
+                self.secret_key.encode(), json_part.encode(), hashlib.sha256
+            ).hexdigest()
+
+            if not hmac.compare_digest(expected_signature, signature_part):
                 return None
 
-            # Only allow simple filenames/directories (no absolute paths or traversal)
-            if component_path.is_absolute() or ".." in str(component_path):
-                logger.warning(f"Unsafe path component: {path_component}")
-                return None
-
-            result_path = result_path / component_path
-
-        # Final validation
-        if validate_path_safety(result_path, base_dir):
-            return result_path
-
-        return None
-
-<<<<<<< HEAD
+            return json.loads(json_part)
+        except (json.JSONDecodeError, ValueError):
+            return None
+
     def cleanup_expired_sessions(self):
         """Remove expired sessions from memory"""
         current_time = time.time()
@@ -635,8 +718,6 @@
         # Final validation
         return result_path if validate_path_safety(result_path, base_dir) else None
 
-=======
->>>>>>> 93ae7779
     except Exception as e:
         logger.error(f"Error joining paths: {e}")
         return None