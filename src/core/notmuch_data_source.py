"""
Enhanced Notmuch Data Source with AI Analysis and Tagging Support

This module provides a comprehensive data source that integrates Notmuch database access
with AI analysis, smart filtering, and tagging functionality.
"""

import asyncio
import logging
from typing import Any, Dict, List, Optional
from datetime import datetime, timezone
import email

# Import notmuch only when needed to allow import in environments without it
try:
    import notmuch
    NOTMUCH_AVAILABLE = True
except ImportError:
    notmuch = None
    NOTMUCH_AVAILABLE = False

from .data_source import DataSource
# Import DatabaseManager locally to avoid circular imports
# from .database import DatabaseManager
from .smart_filter_manager import SmartFilterManager
from .ai_engine import ModernAIEngine
from .performance_monitor import log_performance
from .enhanced_error_reporting import (
    log_error, 
    ErrorSeverity, 
    ErrorCategory, 
    create_error_context
)
from .security import PathValidator, validate_path_safety

logger = logging.getLogger(__name__)


class NotmuchDataSource(DataSource):
    """
    Enhanced data source for Notmuch with AI analysis and tagging support.
    
    This implementation provides both read and write capabilities for Notmuch,
    along with AI-powered analysis and smart filtering.
    """

    def __init__(self, db_path: Optional[str] = None):
        # Validate the database path for security if provided
        if db_path is not None:
            try:
                # Use the PathValidator to validate and resolve the database path
                validated_path = PathValidator.validate_and_resolve_db_path(db_path)
                self.db_path = str(validated_path)
            except ValueError as e:
                logger.error(f"Invalid database path provided: {e}")
                self.db_path = None
        else:
            self.db_path = None
            
        self.notmuch_db = None
        self._initialized = False
        self.db = None
        self.ai_engine = None
        self.filter_manager = None
        self._initialized = False
        
        # Initialize Notmuch database if the notmuch module is available
        if NOTMUCH_AVAILABLE:
            try:
                self.notmuch_db = notmuch.Database(self.db_path) if self.db_path else notmuch.Database()
            except Exception as e:
                logger.error(f"Error initializing notmuch database: {e}")
                self.notmuch_db = None
        else:
            logger.warning("Notmuch module not available. NotmuchDataSource will operate in limited mode.")

    async def _ensure_initialized(self):
        """Ensure the Notmuch database connection is available."""
        if self._initialized:
            return

        if self.notmuch_db is None:
            try:
                # Validate the database path before opening
                if self.db_path is not None:
                    validated_path = PathValidator.validate_and_resolve_db_path(self.db_path)
                    self.notmuch_db = notmuch.Database(str(validated_path))
                else:
                    self.notmuch_db = notmuch.Database()
            except ValueError as e:
                logger.error(f"Invalid database path: {e}")
                self.notmuch_db = None
            except Exception as e:
                logger.error(f"Error opening notmuch database: {e}")
                self.notmuch_db = None

        # Initialize database manager for caching
        if self.db is None:
            try:
                # Import DatabaseManager locally to avoid circular imports
<<<<<<< HEAD
                from .database import DatabaseManager, SQLiteManager
                # Use SQLiteManager as concrete implementation instead of abstract DatabaseManager
                self.db = SQLiteManager()
=======
                from .database import DatabaseManager
                # Use DatabaseManager as concrete implementation
                self.db = DatabaseManager()
>>>>>>> 34633d11
                await self.db._ensure_initialized()
            except Exception as e:
                logger.warning(f"Could not initialize DatabaseManager, proceeding without: {e}")
                self.db = None  # Allow operation without database manager

        # Initialize AI engine if needed for analysis
        if self.ai_engine is None:
            try:
                self.ai_engine = ModernAIEngine()
                self.ai_engine.initialize()
            except Exception as e:
                logger.warning(f"Could not initialize AI engine: {e}")
                self.ai_engine = None

        # Initialize smart filter manager if needed for categorization
        if self.filter_manager is None:
            try:
                self.filter_manager = SmartFilterManager()
            except Exception as e:
                logger.warning(f"Could not initialize SmartFilterManager: {e}")
                self.filter_manager = None

        self._initialized = True
        logger.info("NotmuchDataSource initialized")

    @log_performance(operation="search_emails")
    async def search_emails(self, search_term: str, limit: int = 50) -> List[Dict[str, Any]]:
        """Searches emails using a notmuch query string."""
        await self._ensure_initialized()
        
        if not self.notmuch_db:
            return []

        try:
            query = self.notmuch_db.create_query(search_term)
            messages = query.search_messages()

            results = []
            for message in list(messages)[:limit]:
                results.append(
                    {
                        "id": message.get_message_id(),
                        "message_id": message.get_message_id(),
                        "subject": message.get_header("subject"),
                        "sender": message.get_header("from"),
                        "date": message.get_date(),
                        "tags": list(message.get_tags()),
                    }
                )
            return results
        except Exception as e:
            logger.error(f"Error searching emails in notmuch: {e}")
            return []

    @log_performance(operation="get_email_by_message_id")
    async def get_email_by_message_id(
        self, message_id: str, include_content: bool = True
    ) -> Optional[Dict[str, Any]]:
        """Retrieves an email by its notmuch message ID with improved content extraction."""
        await self._ensure_initialized()
        
        if not self.notmuch_db:
            return None

        try:
            query = self.notmuch_db.create_query(f"id:{message_id}")
            messages = query.search_messages()

            if not messages:
                return None

            message = messages[0]
            
            # Load the full message from the file to extract content parts
            filename = message.get_filename()
            
            try:
                # Parse email content from file
                with open(filename, 'r', encoding='utf-8', errors='ignore') as f:
                    email_message = email.message_from_file(f)
                
                email_data = {
                    "id": message.get_message_id(),
                    "message_id": message.get_message_id(),
                    "subject": message.get_header("subject") or email_message.get("Subject", ""),
                    "sender": message.get_header("from") or email_message.get("From", ""),
                    "recipients": message.get_header("to") or email_message.get("To", ""),
                    "date": message.get_date(),
                    "tags": list(message.get_tags()),
                }

                if include_content:
                    content = ""
                    if email_message.is_multipart():
                        for part in email_message.walk():
                            if part.get_content_type() == "text/plain":
                                payload = part.get_payload(decode=True)
                                if payload:
                                    content = payload.decode('utf-8', errors='ignore')
                                    break
                            elif part.get_content_type() == "text/html":
                                # If no plain text, use HTML content as fallback
                                if not content:
                                    payload = part.get_payload(decode=True)
                                    if payload:
                                        content = payload.decode('utf-8', errors='ignore')
                    else:
                        payload = email_message.get_payload(decode=True)
                        if payload:
                            content = payload.decode('utf-8', errors='ignore')
                    
                    email_data["body"] = content
                    
                return email_data
            except Exception as e:
                logger.error(f"Error processing email {message_id}: {e}")
                return {
                    "id": message.get_message_id(),
                    "message_id": message.get_message_id(),
                    "subject": message.get_header("subject"),
                    "sender": message.get_header("from"),
                    "date": message.get_date(),
                    "tags": list(message.get_tags()),
                    "body": f"Error decoding content: {e}"
                }

        except Exception as e:
            logger.error(f"Error retrieving email by message ID {message_id}: {e}")
            return None

    @log_performance(operation="get_emails")
    async def get_emails(
        self,
        limit: int = 50,
        offset: int = 0,
        category_id: Optional[int] = None,
        is_unread: Optional[bool] = None,
    ) -> List[Dict[str, Any]]:
        """
        Retrieves emails. This is a basic implementation that maps parameters to a notmuch query.
        """
        await self._ensure_initialized()
        
        query_parts = []
        if is_unread:
            query_parts.append("tag:unread")

        search_term = " ".join(query_parts) if query_parts else "*"

        if not self.notmuch_db:
            return []

        try:
            query = self.notmuch_db.create_query(search_term)
            messages = query.search_messages()

            results = []
            for message in list(messages)[offset : offset + limit]:
                results.append(
                    {
                        "id": message.get_message_id(),
                        "message_id": message.get_message_id(),
                        "subject": message.get_header("subject"),
                        "sender": message.get_header("from"),
                        "date": message.get_date(),
                        "tags": list(message.get_tags()),
                    }
                )
            return results
        except Exception as e:
            logger.error(f"Error getting emails from notmuch: {e}")
            return []

    async def get_all_emails(self, limit: int = 50, offset: int = 0) -> List[Dict[str, Any]]:
        """Get all emails with pagination."""
        return await self.get_emails(limit=limit, offset=offset)

    @log_performance(operation="get_all_categories")
    async def get_all_categories(self) -> List[Dict[str, Any]]:
        """In notmuch, categories are tags."""
        await self._ensure_initialized()
        
        if not self.notmuch_db:
            return []
        
        try:
            tags = self.notmuch_db.get_all_tags()
            return [{"name": tag, "id": tag} for tag in tags]
        except Exception as e:
            logger.error(f"Error retrieving notmuch tags: {e}")
            return []

    @log_performance(operation="create_email")
    async def create_email(self, email_data: Dict[str, Any]) -> Optional[Dict[str, Any]]:
        """Create a new email entry with AI analysis."""
        await self._ensure_initialized()
        
        logger.info(f"Creating email with subject: {email_data.get('subject', 'No subject')}")
        
        # For now, return a mock implementation
        # In a full implementation, this would actually store the email
        result = {
            "id": "mock_id_" + str(hash(str(email_data)))[:8],
            "message_id": "mock_message_id_" + str(hash(str(email_data)))[:8],
            "subject": email_data.get("subject", ""),
            "sender": email_data.get("sender", ""),
            "date": datetime.now().isoformat(),
            "tags": email_data.get("initial_tags", [])
        }
        
        # If AI engine is available, perform analysis asynchronously
        if self.ai_engine:
            try:
                # Schedule AI analysis as a background task
                asyncio.create_task(self._analyze_and_tag_email_background(result["message_id"], email_data))
            except Exception as e:
                logger.warning(f"Failed to schedule background AI analysis: {e}")
        
        return result

    async def _analyze_and_tag_email_background(self, message_id: str, email_data: Dict[str, Any]):
        """Perform background AI analysis and tagging for a new email."""
        try:
            # Get the full email content for analysis
            subject = email_data.get("subject", "")
            content = email_data.get("body", "")
            full_text = f"{subject} {content}"

            analysis_results = {}

            # Sentiment analysis
            try:
                if self.ai_engine:
                    sentiment = self.ai_engine.analyze_sentiment(full_text)
                    if sentiment:
                        analysis_results["sentiment"] = sentiment
            except Exception as e:
                logger.warning(f"Sentiment analysis failed for email {message_id}: {e}")

            # Topic classification
            try:
                if self.ai_engine:
                    topics = self.ai_engine.classify_topic(full_text)
                    if topics:
                        analysis_results["topics"] = topics
            except Exception as e:
                logger.warning(f"Topic classification failed for email {message_id}: {e}")

            # Apply smart filters for categorization
            try:
                if self.filter_manager:
                    filter_results = await self.filter_manager.apply_filters_to_email({
                        "id": message_id,
                        "subject": subject,
                        "content": content,
                        "analysis": analysis_results
                    })

                    if filter_results:
                        analysis_results["smart_filters"] = filter_results

                        # Apply suggested tags based on filters
                        suggested_tags = filter_results.get("categories", [])
                        if suggested_tags:
                            # Add suggested tags
                            new_tags = suggested_tags
                            # Update tags in notmuch
                            await self.update_tags_for_message(message_id, new_tags)

            except Exception as e:
                logger.warning(f"Smart filtering failed for email {message_id}: {e}")

            logger.info(f"Completed background AI analysis and tagging for email {message_id}")
        except Exception as e:
            logger.error(f"Critical error in background email analysis and tagging for {message_id}: {e}")

    async def get_email_by_id(
        self, email_id: int, include_content: bool = True
    ) -> Optional[Dict[str, Any]]:
        """Get email by ID - Notmuch uses string message IDs, not integer IDs."""
        # This is a compatibility method for the DataSource interface
        # In a real implementation, this would map internal IDs to message IDs
        logger.warning("get_email_by_id called but Notmuch uses string message IDs")
        return None

    async def create_category(self, category_data: Dict[str, Any]) -> Optional[Dict[str, Any]]:
        """Create a new category - Notmuch uses tags, not categories."""
        # This is a compatibility method for the DataSource interface
        # In Notmuch, categories are tags, so this would create a tag
        logger.warning("create_category called but Notmuch uses tags")
        return None

    @log_performance(operation="update_email_by_message_id")
    async def update_email_by_message_id(
        self, message_id: str, update_data: Dict[str, Any]
    ) -> Optional[Dict[str, Any]]:
        """Update an email by its message ID."""
        await self._ensure_initialized()
        
        logger.info(f"Updating email {message_id} with data: {update_data}")
        
        # For now, return a mock implementation
        # In a full implementation, this would actually update the email
        return {
            "id": message_id,
            "message_id": message_id,
            "updated": True
        }

    async def get_emails_by_category(
        self, category_id: int, limit: int = 50, offset: int = 0
    ) -> List[Dict[str, Any]]:
        """Get emails by category - Notmuch uses string tags, not integer category IDs."""
        # This is a compatibility method for the DataSource interface
        # In Notmuch, categories are tags, so this would search by tag
        logger.warning("get_emails_by_category called but Notmuch uses string tags")
        return []

    @log_performance(operation="update_email")
    async def update_email(
        self, email_id: int, update_data: Dict[str, Any]
    ) -> Optional[Dict[str, Any]]:
        """Update an email by its internal ID."""
        await self._ensure_initialized()
        
        logger.info(f"Updating email ID {email_id} with data: {update_data}")
        
        # For now, return a mock implementation
        # In a full implementation, this would actually update the email
        return {
            "id": email_id,
            "updated": True
        }

    async def delete_email(self, email_id: int) -> bool:
        """Delete an email by its internal ID."""
        await self._ensure_initialized()
        
        logger.info(f"Deleting email ID {email_id}")
        
        # For now, return a mock implementation
        # In a full implementation, this would actually delete the email
        return True

    @log_performance(operation="get_dashboard_aggregates")
    async def get_dashboard_aggregates(self) -> Dict[str, Any]:
        """Retrieves aggregated dashboard statistics for efficient server-side calculations."""
        await self._ensure_initialized()
        
        if not self.notmuch_db:
            return {
                "total_emails": 0,
                "auto_labeled": 0,
                "categories_count": 0,
                "unread_count": 0,
                "weekly_growth": {"emails": 0, "percentage": 0.0}
            }

        try:
            # Get total emails
            query = self.notmuch_db.create_query("*")
            total_emails = query.count_messages()

            # Get unread count
            unread_query = self.notmuch_db.create_query("tag:unread")
            unread_count = unread_query.count_messages()

            # For auto_labeled, we'll use a placeholder tag like "auto-labeled"
            auto_labeled_query = self.notmuch_db.create_query("tag:auto-labeled")
            auto_labeled = auto_labeled_query.count_messages()

            # For categories, we'll count distinct tags (excluding system tags)
            all_tags = self.notmuch_db.get_all_tags()
            # Filter out common system tags to get user-defined categories
            system_tags = {"inbox", "unread", "sent", "draft", "deleted", "spam", "flagged", "replied", "forwarded"}
            category_tags = [tag for tag in all_tags if tag.lower() not in system_tags]
            categories_count = len(category_tags)

            # Weekly growth - simplified calculation
            # In a production implementation, this would query for emails from the last week
            weekly_growth = {
                "emails": total_emails,  # Placeholder - would be new emails in last week
                "percentage": 0.0  # Placeholder - would be week-over-week growth percentage
            }

            return {
                "total_emails": total_emails,
                "auto_labeled": auto_labeled,
                "categories_count": categories_count,
                "unread_count": unread_count,
                "weekly_growth": weekly_growth
            }
        except Exception as e:
            logger.error(f"Error getting dashboard aggregates from notmuch: {e}")
            # Return default values on error
            return {
                "total_emails": 0,
                "auto_labeled": 0,
                "categories_count": 0,
                "unread_count": 0,
                "weekly_growth": {"emails": 0, "percentage": 0.0}
            }

    @log_performance(operation="get_category_breakdown")
    async def get_category_breakdown(self, limit: int = 10) -> Dict[str, int]:
        """Retrieves category breakdown statistics with configurable limit.
        
        In Notmuch, categories are mapped to tags. This implementation counts emails per tag
        and excludes common system tags to focus on user-defined categories.
        """
        await self._ensure_initialized()
        
        if not self.notmuch_db:
            return {}

        try:
            # Get all tags and their counts
            tag_counts = {}
            
            # Exclude common system tags
            system_tags = {"inbox", "unread", "sent", "draft", "deleted", "spam", "flagged", "replied", "forwarded"}
            
            # Get all tags from the database
            all_tags = list(self.notmuch_db.get_all_tags())
            
            # For each tag (that's not a system tag), count messages
            for tag in all_tags:
                if tag.lower() not in system_tags:
                    query = self.notmuch_db.create_query(f"tag:{tag}")
                    count = query.count_messages()
                    if count > 0:  # Only include tags with emails
                        tag_counts[tag] = count
            
            # Sort by count descending and apply limit
            sorted_tags = sorted(tag_counts.items(), key=lambda x: x[1], reverse=True)
            return dict(sorted_tags[:limit])
        except Exception as e:
            logger.error(f"Error getting category breakdown from notmuch: {e}")
            # Return empty dict on error
            return {}

    @log_performance(operation="update_tags_for_message")
    async def update_tags_for_message(self, message_id: str, tags: List[str]) -> bool:
        """
        Updates the tags for a given message ID in notmuch.
        """
        await self._ensure_initialized()
        
        if not self.notmuch_db:
            error_context = create_error_context(
                component="NotmuchDataSource",
                operation="update_tags_for_message",
                additional_context={"message_id": message_id}
            )
            error_id = log_error(
                "Notmuch database not available.",
                severity=ErrorSeverity.ERROR,
                category=ErrorCategory.INTEGRATION,
                context=error_context
            )
            logger.error("Notmuch database not available. Error ID: {error_id}")
            return False

        try:
            # Find the message in notmuch
            query = self.notmuch_db.create_query(f"id:{message_id}")
            messages = list(query.search_messages())
            if not messages:
                error_context = create_error_context(
                    component="NotmuchDataSource",
                    operation="update_tags_for_message",
                    additional_context={"message_id": message_id}
                )
                error_id = log_error(
                    f"Message with ID {message_id} not found in notmuch.",
                    severity=ErrorSeverity.WARNING,
                    category=ErrorCategory.DATA,
                    context=error_context
                )
                logger.error(f"Message with ID {message_id} not found in notmuch. Error ID: {error_id}")
                return False

            message = messages[0]

            # Update tags in notmuch
            message.freeze()
            message.remove_all_tags()
            for tag in tags:
                message.add_tag(tag)
            message.thaw()

            logger.info(f"Updated tags for message {message_id} in notmuch.")
            
            # Trigger re-analysis if AI engine is available
            if self.ai_engine:
                try:
                    asyncio.create_task(self._reanalyze_email(message_id))
                except Exception as e:
                    logger.warning(f"Failed to schedule re-analysis for email {message_id}: {e}")
            
            return True

        except Exception as e:
            error_context = create_error_context(
                component="NotmuchDataSource",
                operation="update_tags_for_message",
                additional_context={"message_id": message_id}
            )
            error_id = log_error(
                e,
                severity=ErrorSeverity.ERROR,
                category=ErrorCategory.INTEGRATION,
                context=error_context,
                details={"error_type": type(e).__name__}
            )
            logger.error(f"Error updating tags for message {message_id}: {e}. Error ID: {error_id}")
            return False

    async def _reanalyze_email(self, message_id: str):
        """Re-analyze an email after tags have been updated."""
        try:
            logger.info(f"Re-analyzing email {message_id} after tag update")
            
            # Get email content
            email_data = await self.get_email_by_message_id(message_id, include_content=True)
            if not email_data:
                logger.error(f"Could not retrieve email data for re-analysis {message_id}")
                return

            # Perform AI analysis
            subject = email_data.get("subject", "")
            content = email_data.get("body", "")
            full_text = f"{subject} {content}"

            analysis_results = {}

            # Sentiment analysis
            try:
                if self.ai_engine:
                    sentiment = self.ai_engine.analyze_sentiment(full_text)
                    if sentiment:
                        analysis_results["sentiment"] = sentiment
            except Exception as e:
                logger.warning(f"Sentiment analysis failed for email {message_id}: {e}")

            # Topic classification
            try:
                if self.ai_engine:
                    topics = self.ai_engine.classify_topic(full_text)
                    if topics:
                        analysis_results["topics"] = topics
            except Exception as e:
                logger.warning(f"Topic classification failed for email {message_id}: {e}")

            logger.info(f"Completed re-analysis for email {message_id}")
        except Exception as e:
            logger.error(f"Critical error in email re-analysis for {message_id}: {e}")

    async def analyze_and_tag_email(self, message_id: str) -> bool:
        """
        Performs comprehensive AI analysis on an email and applies intelligent tagging.
        """
        await self._ensure_initialized()
        
        if not self.ai_engine or not self.filter_manager:
            logger.warning("AI engine or filter manager not available for analysis")
            return False

        try:
            # Get email content
            email_data = await self.get_email_by_message_id(message_id, include_content=True)
            if not email_data:
                logger.error(f"Could not retrieve email data for {message_id}")
                return False

            # Perform AI analysis
            subject = email_data.get("subject", "")
            content = email_data.get("body", "")
            full_text = f"{subject} {content}"

            analysis_results = {}

            # Sentiment analysis
            try:
                if self.ai_engine:
                    sentiment = self.ai_engine.analyze_sentiment(full_text)
                    if sentiment:
                        analysis_results["sentiment"] = sentiment
            except Exception as e:
                logger.warning(f"Sentiment analysis failed for email {message_id}: {e}")

            # Topic classification
            try:
                if self.ai_engine:
                    topics = self.ai_engine.classify_topic(full_text)
                    if topics:
                        analysis_results["topics"] = topics
            except Exception as e:
                logger.warning(f"Topic classification failed for email {message_id}: {e}")

            # Apply smart filters for categorization
            try:
                if self.filter_manager:
                    filter_results = await self.filter_manager.apply_filters_to_email({
                        "id": message_id,
                        "subject": subject,
                        "content": content,
                        "analysis": analysis_results
                    })

                    if filter_results:
                        analysis_results["smart_filters"] = filter_results

                        # Apply suggested tags based on filters
                        suggested_tags = filter_results.get("categories", [])
                        if suggested_tags:
                            # Get current tags
                            current_tags = email_data.get("tags", [])
                            # Add suggested tags
                            new_tags = list(set(current_tags + suggested_tags))
                            # Update tags in notmuch
                            await self.update_tags_for_message(message_id, new_tags)

            except Exception as e:
                logger.warning(f"Smart filtering failed for email {message_id}: {e}")

            logger.info(f"Completed AI analysis and tagging for email {message_id}")
            return True

        except Exception as e:
            logger.error(f"Critical error in email analysis and tagging for {message_id}: {e}")
            return False

    async def shutdown(self) -> None:
        """Gracefully shutdown the data source and clean up resources."""
        if self.notmuch_db:
            self.notmuch_db.close()
            self.notmuch_db = None
        logger.info("NotmuchDataSource shutdown complete")<|MERGE_RESOLUTION|>--- conflicted
+++ resolved
@@ -98,15 +98,9 @@
         if self.db is None:
             try:
                 # Import DatabaseManager locally to avoid circular imports
-<<<<<<< HEAD
-                from .database import DatabaseManager, SQLiteManager
-                # Use SQLiteManager as concrete implementation instead of abstract DatabaseManager
-                self.db = SQLiteManager()
-=======
                 from .database import DatabaseManager
                 # Use DatabaseManager as concrete implementation
                 self.db = DatabaseManager()
->>>>>>> 34633d11
                 await self.db._ensure_initialized()
             except Exception as e:
                 logger.warning(f"Could not initialize DatabaseManager, proceeding without: {e}")
