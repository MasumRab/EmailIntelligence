"""
Enhanced Notmuch Data Source with AI Integration

This module provides a powerful data source that integrates with all existing
EmailIntelligence features including AI analysis, smart filtering, workflows,
and performance monitoring.
"""

import asyncio
import logging
from typing import Any, Dict, List, Optional, Set
from datetime import datetime, timezone

import notmuch

from .data_source import DataSource
from .database import DatabaseManager
from backend.python_nlp.smart_filters import SmartFilterManager
from backend.python_backend.performance_monitor import log_performance

logger = logging.getLogger(__name__)


class NotmuchDataSource(DataSource):
    """
<<<<<<< HEAD
    Enhanced data source that integrates AI analysis, smart filtering,
    and workflow processing for comprehensive email intelligence.
    """

    def __init__(self):
        self.db = None
        self.ai_engine = None
        self.filter_manager = None
        self._initialized = False

    async def _ensure_initialized(self):
        """Ensure all components are properly initialized."""
        if self._initialized:
            return

        # Initialize database connection
        if self.db is None:
            self.db = DatabaseManager()
            await self.db._ensure_initialized()

        # Initialize AI engine
        if self.ai_engine is None:
            # For NotmuchDataSource, we create the engine directly
            # since we're not in a FastAPI dependency injection context
            from .ai_engine import ModernAIEngine
            self.ai_engine = ModernAIEngine()
            self.ai_engine.initialize()

        # Initialize smart filter manager
        if self.filter_manager is None:
            self.filter_manager = SmartFilterManager()

        self._initialized = True
        logger.info("NotmuchDataSource fully initialized with AI and smart filtering integration")

    @log_performance(operation="create_email_ai")
    async def create_email(self, email_data: Dict[str, Any]) -> Optional[Dict[str, Any]]:
        """Create a new email with automatic AI analysis and processing."""
        await self._ensure_initialized()

        try:
            # Create the email in database
            created_email = await self.db.create_email(email_data)
            if not created_email:
                return None

            email_id = created_email.get("id")
            content = email_data.get("content", "")
            subject = email_data.get("subject", "")

            # Perform AI analysis asynchronously
            asyncio.create_task(self._analyze_email_async(email_id, subject, content))

            logger.info(f"Created email {email_id} with AI analysis queued")
            return created_email

        except Exception as e:
            logger.error(f"Error creating email: {e}")
            return None

    async def _analyze_email_async(self, email_id: int, subject: str, content: str):
        """Perform comprehensive AI analysis on an email asynchronously."""
        try:
            full_text = f"{subject} {content}"

            # Perform AI analysis
            analysis_results = {}

            # Sentiment analysis
            try:
                sentiment = self.ai_engine.analyze_sentiment(full_text)
                if sentiment:
                    analysis_results["sentiment"] = sentiment
            except Exception as e:
                logger.warning(f"Sentiment analysis failed for email {email_id}: {e}")

            # Topic classification
            try:
                topics = self.ai_engine.classify_topic(full_text)
                if topics:
                    analysis_results["topics"] = topics
            except Exception as e:
                logger.warning(f"Topic classification failed for email {email_id}: {e}")

            # Intent recognition
            try:
                intent = self.ai_engine.recognize_intent(full_text)
                if intent:
                    analysis_results["intent"] = intent
            except Exception as e:
                logger.warning(f"Intent recognition failed for email {email_id}: {e}")

            # Urgency detection
            try:
                urgency = self.ai_engine.detect_urgency(full_text)
                if urgency:
                    analysis_results["urgency"] = urgency
            except Exception as e:
                logger.warning(f"Urgency detection failed for email {email_id}: {e}")

            # Apply smart filters for categorization
            try:
                filter_results = await self.filter_manager.apply_filters_to_email({
                    "id": email_id,
                    "subject": subject,
                    "content": content,
                    "analysis": analysis_results
                })

                if filter_results:
                    analysis_results["smart_filters"] = filter_results

                    # Auto-categorize based on filters
                    suggested_category = self._determine_category_from_filters(filter_results)
                    if suggested_category:
                        analysis_results["suggested_category"] = suggested_category

            except Exception as e:
                logger.warning(f"Smart filtering failed for email {email_id}: {e}")

            # Update email with analysis results
            update_data = {
                "analysis_metadata": analysis_results,
                "analyzed_at": datetime.now(timezone.utc).isoformat()
            }

            await self.db.update_email_by_id(email_id, update_data)

            logger.info(f"Completed AI analysis for email {email_id}")

        except Exception as e:
            logger.error(f"Critical error in email analysis for {email_id}: {e}")

    def _determine_category_from_filters(self, filter_results: Dict[str, Any]) -> Optional[str]:
        """Determine suggested category based on filter results."""
        # This is a simple implementation - could be enhanced with ML
        categories = filter_results.get("categories", [])

        if not categories:
            return None

        # Return the highest confidence category
        if isinstance(categories, list) and categories:
            return categories[0]  # Could implement scoring logic here

        return None

    @log_performance(operation="get_email")
    async def get_email_by_id(
        self, email_id: int, include_content: bool = True
    ) -> Optional[Dict[str, Any]]:
        """Retrieve an email by ID with full analysis data."""
        await self._ensure_initialized()

        try:
            email = await self.db.get_email_by_id(email_id, include_content)
            if email and email.get("analysis_metadata"):
                # Enhance with additional processing if needed
                pass
            return email
        except Exception as e:
            logger.error(f"Error retrieving email {email_id}: {e}")
            return None

    async def get_all_categories(self) -> List[Dict[str, Any]]:
        """Get all categories with usage statistics."""
        await self._ensure_initialized()

        try:
            categories = await self.db.get_all_categories()

            # Enhance with email counts
            for category in categories:
                category_id = category.get("id")
                if category_id:
                    # Get email count for this category
                    emails_in_category = await self.db.get_emails_by_category_id(category_id)
                    category["email_count"] = len(emails_in_category)

            return categories
        except Exception as e:
            logger.error(f"Error retrieving categories: {e}")
            return []

    async def create_category(self, category_data: Dict[str, Any]) -> Optional[Dict[str, Any]]:
        """Create a new category."""
        await self._ensure_initialized()

        try:
            return await self.db.create_category(category_data)
        except Exception as e:
            logger.error(f"Error creating category: {e}")
            return None
=======
    A data source for Notmuch, implementing the DataSource interface.
    This implementation is read-only for the initial phase.
    """

    def __init__(self, db_path: Optional[str] = None):
        try:
            self.db = notmuch.Database(db_path)
        except Exception as e:
            print(f"Error opening notmuch database: {e}")
            self.db = None

    async def search_emails(self, search_term: str, limit: int = 50) -> List[Dict[str, Any]]:
        """Searches emails using a notmuch query string."""
        if not self.db:
            return []

        query = self.db.create_query(search_term)
        messages = query.search_messages()

        results = []
        for message in list(messages)[:limit]:
            results.append(
                {
                    "id": message.get_message_id(),
                    "message_id": message.get_message_id(),
                    "subject": message.get_header("subject"),
                    "sender": message.get_header("from"),
                    "date": message.get_date(),
                    "tags": list(message.get_tags()),
                }
            )
        return results

    async def get_email_by_message_id(
        self, message_id: str, include_content: bool = True
    ) -> Optional[Dict[str, Any]]:
        """Retrieves an email by its notmuch message ID."""
        if not self.db:
            return None

        query = self.db.create_query(f"id:{message_id}")
        messages = query.search_messages()

        message_list = list(messages)
        if not message_list:
            return None

        message = message_list[0]
        email_data = {
            "id": message.get_message_id(),
            "message_id": message.get_message_id(),
            "subject": message.get_header("subject"),
            "sender": message.get_header("from"),
            "recipients": message.get_header("to"),
            "date": message.get_date(),
            "tags": list(message.get_tags()),
        }

        if include_content:
            try:
                content = ""
                for part in message.get_message_parts():
                    if part.get_content_type() == "text/plain":
                        content = part.get_payload(decode=True).decode("utf-8", errors="ignore")
                        break
                if not content:  # fallback to first part if no text/plain
                    content = message.get_message_parts()[0].get_payload(decode=True).decode(
                        "utf-8", errors="ignore"
                    )
                email_data["body"] = content
            except Exception as e:
                email_data["body"] = f"Error decoding content: {e}"

        return email_data
>>>>>>> 52aa7ce5

    @log_performance(operation="get_emails_filtered")
    async def get_emails(
        self,
        limit: int = 50,
        offset: int = 0,
        category_id: Optional[int] = None,
        is_unread: Optional[bool] = None,
    ) -> List[Dict[str, Any]]:
<<<<<<< HEAD
        """Get emails with intelligent filtering and sorting."""
        await self._ensure_initialized()

        try:
            emails = await self.db.get_emails(limit, offset, category_id, is_unread)

            # Enhance emails with analysis insights
            for email in emails:
                analysis = email.get("analysis_metadata", {})
                if analysis:
                    # Add analysis summary for quick access
                    email["analysis_summary"] = {
                        "sentiment": analysis.get("sentiment", {}).get("label"),
                        "urgency": analysis.get("urgency", {}).get("level"),
                        "has_filters": bool(analysis.get("smart_filters"))
                    }

            return emails
        except Exception as e:
            logger.error(f"Error retrieving emails: {e}")
            return []

    async def update_email_by_message_id(
        self, message_id: str, update_data: Dict[str, Any]
    ) -> Optional[Dict[str, Any]]:
        """Update an email by message ID."""
        await self._ensure_initialized()

        try:
            return await self.db.update_email_by_message_id(message_id, update_data)
        except Exception as e:
            logger.error(f"Error updating email {message_id}: {e}")
            return None
=======
        """
        Retrieves emails. This is a basic implementation that maps parameters to a notmuch query.
        """
        query_parts = []
        if is_unread:
            query_parts.append("tag:unread")

        search_term = " ".join(query_parts) if query_parts else "*"

        if not self.db:
            return []

        query = self.db.create_query(search_term)
        messages = query.search_messages()

        results = []
        for message in list(messages)[offset : offset + limit]:
            results.append(
                {
                    "id": message.get_message_id(),
                    "message_id": message.get_message_id(),
                    "subject": message.get_header("subject"),
                    "sender": message.get_header("from"),
                    "date": message.get_date(),
                    "tags": list(message.get_tags()),
                }
            )
        return results

    async def get_all_emails(self, limit: int = 50, offset: int = 0) -> List[Dict[str, Any]]:
        return await self.get_emails(limit=limit, offset=offset)

    async def get_all_categories(self) -> List[Dict[str, Any]]:
        """In notmuch, categories are tags."""
        if not self.db:
            return []
        tags = self.db.get_all_tags()
        return [{"name": tag, "id": tag} for tag in tags]

    # Mock implementations for write operations and methods with type mismatches

    async def create_email(self, email_data: Dict[str, Any]) -> Optional[Dict[str, Any]]:
        """Not implemented for read-only data source."""
        return None
>>>>>>> 52aa7ce5

    async def get_email_by_id(
        self, email_id: int, include_content: bool = True
    ) -> Optional[Dict[str, Any]]:
<<<<<<< HEAD
        """Get an email by message ID."""
        await self._ensure_initialized()

        try:
            return await self.db.get_email_by_message_id(message_id, include_content)
        except Exception as e:
            logger.error(f"Error retrieving email {message_id}: {e}")
            return None

    async def get_all_emails(self, limit: int = 50, offset: int = 0) -> List[Dict[str, Any]]:
        """Get all emails with AI-enhanced metadata."""
        return await self.get_emails(limit, offset)
=======
        """Not implemented. Notmuch uses string message IDs, not integer IDs."""
        return None

    async def create_category(self, category_data: Dict[str, Any]) -> Optional[Dict[str, Any]]:
        """Not implemented for read-only data source."""
        return None

    async def update_email_by_message_id(
        self, message_id: str, update_data: Dict[str, Any]
    ) -> Optional[Dict[str, Any]]:
        """Not implemented for read-only data source."""
        return None
>>>>>>> 52aa7ce5

    async def get_emails_by_category(
        self, category_id: int, limit: int = 50, offset: int = 0
    ) -> List[Dict[str, Any]]:
<<<<<<< HEAD
        """Get emails by category ID with smart filtering."""
        return await self.get_emails(limit, offset, category_id)

    @log_performance(operation="search_emails_ai")
    async def search_emails(self, search_term: str, limit: int = 50) -> List[Dict[str, Any]]:
        """Perform intelligent search across emails and analysis data."""
        await self._ensure_initialized()

        try:
            # Basic text search
            basic_results = await self.db.search_emails(search_term, limit * 2)  # Get more for ranking

            # Enhance with AI-powered ranking
            scored_results = []
            for email in basic_results:
                score = self._calculate_search_relevance(email, search_term)
                scored_results.append((email, score))

            # Sort by relevance score
            scored_results.sort(key=lambda x: x[1], reverse=True)

            # Return top results
            results = [email for email, score in scored_results[:limit]]

            # Add search metadata
            for email in results:
                email["search_metadata"] = {
                    "search_term": search_term,
                    "relevance_score": next(score for e, score in scored_results if e["id"] == email["id"])
                }

            return results

        except Exception as e:
            logger.error(f"Error searching emails: {e}")
            # Fallback to basic search
            return await self.db.search_emails(search_term, limit)

    def _calculate_search_relevance(self, email: Dict[str, Any], search_term: str) -> float:
        """Calculate search relevance score using analysis data."""
        score = 0.0
        search_lower = search_term.lower()

        # Basic text matching (subject and content)
        subject = email.get("subject", "").lower()
        content = email.get("content", "").lower()

        if search_lower in subject:
            score += 2.0  # Subject matches are highly relevant
        if search_lower in content:
            score += 1.0  # Content matches are relevant

        # AI analysis boost
        analysis = email.get("analysis_metadata", {})

        # Sentiment-based relevance
        sentiment = analysis.get("sentiment", {})
        if search_term.lower() in ["positive", "negative", "neutral"]:
            if sentiment.get("label", "").lower() == search_term.lower():
                score += 1.5

        # Topic-based relevance
        topics = analysis.get("topics", [])
        if any(search_lower in topic.lower() for topic in topics):
            score += 1.2

        # Intent-based relevance
        intent = analysis.get("intent", {})
        if search_lower in intent.get("type", "").lower():
            score += 1.1

        return score
=======
        """Not implemented. Notmuch uses string tags, not integer category IDs."""
        return []
>>>>>>> 52aa7ce5

    async def update_email(
        self, email_id: int, update_data: Dict[str, Any]
    ) -> Optional[Dict[str, Any]]:
<<<<<<< HEAD
        """Update an email with smart processing."""
        await self._ensure_initialized()

        try:
            # If content is being updated, re-run analysis
            if "content" in update_data or "subject" in update_data:
                email = await self.db.get_email_by_id(email_id)
                if email:
                    subject = update_data.get("subject", email.get("subject", ""))
                    content = update_data.get("content", email.get("content", ""))

                    # Queue re-analysis
                    asyncio.create_task(self._analyze_email_async(email_id, subject, content))

            return await self.db.update_email_by_id(email_id, update_data)

        except Exception as e:
            logger.error(f"Error updating email {email_id}: {e}")
            return None
=======
        """Not implemented for read-only data source."""
        return None
>>>>>>> 52aa7ce5

    async def delete_email(self, email_id: int) -> bool:
        """Delete an email by its internal ID."""
        await self._ensure_initialized()

        try:
            # Get the email first to check if it exists and get message_id
            email = await self.db.get_email_by_id(email_id)
            if not email:
                logger.warning(f"Email with ID {email_id} not found for deletion")
                return False

            message_id = email.get("message_id")
            if message_id:
                # Remove from notmuch database
                try:
                    query = self.notmuch_db.create_query(f"id:{message_id}")
                    messages = query.search_messages()
                    for message in messages:
                        message.remove_all_tags()
                        message.add_tag("deleted")
                    self.notmuch_db.close()
                    self.notmuch_db = self.notmuch.open(self.db_path)
                except Exception as e:
                    logger.warning(f"Failed to mark message as deleted in notmuch: {e}")

            # Delete from our database
            return await self.db.delete_email(email_id)

        except Exception as e:
            logger.error(f"Error deleting email {email_id}: {e}")
            return False

    async def shutdown(self) -> None:
<<<<<<< HEAD
        """Gracefully shutdown the data source and clean up resources."""
        logger.info("Shutting down NotmuchDataSource")

        try:
            if self.db:
                await self.db.close()
            if self.filter_manager:
                await self.filter_manager.cleanup()

        except Exception as e:
            logger.error(f"Error during NotmuchDataSource shutdown: {e}")

        logger.info("NotmuchDataSource shutdown complete")

    # Additional AI-enhanced methods

    async def get_emails_by_sentiment(self, sentiment: str, limit: int = 50) -> List[Dict[str, Any]]:
        """Get emails filtered by sentiment analysis."""
        await self._ensure_initialized()

        try:
            all_emails = await self.db.get_all_emails(limit * 5)  # Get more to filter
            filtered_emails = []

            for email in all_emails:
                analysis = email.get("analysis_metadata", {})
                email_sentiment = analysis.get("sentiment", {}).get("label", "").lower()
                if email_sentiment == sentiment.lower():
                    filtered_emails.append(email)
                    if len(filtered_emails) >= limit:
                        break

            return filtered_emails

        except Exception as e:
            logger.error(f"Error filtering emails by sentiment: {e}")
            return []

    async def get_emails_by_urgency(self, urgency_level: str, limit: int = 50) -> List[Dict[str, Any]]:
        """Get emails filtered by urgency level."""
        await self._ensure_initialized()

        try:
            all_emails = await self.db.get_all_emails(limit * 5)
            filtered_emails = []

            for email in all_emails:
                analysis = email.get("analysis_metadata", {})
                urgency = analysis.get("urgency", {}).get("level", "").lower()
                if urgency == urgency_level.lower():
                    filtered_emails.append(email)
                    if len(filtered_emails) >= limit:
                        break

            return filtered_emails

        except Exception as e:
            logger.error(f"Error filtering emails by urgency: {e}")
            return []

    async def get_smart_filter_suggestions(self, email_id: int) -> Dict[str, Any]:
        """Get smart filter suggestions for an email."""
        await self._ensure_initialized()

        try:
            email = await self.db.get_email_by_id(email_id)
            if not email:
                return {}

            # Apply smart filters
            filter_results = await self.filter_manager.apply_filters_to_email(email)

            return {
                "email_id": email_id,
                "suggested_filters": filter_results,
                "confidence_scores": self._calculate_filter_confidence(filter_results)
            }

        except Exception as e:
            logger.error(f"Error getting smart filter suggestions for email {email_id}: {e}")
            return {}

    def _calculate_filter_confidence(self, filter_results: Dict[str, Any]) -> Dict[str, float]:
        """Calculate confidence scores for filter suggestions."""
        # Simple implementation - could be enhanced with ML
        confidence = {}

        if "categories" in filter_results:
            confidence["category"] = min(1.0, len(filter_results["categories"]) * 0.3)

        if "priority" in filter_results:
            confidence["priority"] = 0.8  # High confidence for priority detection

        if "spam_likelihood" in filter_results:
            confidence["spam"] = filter_results["spam_likelihood"]

        return confidence
=======
        if self.db:
            self.db.close()
            self.db = None
>>>>>>> 52aa7ce5
<|MERGE_RESOLUTION|>--- conflicted
+++ resolved
@@ -23,16 +23,24 @@
 
 class NotmuchDataSource(DataSource):
     """
-<<<<<<< HEAD
     Enhanced data source that integrates AI analysis, smart filtering,
     and workflow processing for comprehensive email intelligence.
     """
 
-    def __init__(self):
-        self.db = None
+    def __init__(self, db_path: Optional[str] = None):
+        self.db = None  # This will be the DatabaseManager instance
         self.ai_engine = None
         self.filter_manager = None
         self._initialized = False
+        self.notmuch_db = None # Notmuch database instance
+
+        # Initialize notmuch database if db_path is provided
+        if db_path:
+            try:
+                self.notmuch_db = notmuch.Database(db_path)
+            except Exception as e:
+                logger.error(f"Error opening notmuch database at {db_path}: {e}")
+                self.notmuch_db = None
 
     async def _ensure_initialized(self):
         """Ensure all components are properly initialized."""
@@ -217,84 +225,111 @@
         except Exception as e:
             logger.error(f"Error creating category: {e}")
             return None
-=======
-    A data source for Notmuch, implementing the DataSource interface.
-    This implementation is read-only for the initial phase.
-    """
-
-    def __init__(self, db_path: Optional[str] = None):
-        try:
-            self.db = notmuch.Database(db_path)
-        except Exception as e:
-            print(f"Error opening notmuch database: {e}")
-            self.db = None
-
-    async def search_emails(self, search_term: str, limit: int = 50) -> List[Dict[str, Any]]:
-        """Searches emails using a notmuch query string."""
-        if not self.db:
-            return []
-
-        query = self.db.create_query(search_term)
-        messages = query.search_messages()
-
-        results = []
-        for message in list(messages)[:limit]:
-            results.append(
-                {
-                    "id": message.get_message_id(),
-                    "message_id": message.get_message_id(),
-                    "subject": message.get_header("subject"),
-                    "sender": message.get_header("from"),
-                    "date": message.get_date(),
-                    "tags": list(message.get_tags()),
-                }
-            )
-        return results
+
+    async def update_email_by_message_id(
+        self, message_id: str, update_data: Dict[str, Any]
+    ) -> Optional[Dict[str, Any]]:
+        """Update an email by message ID."""
+        await self._ensure_initialized()
+
+        try:
+            return await self.db.update_email_by_message_id(message_id, update_data)
+        except Exception as e:
+            logger.error(f"Error updating email {message_id}: {e}")
+            return None
 
     async def get_email_by_message_id(
         self, message_id: str, include_content: bool = True
     ) -> Optional[Dict[str, Any]]:
-        """Retrieves an email by its notmuch message ID."""
-        if not self.db:
-            return None
-
-        query = self.db.create_query(f"id:{message_id}")
-        messages = query.search_messages()
-
-        message_list = list(messages)
-        if not message_list:
-            return None
-
-        message = message_list[0]
-        email_data = {
-            "id": message.get_message_id(),
-            "message_id": message.get_message_id(),
-            "subject": message.get_header("subject"),
-            "sender": message.get_header("from"),
-            "recipients": message.get_header("to"),
-            "date": message.get_date(),
-            "tags": list(message.get_tags()),
-        }
-
-        if include_content:
-            try:
-                content = ""
-                for part in message.get_message_parts():
-                    if part.get_content_type() == "text/plain":
-                        content = part.get_payload(decode=True).decode("utf-8", errors="ignore")
-                        break
-                if not content:  # fallback to first part if no text/plain
-                    content = message.get_message_parts()[0].get_payload(decode=True).decode(
-                        "utf-8", errors="ignore"
-                    )
-                email_data["body"] = content
-            except Exception as e:
-                email_data["body"] = f"Error decoding content: {e}"
-
-        return email_data
->>>>>>> 52aa7ce5
-
-    @log_performance(operation="get_emails_filtered")
+        """Get an email by message ID."""
+        await self._ensure_initialized()
+
+        try:
+            return await self.db.get_email_by_message_id(message_id, include_content)
+        except Exception as e:
+            logger.error(f"Error retrieving email {message_id}: {e}")
+            return None
+
+    async def get_all_emails(self, limit: int = 50, offset: int = 0) -> List[Dict[str, Any]]:
+        """Get all emails with AI-enhanced metadata."""
+        return await self.get_emails(limit, offset)
+
+    async def get_emails_by_category(
+        self, category_id: int, limit: int = 50, offset: int = 0
+    ) -> List[Dict[str, Any]]:
+        """Get emails by category ID with smart filtering."""
+        return await self.get_emails(limit, offset, category_id)
+
+    @log_performance(operation="search_emails_ai")
+    async def search_emails(self, search_term: str, limit: int = 50) -> List[Dict[str, Any]]:
+        """Perform intelligent search across emails and analysis data."""
+        await self._ensure_initialized()
+
+        try:
+            # Basic text search
+            basic_results = await self.db.search_emails(search_term, limit * 2)  # Get more for ranking
+
+            # Enhance with AI-powered ranking
+            scored_results = []
+            for email in basic_results:
+                score = self._calculate_search_relevance(email, search_term)
+                scored_results.append((email, score))
+
+            # Sort by relevance score
+            scored_results.sort(key=lambda x: x[1], reverse=True)
+
+            # Return top results
+            results = [email for email, score in scored_results[:limit]]
+
+            # Add search metadata
+            for email in results:
+                email["search_metadata"] = {
+                    "search_term": search_term,
+                    "relevance_score": next(score for e, score in scored_results if e["id"] == email["id"])
+                }
+
+            return results
+
+        except Exception as e:
+            logger.error(f"Error searching emails: {e}")
+            # Fallback to basic search
+            return await self.db.search_emails(search_term, limit)
+
+    def _calculate_search_relevance(self, email: Dict[str, Any], search_term: str) -> float:
+        """Calculate search relevance score using analysis data."""
+        score = 0.0
+        search_lower = search_term.lower()
+
+        # Basic text matching (subject and content)
+        subject = email.get("subject", "").lower()
+        content = email.get("content", "").lower()
+
+        if search_lower in subject:
+            score += 2.0  # Subject matches are highly relevant
+        if search_lower in content:
+            score += 1.0  # Content matches are relevant
+
+        # AI analysis boost
+        analysis = email.get("analysis_metadata", {})
+
+        # Sentiment-based relevance
+        sentiment = analysis.get("sentiment", {})
+        if search_term.lower() in ["positive", "negative", "neutral"]:
+            if sentiment.get("label", "").lower() == search_term.lower():
+                score += 1.5
+
+        # Topic-based relevance
+        topics = analysis.get("topics", [])
+        if any(search_lower in topic.lower() for topic in topics):
+            score += 1.2
+
+        # Intent-based relevance
+        intent = analysis.get("intent", {})
+        if search_lower in intent.get("type", "").lower():
+            score += 1.1
+
+        return score
+
     async def get_emails(
         self,
         limit: int = 50,
@@ -302,7 +337,6 @@
         category_id: Optional[int] = None,
         is_unread: Optional[bool] = None,
     ) -> List[Dict[str, Any]]:
-<<<<<<< HEAD
         """Get emails with intelligent filtering and sorting."""
         await self._ensure_initialized()
 
@@ -325,180 +359,9 @@
             logger.error(f"Error retrieving emails: {e}")
             return []
 
-    async def update_email_by_message_id(
-        self, message_id: str, update_data: Dict[str, Any]
-    ) -> Optional[Dict[str, Any]]:
-        """Update an email by message ID."""
-        await self._ensure_initialized()
-
-        try:
-            return await self.db.update_email_by_message_id(message_id, update_data)
-        except Exception as e:
-            logger.error(f"Error updating email {message_id}: {e}")
-            return None
-=======
-        """
-        Retrieves emails. This is a basic implementation that maps parameters to a notmuch query.
-        """
-        query_parts = []
-        if is_unread:
-            query_parts.append("tag:unread")
-
-        search_term = " ".join(query_parts) if query_parts else "*"
-
-        if not self.db:
-            return []
-
-        query = self.db.create_query(search_term)
-        messages = query.search_messages()
-
-        results = []
-        for message in list(messages)[offset : offset + limit]:
-            results.append(
-                {
-                    "id": message.get_message_id(),
-                    "message_id": message.get_message_id(),
-                    "subject": message.get_header("subject"),
-                    "sender": message.get_header("from"),
-                    "date": message.get_date(),
-                    "tags": list(message.get_tags()),
-                }
-            )
-        return results
-
-    async def get_all_emails(self, limit: int = 50, offset: int = 0) -> List[Dict[str, Any]]:
-        return await self.get_emails(limit=limit, offset=offset)
-
-    async def get_all_categories(self) -> List[Dict[str, Any]]:
-        """In notmuch, categories are tags."""
-        if not self.db:
-            return []
-        tags = self.db.get_all_tags()
-        return [{"name": tag, "id": tag} for tag in tags]
-
-    # Mock implementations for write operations and methods with type mismatches
-
-    async def create_email(self, email_data: Dict[str, Any]) -> Optional[Dict[str, Any]]:
-        """Not implemented for read-only data source."""
-        return None
->>>>>>> 52aa7ce5
-
-    async def get_email_by_id(
-        self, email_id: int, include_content: bool = True
-    ) -> Optional[Dict[str, Any]]:
-<<<<<<< HEAD
-        """Get an email by message ID."""
-        await self._ensure_initialized()
-
-        try:
-            return await self.db.get_email_by_message_id(message_id, include_content)
-        except Exception as e:
-            logger.error(f"Error retrieving email {message_id}: {e}")
-            return None
-
-    async def get_all_emails(self, limit: int = 50, offset: int = 0) -> List[Dict[str, Any]]:
-        """Get all emails with AI-enhanced metadata."""
-        return await self.get_emails(limit, offset)
-=======
-        """Not implemented. Notmuch uses string message IDs, not integer IDs."""
-        return None
-
-    async def create_category(self, category_data: Dict[str, Any]) -> Optional[Dict[str, Any]]:
-        """Not implemented for read-only data source."""
-        return None
-
-    async def update_email_by_message_id(
-        self, message_id: str, update_data: Dict[str, Any]
-    ) -> Optional[Dict[str, Any]]:
-        """Not implemented for read-only data source."""
-        return None
->>>>>>> 52aa7ce5
-
-    async def get_emails_by_category(
-        self, category_id: int, limit: int = 50, offset: int = 0
-    ) -> List[Dict[str, Any]]:
-<<<<<<< HEAD
-        """Get emails by category ID with smart filtering."""
-        return await self.get_emails(limit, offset, category_id)
-
-    @log_performance(operation="search_emails_ai")
-    async def search_emails(self, search_term: str, limit: int = 50) -> List[Dict[str, Any]]:
-        """Perform intelligent search across emails and analysis data."""
-        await self._ensure_initialized()
-
-        try:
-            # Basic text search
-            basic_results = await self.db.search_emails(search_term, limit * 2)  # Get more for ranking
-
-            # Enhance with AI-powered ranking
-            scored_results = []
-            for email in basic_results:
-                score = self._calculate_search_relevance(email, search_term)
-                scored_results.append((email, score))
-
-            # Sort by relevance score
-            scored_results.sort(key=lambda x: x[1], reverse=True)
-
-            # Return top results
-            results = [email for email, score in scored_results[:limit]]
-
-            # Add search metadata
-            for email in results:
-                email["search_metadata"] = {
-                    "search_term": search_term,
-                    "relevance_score": next(score for e, score in scored_results if e["id"] == email["id"])
-                }
-
-            return results
-
-        except Exception as e:
-            logger.error(f"Error searching emails: {e}")
-            # Fallback to basic search
-            return await self.db.search_emails(search_term, limit)
-
-    def _calculate_search_relevance(self, email: Dict[str, Any], search_term: str) -> float:
-        """Calculate search relevance score using analysis data."""
-        score = 0.0
-        search_lower = search_term.lower()
-
-        # Basic text matching (subject and content)
-        subject = email.get("subject", "").lower()
-        content = email.get("content", "").lower()
-
-        if search_lower in subject:
-            score += 2.0  # Subject matches are highly relevant
-        if search_lower in content:
-            score += 1.0  # Content matches are relevant
-
-        # AI analysis boost
-        analysis = email.get("analysis_metadata", {})
-
-        # Sentiment-based relevance
-        sentiment = analysis.get("sentiment", {})
-        if search_term.lower() in ["positive", "negative", "neutral"]:
-            if sentiment.get("label", "").lower() == search_term.lower():
-                score += 1.5
-
-        # Topic-based relevance
-        topics = analysis.get("topics", [])
-        if any(search_lower in topic.lower() for topic in topics):
-            score += 1.2
-
-        # Intent-based relevance
-        intent = analysis.get("intent", {})
-        if search_lower in intent.get("type", "").lower():
-            score += 1.1
-
-        return score
-=======
-        """Not implemented. Notmuch uses string tags, not integer category IDs."""
-        return []
->>>>>>> 52aa7ce5
-
     async def update_email(
         self, email_id: int, update_data: Dict[str, Any]
     ) -> Optional[Dict[str, Any]]:
-<<<<<<< HEAD
         """Update an email with smart processing."""
         await self._ensure_initialized()
 
@@ -518,10 +381,6 @@
         except Exception as e:
             logger.error(f"Error updating email {email_id}: {e}")
             return None
-=======
-        """Not implemented for read-only data source."""
-        return None
->>>>>>> 52aa7ce5
 
     async def delete_email(self, email_id: int) -> bool:
         """Delete an email by its internal ID."""
@@ -556,7 +415,6 @@
             return False
 
     async def shutdown(self) -> None:
-<<<<<<< HEAD
         """Gracefully shutdown the data source and clean up resources."""
         logger.info("Shutting down NotmuchDataSource")
 
@@ -565,6 +423,8 @@
                 await self.db.close()
             if self.filter_manager:
                 await self.filter_manager.cleanup()
+            if self.notmuch_db:
+                self.notmuch_db.close()
 
         except Exception as e:
             logger.error(f"Error during NotmuchDataSource shutdown: {e}")
@@ -653,9 +513,4 @@
         if "spam_likelihood" in filter_results:
             confidence["spam"] = filter_results["spam_likelihood"]
 
-        return confidence
-=======
-        if self.db:
-            self.db.close()
-            self.db = None
->>>>>>> 52aa7ce5
+        return confidence