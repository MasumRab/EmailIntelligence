--- conflicted
+++ resolved
@@ -89,18 +89,6 @@
 
             if include_content:
                 content = ""
-<<<<<<< HEAD
-                for part in message.get_message_parts():
-                    if part.get_content_type() == "text/plain":
-                        content = part.get_payload(decode=True).decode("utf-8", errors="ignore")
-                        break
-                if not content:  # fallback to first part if no text/plain
-                    content = (
-                        message.get_message_parts()[0]
-                        .get_payload(decode=True)
-                        .decode("utf-8", errors="ignore")
-                    )
-=======
                 if email_message.is_multipart():
                     for part in email_message.walk():
                         if part.get_content_type() == "text/plain":
@@ -113,7 +101,6 @@
                     if payload:
                         content = payload.decode('utf-8', errors='ignore')
                 
->>>>>>> efb9a9dd
                 email_data["body"] = content
                 
             return email_data
