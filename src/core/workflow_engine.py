--- conflicted
+++ resolved
@@ -1,4 +1,3 @@
-import asyncio
 import logging
 import time
 import psutil  # For memory monitoring
@@ -11,10 +10,6 @@
 
 class NodeExecutionStatus(Enum):
     """Status of node execution"""
-<<<<<<< HEAD
-
-=======
->>>>>>> 72622b94
     PENDING = "pending"
     RUNNING = "running"
     SUCCESS = "success"
@@ -32,19 +27,8 @@
     """
 
     def __init__(
-<<<<<<< HEAD
-        self,
-        node_id: str,
-        name: str,
-        operation: Callable,
-        inputs: List[str],
-        outputs: List[str],
-        failure_strategy: str = "stop",
-        conditional_expression: Optional[str] = None,
-=======
         self, node_id: str, name: str, operation: Callable, inputs: List[str], outputs: List[str], 
         failure_strategy: str = "stop", conditional_expression: Optional[str] = None
->>>>>>> 72622b94
     ):
         self.node_id = node_id
         self.name = name
@@ -60,11 +44,7 @@
         Executes the node's operation using the provided context.
         """
         self.status = NodeExecutionStatus.RUNNING
-<<<<<<< HEAD
-
-=======
-        
->>>>>>> 72622b94
+        
         try:
             # Prepare the arguments for the operation from the context
             args = [context[key] for key in self.inputs]
@@ -78,11 +58,7 @@
                 node_result = {self.outputs[0]: result}
             else:
                 node_result = {name: value for name, value in zip(self.outputs, result)}
-<<<<<<< HEAD
-
-=======
-            
->>>>>>> 72622b94
+            
             self.status = NodeExecutionStatus.SUCCESS
             return node_result
 
@@ -100,12 +76,7 @@
     def __init__(self, name: str, nodes: Dict[str, Node], connections: List[Dict[str, str]]):
         self.name = name
         self.nodes = nodes
-<<<<<<< HEAD
-        self.connections = connections  # List of connections in the format
-        # {"from": {"node_id": str, "output": str}, "to": {"node_id": str, "input": str}}
-=======
         self.connections = connections  # List of connections in the format {"from": {"node_id": str, "output": str}, "to": {"node_id": str, "input": str}}
->>>>>>> 72622b94
 
     def to_graph(self) -> nx.DiGraph:
         """
@@ -116,86 +87,6 @@
         # Add nodes to the graph
         for node_id in self.nodes:
             graph.add_node(node_id)
-<<<<<<< HEAD
-
-        # Add edges based on connections
-        for conn in self.connections:
-            source_node_id = conn["from"]["node_id"]
-            target_node_id = conn["to"]["node_id"]
-            graph.add_edge(source_node_id, target_node_id)
-
-        return graph
-
-    def get_execution_order(self) -> List[str]:
-        """
-        Get the execution order of nodes based on dependencies using topological sort.
-        """
-        graph = self.to_graph()
-
-        try:
-            # Use topological sort to determine execution order
-            execution_order = list(nx.topological_sort(graph))
-            return execution_order
-        except nx.NetworkXUnfeasible:
-            # If there's a cycle, raise an error
-            raise ValueError("Workflow contains cycles, which are not allowed")
-
-    def validate(self) -> (bool, List[str]):
-        """
-        Validate the workflow before execution.
-        Returns a tuple of (is_valid, list_of_errors).
-        """
-        errors = []
-
-        # Check that all nodes have unique IDs
-        node_ids = list(self.nodes.keys())
-        if len(node_ids) != len(set(node_ids)):
-            errors.append("Duplicate node IDs found in workflow")
-
-        # Check that all connections reference valid nodes
-        for i, conn in enumerate(self.connections):
-            from_node_id = conn["from"]["node_id"]
-            to_node_id = conn["to"]["node_id"]
-
-            if from_node_id not in self.nodes:
-                errors.append(f"Connection {i}: Source node '{from_node_id}' does not exist")
-            if to_node_id not in self.nodes:
-                errors.append(f"Connection {i}: Target node '{to_node_id}' does not exist")
-
-        # Check for cycles using the topological sort
-        try:
-            self.get_execution_order()
-        except ValueError as e:
-            errors.append(str(e))
-
-        # Check that inputs and outputs are properly connected
-        for conn in self.connections:
-            from_node_id = conn["from"]["node_id"]
-            to_node_id = conn["to"]["node_id"]
-            expected_output = conn["from"]["output"]
-            expected_input = conn["to"]["input"]
-
-            # Check if the output exists in the source node
-            if from_node_id in self.nodes:
-                source_node = self.nodes[from_node_id]
-                if expected_output not in source_node.outputs:
-                    errors.append(
-                    f"Connection from {from_node_id} to {to_node_id}: "
-                        f"Output '{expected_output}' does not exist in source node"
-                    )
-
-            # Check if the input exists in the target node
-            if to_node_id in self.nodes:
-                target_node = self.nodes[to_node_id]
-                if expected_input not in target_node.inputs:
-                    errors.append(
-                    f"Connection from {from_node_id} to {to_node_id}: "
-                        f"Input '{expected_input}' does not exist in target node"
-                    )
-
-        return len(errors) == 0, errors
-=======
->>>>>>> 72622b94
 
         # Add edges based on connections
         for conn in self.connections:
@@ -285,17 +176,7 @@
     - Monitoring and metrics
     """
 
-<<<<<<< HEAD
-    def __init__(
-        self,
-        workflow: Workflow,
-        fail_on_error: bool = False,
-        max_retries: int = 1,
-        max_concurrent: int = 5,
-    ):
-=======
     def __init__(self, workflow: Workflow, fail_on_error: bool = False, max_retries: int = 1, max_concurrent: int = 5):
->>>>>>> 72622b94
         self.workflow = workflow
         self.fail_on_error = fail_on_error
         self.max_retries = max_retries
@@ -318,28 +199,12 @@
             "parallelism_utilization": 0,  # Track parallelism utilization
         }
 
-<<<<<<< HEAD
-    def run(
-        self,
-        initial_context: Dict[str, Any],
-        memory_optimized: bool = False,
-        parallel_execution: bool = False,
-    ):
-        """
-        Executes the workflow with proper topological sorting of nodes to determine execution order.
-        Enhanced with comprehensive error handling and recovery, memory optimization,
-        and optional parallel execution.
-        """
-        import time
-
-=======
     def run(self, initial_context: Dict[str, Any], memory_optimized: bool = False, parallel_execution: bool = False):
         """
         Executes the workflow with proper topological sorting of nodes to determine execution order.
         Enhanced with comprehensive error handling and recovery, memory optimization, and optional parallel execution.
         """
         import time
->>>>>>> 72622b94
         start_time = time.time()
 
         logger.info(f"Running workflow: {self.workflow.name}")
@@ -354,34 +219,18 @@
                 "success": False,
                 "error": validation_error_msg,
                 "results": {},
-<<<<<<< HEAD
-                "stats": {
-                    "nodes_executed": 0,
-                    "total_execution_time": 0,
-                    "errors": validation_errors,
-                },
-=======
                 "stats": {"nodes_executed": 0, "total_execution_time": 0, "errors": validation_errors}
->>>>>>> 72622b94
             }
 
         try:
             # Get current memory usage
             current_process = psutil.Process()
             initial_memory = current_process.memory_info().rss / 1024 / 1024  # MB
-<<<<<<< HEAD
-
-            # Get execution order using topological sort
-            execution_order = self.workflow.get_execution_order()
-            logger.info(f"Execution order: {execution_order}")  # noqa: E501
-
-=======
             
             # Get execution order using topological sort
             execution_order = self.workflow.get_execution_order()
             logger.info(f"Execution order: {execution_order}")
             
->>>>>>> 72622b94
             # If memory optimization is enabled, pre-calculate which nodes' results can be cleaned up
             cleanup_schedule = {}
             if memory_optimized:
@@ -389,29 +238,6 @@
 
             if parallel_execution:
                 # Execute with parallel execution for independent nodes
-<<<<<<< HEAD
-                _ = asyncio.run(self._run_parallel(execution_order, cleanup_schedule))
-            else:
-                # Execute nodes in topological order sequentially
-                _ = self._run_sequential(execution_order, cleanup_schedule)
-
-            execution_time = time.time() - start_time
-            self.execution_stats["total_execution_time"] = execution_time
-
-            # Track final memory usage
-            final_memory = current_process.memory_info().rss / 1024 / 1024  # MB
-            memory_used = final_memory - initial_memory
-            self.execution_stats["memory_usage_peak"] = max(
-                self.execution_stats["memory_usage_peak"], final_memory
-            )
-
-            logger.info(f"Workflow execution completed in {execution_time:.2f}s.")
-            logger.info(f"Memory used: {memory_used:.2f} MB")
-
-            # Update the end_time
-            self.execution_stats["end_time"] = time.time()
-
-=======
                 result = asyncio.run(self._run_parallel(execution_order, cleanup_schedule))
             else:
                 # Execute nodes in topological order sequentially
@@ -432,51 +258,30 @@
             # Update the end_time
             self.execution_stats["end_time"] = time.time()
             
->>>>>>> 72622b94
             return {
                 "success": True,
                 "results": self.node_results,
                 "context": self.execution_context,
-<<<<<<< HEAD
-                "stats": self.execution_stats,
-            }
-
-=======
                 "stats": self.execution_stats
             }
             
->>>>>>> 72622b94
         except Exception as e:
             execution_time = time.time() - start_time
             self.execution_stats["total_execution_time"] = execution_time
             logger.error(f"Workflow execution failed: {str(e)}", exc_info=True)
-<<<<<<< HEAD
-
-=======
-            
->>>>>>> 72622b94
+            
             return {
                 "success": False,
                 "error": str(e),
                 "results": self.node_results,
-<<<<<<< HEAD
-                "stats": self.execution_stats,
-            }
-
-=======
                 "stats": self.execution_stats
             }
     
->>>>>>> 72622b94
     def _run_sequential(self, execution_order, cleanup_schedule):
         """Execute workflow nodes sequentially"""
         for node_id in execution_order:
             logger.info(f"Executing node: {node_id}")
-<<<<<<< HEAD
-
-=======
-            
->>>>>>> 72622b94
+            
             node = self.workflow.nodes.get(node_id)
             if not node:
                 error_msg = f"Node {node_id} not found in workflow"
@@ -487,13 +292,7 @@
                 continue
 
             # Check if node should be executed based on condition
-<<<<<<< HEAD
-            if node.conditional_expression and not self._evaluate_condition(
-                node.conditional_expression
-            ):
-=======
             if node.conditional_expression and not self._evaluate_condition(node.conditional_expression):
->>>>>>> 72622b94
                 node.status = NodeExecutionStatus.SKIPPED
                 logger.info(f"Condition not met for node {node_id}, skipping execution")
                 self.execution_stats["nodes_skipped"] += 1
@@ -511,180 +310,11 @@
             # Try to execute the node with retries if specified
             success = False
             retry_count = 0
-<<<<<<< HEAD
-
-=======
-            
->>>>>>> 72622b94
+            
             while not success and retry_count <= self.max_retries:
                 try:
                     # Execute the node
                     results = node.execute(node_context)
-<<<<<<< HEAD
-
-                    # Store the results for this node
-                    self.node_results[node_id] = results
-
-                    # Update the main execution context with results
-                    self.execution_context.update(results)
-
-                    success = True
-                    self.execution_stats["nodes_successful"] += 1
-
-                except Exception as e:
-                    retry_count += 1
-                    self.execution_stats["retries_performed"] += 1
-
-                    if retry_count <= self.max_retries:
-                        logger.warning(
-                        f"Node {node.name} failed, retrying "
-                            f"({retry_count}/{self.max_retries}): {str(e)}"
-                        )
-                    else:
-                        error_msg = (
-                            f"Node {node.name} ({node_id}) failed after "
-                            f"{self.max_retries} retries: {str(e)}"
-                        )
-                        logger.error(error_msg, exc_info=True)
-                        self.execution_stats["errors"].append(error_msg)
-                        self.execution_stats["nodes_failed"] += 1
-
-                        # Handle failure based on strategy
-                        if node.failure_strategy == "stop":
-                            raise
-                        elif node.failure_strategy == "continue":
-                            # Continue with execution
-                            continue
-                        elif node.failure_strategy == "retry" and retry_count > self.max_retries:
-                            # Already retried max times, continue to next node
-                            continue
-
-            # Record execution time for this node
-            node_end_time = time.time()
-            node_execution_time = node_end_time - node_start_time
-            self.execution_stats["node_execution_times"][node_id] = node_execution_time
-
-            # If memory optimization is enabled, clean up results that are no longer needed
-            if node_id in cleanup_schedule:
-                for node_to_cleanup in cleanup_schedule[node_id]:
-                    if node_to_cleanup in self.node_results:
-                        del self.node_results[node_to_cleanup]
-                        logger.debug(
-                        f"Cleaned up results for node "
-                            f"{node_to_cleanup} to optimize memory"
-                                )
-
-    async def _run_parallel(self, execution_order, cleanup_schedule):
-        """Execute workflow nodes in parallel where possible"""
-        import asyncio
-
-        # Create a queue of nodes that are ready to execute
-        ready_nodes = []
-        completed_nodes = set()
-        node_dependencies = self._calculate_node_dependencies()
-
-        # Initially, all nodes without dependencies are ready
-        for node_id in execution_order:
-            if not node_dependencies[node_id]:  # No dependencies
-                ready_nodes.append(node_id)
-
-        # Track running tasks
-        running_tasks = {}
-
-        # Process nodes
-        while ready_nodes or running_tasks:
-            # Start new tasks up to the concurrency limit
-            while ready_nodes and len(running_tasks) < self.max_concurrent:
-                node_id = ready_nodes.pop(0)
-
-                # Create an async task to execute the node
-                task = asyncio.create_task(self._execute_single_node_with_timing(node_id))
-                running_tasks[node_id] = task
-
-            if running_tasks:
-                # Wait for at least one task to complete
-                done, pending = await asyncio.wait(
-                    list(running_tasks.values()), return_when=asyncio.FIRST_COMPLETED
-                )
-
-                # Process completed tasks
-                for task in done:
-                    node_id = None
-                    for nid, t in running_tasks.items():
-                        if t == task:
-                            node_id = nid
-                            break
-
-                    if node_id:
-                        try:
-                            result = await task
-                            # Update results
-                            self.node_results[node_id] = result
-                            # Update the main execution context with results
-                            self.execution_context.update(result)
-                            completed_nodes.add(node_id)
-
-                            # Update execution stats
-                            self.execution_stats["nodes_executed"] += 1
-                            self.execution_stats["nodes_successful"] += 1
-
-                            # Add newly ready nodes to the ready queue
-                            for candidate_id in execution_order:
-                                if (
-                                    candidate_id not in completed_nodes
-                                    and candidate_id not in running_tasks
-                                ):
-                                    # Check if all dependencies for candidate are met
-                                    dependencies_met = all(
-                                        dep in completed_nodes
-                                        for dep in node_dependencies[candidate_id]
-                                    )
-                                    if dependencies_met:
-                                        ready_nodes.append(candidate_id)
-                        except Exception as e:
-                            # Handle errors in parallel execution
-                            node = self.workflow.nodes[node_id]
-                            error_msg = f"Node {node.name} ({node_id}) failed: {str(e)}"
-                            logger.error(error_msg, exc_info=True)
-                            self.execution_stats["errors"].append(error_msg)
-                            self.execution_stats["nodes_failed"] += 1
-
-                            # Handle failure based on strategy
-                            if node.failure_strategy == "stop":
-                                raise
-                            else:
-                                # If failure strategy is continue, mark as completed anyway
-                                completed_nodes.add(node_id)
-
-                        # Remove completed task from running tasks
-                        del running_tasks[node_id]
-
-                # If memory optimization is enabled, clean up results that are no longer needed
-                for (
-                    node_id
-                ) in completed_nodes.copy():  # Use copy to avoid mutation during iteration
-                    if node_id in cleanup_schedule:
-                        for node_to_cleanup in cleanup_schedule[node_id]:
-                            if (
-                            node_to_cleanup in self.node_results and
-                            node_to_cleanup not in running_tasks and
-                            node_to_cleanup not in ready_nodes
-                            ):
-                                del self.node_results[node_to_cleanup]
-                                logger.debug(
-                                f"Cleaned up results for node "
-                                    f"{node_to_cleanup} to optimize memory"
-                                )
-
-    async def _execute_single_node(self, node_id: str):
-        """Execute a single node asynchronously"""
-        node = self.workflow.nodes[node_id]
-
-        # Check if node should be executed based on condition
-        if node.conditional_expression and not self._evaluate_condition(
-            node.conditional_expression
-        ):
-=======
                     
                     # Store the results for this node
                     self.node_results[node_id] = results
@@ -825,28 +455,19 @@
         
         # Check if node should be executed based on condition
         if node.conditional_expression and not self._evaluate_condition(node.conditional_expression):
->>>>>>> 72622b94
             node.status = NodeExecutionStatus.SKIPPED
             logger.info(f"Condition not met for node {node_id}, skipping execution")
             # Update execution stats for skipped nodes
             self.execution_stats["nodes_skipped"] += 1
             return {}
-<<<<<<< HEAD
-
-=======
-        
->>>>>>> 72622b94
+        
         # Build context for this specific node based on connections
         node_context = self._build_node_context(node_id)
 
         # Try to execute the node with retries if specified
         success = False
         retry_count = 0
-<<<<<<< HEAD
-
-=======
-        
->>>>>>> 72622b94
+        
         while not success and retry_count <= self.max_retries:
             try:
                 # Execute the node
@@ -856,24 +477,12 @@
             except Exception as e:
                 retry_count += 1
                 self.execution_stats["retries_performed"] += 1
-<<<<<<< HEAD
-
-                if retry_count <= self.max_retries:
-                    logger.warning(
-                    f"Node {node.name} failed, retrying "
-                        f"({retry_count}/{self.max_retries}): {str(e)}"
-                    )
-                else:
-                    raise e  # Re-raise the exception after max retries
-
-=======
                 
                 if retry_count <= self.max_retries:
                     logger.warning(f"Node {node.name} failed, retrying ({retry_count}/{self.max_retries}): {str(e)}")
                 else:
                     raise e  # Re-raise the exception after max retries
     
->>>>>>> 72622b94
     async def _execute_single_node_with_timing(self, node_id: str):
         """Execute a single node asynchronously and track execution time"""
         start_time = time.time()
@@ -881,17 +490,10 @@
             result = await self._execute_single_node(node_id)
             end_time = time.time()
             execution_time = end_time - start_time
-<<<<<<< HEAD
-
+            
             # Record execution time for this node
             self.execution_stats["node_execution_times"][node_id] = execution_time
-
-=======
-            
-            # Record execution time for this node
-            self.execution_stats["node_execution_times"][node_id] = execution_time
-            
->>>>>>> 72622b94
+            
             return result
         except Exception:
             # Even if execution fails, record the time it took
@@ -903,155 +505,42 @@
     def _calculate_node_dependencies(self) -> Dict[str, List[str]]:
         """Calculate which nodes each node depends on"""
         dependencies = {node_id: [] for node_id in self.workflow.nodes}
-<<<<<<< HEAD
-
+        
         for conn in self.workflow.connections:
             target_node = conn["to"]["node_id"]
             source_node = conn["from"]["node_id"]
-
+            
             if target_node in dependencies and source_node not in dependencies[target_node]:
                 dependencies[target_node].append(source_node)
-
-        return dependencies
-
-=======
-        
-        for conn in self.workflow.connections:
-            target_node = conn["to"]["node_id"]
-            source_node = conn["from"]["node_id"]
-            
-            if target_node in dependencies and source_node not in dependencies[target_node]:
-                dependencies[target_node].append(source_node)
         
         return dependencies
     
->>>>>>> 72622b94
     def _calculate_cleanup_schedule(self, execution_order: List[str]) -> Dict[str, List[str]]:
         """
         Calculate which node results can be cleaned up after each node executes.
         This helps optimize memory usage by removing results that are no longer needed.
         """
         cleanup_schedule = {}
-<<<<<<< HEAD
-
-=======
-        
->>>>>>> 72622b94
+        
         # For each node in the execution order, determine which previous nodes' results
         # are no longer needed after this node executes
         for i, node_id in enumerate(execution_order):
             cleanup_schedule[node_id] = []
-<<<<<<< HEAD
-
-=======
-            
->>>>>>> 72622b94
+            
             # Check all previous nodes to see if their results are still needed
             for prev_node_id in execution_order[:i]:
                 # Check if any subsequent nodes need the result from prev_node_id
                 still_needed = False
-<<<<<<< HEAD
-
-                for subsequent_node_id in execution_order[i + 1 :]:
-                    # Check if there's a connection from prev_node to subsequent_node
-                    for conn in self.workflow.connections:
-                        if (
-                            conn["from"]["node_id"] == prev_node_id
-                            and conn["to"]["node_id"] == subsequent_node_id
-                        ):
-=======
                 
                 for subsequent_node_id in execution_order[i+1:]:
                     # Check if there's a connection from prev_node to subsequent_node
                     for conn in self.workflow.connections:
                         if (conn["from"]["node_id"] == prev_node_id and 
                             conn["to"]["node_id"] == subsequent_node_id):
->>>>>>> 72622b94
                             still_needed = True
                             break
                     if still_needed:
                         break
-<<<<<<< HEAD
-
-                # If not still needed by any subsequent nodes, it can be cleaned up
-                if not still_needed:
-                    cleanup_schedule[node_id].append(prev_node_id)
-
-        return cleanup_schedule
-
-    def _evaluate_condition(self, condition: str) -> bool:
-        """
-        Evaluate a condition expression for conditional node execution.
-        Uses a safe evaluation approach to check conditions against the execution context.
-        """
-        try:
-            # This is a simplified implementation - in production, you'd want a more robust
-            # and secure expression evaluation system
-            # For now, we'll support basic comparison expressions like "variable == value"
-
-            # If condition contains variables from context, evaluate accordingly
-            # This is a basic implementation that checks for simple patterns
-            if "==" in condition:
-                left, right = condition.split("==")
-                left = left.strip()
-                right = right.strip()
-
-                # Remove quotes from right side if present
-                if (right.startswith('"') and right.endswith('"')) or (
-                    right.startswith("'") and right.endswith("'")
-                ):
-                    right = right[1:-1]
-
-                # Check if variable exists in context
-                if left in self.execution_context:
-                    context_value = self.execution_context[left]
-                    # For simplicity, assuming right side is a literal
-                    try:
-                        # Try to convert right to same type as context value
-                        if isinstance(context_value, int):
-                            right = int(right)
-                        elif isinstance(context_value, float):
-                            right = float(right)
-                        elif isinstance(context_value, bool):
-                            right = right.lower() == "true"
-                        # For other types, keep as string
-                    except ValueError:
-                        pass  # Keep as string if conversion fails
-
-                    return context_value == right
-                else:
-                    # If variable doesn't exist in context, condition fails
-                    return False
-            elif ">" in condition:
-                left, right = condition.split(">")
-                left = left.strip()
-                right = right.strip()
-
-                if left in self.execution_context:
-                    context_value = self.execution_context[left]
-                    try:
-                        right = float(right)
-                        return float(context_value) > right
-                    except (ValueError, TypeError):
-                        return False
-            elif "<" in condition:
-                left, right = condition.split("<")
-                left = left.strip()
-                right = right.strip()
-
-                if left in self.execution_context:
-                    context_value = self.execution_context[left]
-                    try:
-                        right = float(right)
-                        return float(context_value) < right
-                    except (ValueError, TypeError):
-                        return False
-            # More complex conditions can be added as needed
-
-            # For unsupported conditions, default to True to not block execution
-            return True
-
-=======
                 
                 # If not still needed by any subsequent nodes, it can be cleaned up
                 if not still_needed:
@@ -1151,7 +640,6 @@
             # For unsupported conditions, default to True to not block execution
             return True
             
->>>>>>> 72622b94
         except Exception:
             logger.warning(f"Condition evaluation failed for: {condition}")
             return False