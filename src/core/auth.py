--- conflicted
+++ resolved
@@ -4,39 +4,29 @@
 This module implements JWT-based authentication for API endpoints and integrates with the existing security framework.
 """
 
+import logging
+from datetime import datetime, timedelta
+from typing import Optional, Dict, Any, List
 import hashlib
-import logging
 import secrets
-<<<<<<< HEAD
-from datetime import datetime, timedelta
-from typing import Any, Dict, List, Optional
-=======
 from argon2 import PasswordHasher
->>>>>>> 75822e6d
 
 import jwt
-from fastapi import Depends, HTTPException, status
-from fastapi.security import HTTPAuthorizationCredentials, HTTPBearer
+from fastapi import HTTPException, status, Depends
+from fastapi.security import HTTPBearer, HTTPAuthorizationCredentials
 from pydantic import BaseModel
 
-<<<<<<< HEAD
-from backend.python_backend.settings import settings
-=======
 from .database import get_db
 from .settings import settings
->>>>>>> 75822e6d
-
-from .database import get_db
 
 # Import the security framework components
-from .security import Permission, SecurityContext, SecurityLevel
+from .security import SecurityContext, Permission, SecurityLevel
 
 logger = logging.getLogger(__name__)
 
 
 class TokenData(BaseModel):
     """Data structure for JWT token payload"""
-
     username: Optional[str] = None
     role: Optional[str] = "user"
 
@@ -46,7 +36,6 @@
 
 class UserRole(str, Enum):
     """User roles for role-based access control"""
-
     ADMIN = "admin"
     USER = "user"
     GUEST = "guest"
@@ -54,7 +43,6 @@
 
 class User(BaseModel):
     """User model for authentication"""
-
     username: str
     hashed_password: str
     role: UserRole = UserRole.USER
@@ -68,11 +56,11 @@
 def create_access_token(data: dict, expires_delta: Optional[timedelta] = None) -> str:
     """
     Create a JWT access token with the provided data.
-
+    
     Args:
         data: Dictionary containing the data to encode in the token
         expires_delta: Optional timedelta for token expiration
-
+        
     Returns:
         Encoded JWT token as a string
     """
@@ -88,11 +76,7 @@
 
 def hash_password(password: str) -> str:
     """
-<<<<<<< HEAD
-    Hash a password using SHA-256 with a salt.
-=======
     Hash a password using Argon2.
->>>>>>> 75822e6d
 
     Args:
         password: Plain text password
@@ -106,19 +90,11 @@
 
 def verify_password(plain_password: str, hashed_password: str) -> bool:
     """
-<<<<<<< HEAD
-    Verify a plain password against a hashed password.
-
-    Args:
-        plain_password: Plain text password
-        hashed_password: Hashed password with salt
-=======
     Verify a plain password against an Argon2-hashed password.
 
     Args:
         plain_password: Plain text password
         hashed_password: Argon2 hashed password
->>>>>>> 75822e6d
 
     Returns:
         True if passwords match, False otherwise
@@ -134,12 +110,12 @@
 async def authenticate_user(username: str, password: str, db) -> Optional[Dict[str, Any]]:
     """
     Authenticate a user by username and password.
-
+    
     Args:
         username: Username to authenticate
         password: Password to verify
         db: Database connection
-
+        
     Returns:
         User data if authentication is successful, None otherwise
     """
@@ -157,12 +133,12 @@
 async def create_user(username: str, password: str, db) -> bool:
     """
     Create a new user in the database.
-
+    
     Args:
         username: Username for the new user
         password: Password for the new user
         db: Database connection
-
+        
     Returns:
         True if user was created successfully, False if user already exists or on error
     """
@@ -171,13 +147,16 @@
         existing_user = await db.get_user_by_username(username)
         if existing_user:
             return False
-
+            
         # Hash the password
         hashed_password = hash_password(password)
-
+        
         # Create user in database
-        user_data = {"username": username, "hashed_password": hashed_password}
-
+        user_data = {
+            "username": username,
+            "hashed_password": hashed_password
+        }
+        
         await db.create_user(user_data)
         return True
     except Exception as e:
@@ -185,19 +164,21 @@
         return False
 
 
-async def verify_token(credentials: HTTPAuthorizationCredentials = Depends(security)) -> TokenData:
+async def verify_token(
+    credentials: HTTPAuthorizationCredentials = Depends(security)
+) -> TokenData:
     """
     Verify the JWT token from the Authorization header.
-
+    
     This function checks if the provided token is valid and returns the token data.
     If the token is invalid or expired, it raises an HTTPException.
-
+    
     Args:
         credentials: HTTP authorization credentials containing the bearer token
-
+        
     Returns:
         TokenData containing the username and role from the token
-
+        
     Raises:
         HTTPException: If token is invalid or expired
     """
@@ -208,7 +189,9 @@
     )
     try:
         payload = jwt.decode(
-            credentials.credentials, settings.secret_key, algorithms=[settings.algorithm]
+            credentials.credentials, 
+            settings.secret_key, 
+            algorithms=[settings.algorithm]
         )
         username: str = payload.get("sub")
         role: str = payload.get("role", "user")
@@ -225,19 +208,19 @@
         raise credentials_exception
     except Exception:
         raise credentials_exception
-
+    
     return token_data
 
 
 def get_current_active_user(token_data: TokenData = Depends(verify_token)) -> TokenData:
     """
     Get the current authenticated user from the token.
-
+    
     This function can be used as a dependency to protect endpoints.
-
+    
     Args:
         token_data: Token data from verified JWT token
-
+        
     Returns:
         TokenData containing username and role of the authenticated user
     """
@@ -249,70 +232,66 @@
 def require_role(required_role: UserRole):
     """
     Dependency to require a specific role for accessing an endpoint.
-
+    
     Args:
         required_role: The role required to access the endpoint
-
+        
     Returns:
         A dependency function that checks the user's role
     """
-
     def role_checker(token_data: TokenData = Depends(verify_token)) -> TokenData:
         # In a real implementation, you would check the user's actual role from the database
         # For now, we'll check the role from the token
         if token_data.role != required_role.value:
             raise HTTPException(
                 status_code=status.HTTP_403_FORBIDDEN,
-                detail=f"Access denied. {required_role.value} role required.",
+                detail=f"Access denied. {required_role.value} role required."
             )
         return token_data
-
     return role_checker
 
 
 def require_any_role(required_roles: List[UserRole]):
     """
     Dependency to require any of the specified roles for accessing an endpoint.
-
+    
     Args:
         required_roles: List of roles that can access the endpoint
-
+        
     Returns:
         A dependency function that checks the user's role
     """
-
     def role_checker(token_data: TokenData = Depends(verify_token)) -> TokenData:
         # In a real implementation, you would check the user's actual role from the database
         # For now, we'll check the role from the token
         if token_data.role not in [role.value for role in required_roles]:
             raise HTTPException(
                 status_code=status.HTTP_403_FORBIDDEN,
-                detail=f"Access denied. One of {[role.value for role in required_roles]} roles required.",
+                detail=f"Access denied. One of {[role.value for role in required_roles]} roles required."
             )
         return token_data
-
     return role_checker
 
 
 def create_security_context_for_user(username: str) -> SecurityContext:
     """
     Create a security context for an authenticated user.
-
+    
     This integrates with the existing security framework.
-
+    
     Args:
         username: Username of the authenticated user
-
+        
     Returns:
         SecurityContext for the user
     """
     # In a production system, you would fetch user permissions from the database
     # For now, we'll give standard permissions
     permissions = [Permission.READ, Permission.WRITE]
-
+    
     # Create a session token (in a real system, this would be linked to the JWT)
     session_token = secrets.token_urlsafe(32)
-
+    
     context = SecurityContext(
         user_id=username,
         permissions=permissions,
@@ -320,5 +299,5 @@
         session_id=session_token,
         allowed_resources=["*"],  # All resources allowed for now
     )
-
+    
     return context