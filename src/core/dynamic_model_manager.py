"""
Dynamic AI Model Management System.

This module provides a comprehensive system for dynamic loading, unloading,
versioning, and performance optimization of AI models with enterprise-grade
features for memory management, health monitoring, and API endpoints.
"""

import asyncio
import logging
import time
from contextlib import asynccontextmanager
from pathlib import Path
from typing import Any, AsyncGenerator, Dict, List, Optional

<<<<<<< HEAD
from backend.python_backend.performance_monitor import log_performance
=======
from .model_registry import ModelRegistry, ModelMetadata, ModelType, ModelInstance
from .performance_monitor import log_performance
>>>>>>> 75822e6d

from .model_registry import ModelInstance, ModelMetadata, ModelRegistry, ModelType

logger = logging.getLogger(__name__)


class DynamicModelManager:
    """
    Advanced dynamic model manager with comprehensive AI model lifecycle management.

    Features:
    - Dynamic loading/unloading with memory optimization
    - Model versioning and rollback capabilities
    - Performance monitoring and metrics collection
    - Health checking and validation
    - Memory and GPU resource management
    - API endpoints for model operations
    """

    def __init__(self, models_dir: Path = None):
        self.registry = ModelRegistry(models_dir)
        self._health_check_interval = 300  # 5 minutes
        self._memory_optimization_interval = 600  # 10 minutes
        self._health_monitor_task: Optional[asyncio.Task] = None
        self._memory_optimizer_task: Optional[asyncio.Task] = None
        self._initialized = False

        logger.info("DynamicModelManager initialized")

    async def initialize(self):
        """Initialize the model manager and start background tasks."""
        if self._initialized:
            return

        # Discover existing models
        await self.registry.discover_models()

        # Start background monitoring tasks
        self._health_monitor_task = asyncio.create_task(self._health_monitor_loop())
        self._memory_optimizer_task = asyncio.create_task(self._memory_optimizer_loop())

        self._initialized = True
        logger.info("DynamicModelManager fully initialized with background monitoring")

    async def shutdown(self):
        """Shutdown the model manager and cleanup resources."""
        logger.info("Shutting down DynamicModelManager")

        # Stop background tasks
        if self._health_monitor_task:
            self._health_monitor_task.cancel()
            try:
                await self._health_monitor_task
            except asyncio.CancelledError:
                pass

        if self._memory_optimizer_task:
            self._memory_optimizer_task.cancel()
            try:
                await self._memory_optimizer_task
            except asyncio.CancelledError:
                pass

        # Unload all models
        loaded_models = list(self.registry._loaded_models.keys())
        for model_id in loaded_models:
            await self.registry.unload_model(model_id)

        logger.info("DynamicModelManager shutdown complete")

    @asynccontextmanager
    async def get_model(self, model_id: str) -> AsyncGenerator[ModelInstance, None]:
        """
        Get a model instance with automatic resource management.

        Usage:
            async with manager.get_model("sentiment_model") as model:
                result = await model.analyze("text")
        """
        instance = await self.registry.get_model(model_id)
        if not instance:
            raise ValueError(f"Model {model_id} could not be loaded")

        try:
            yield instance
        finally:
            # Update last accessed time
            instance.last_accessed = time.time()

    async def load_model(self, model_id: str) -> bool:
        """Load a model into memory."""
        instance = await self.registry.load_model(model_id)
        return instance is not None

    async def unload_model(self, model_id: str) -> bool:
        """Unload a model from memory."""
        return await self.registry.unload_model(model_id)

    async def register_model(self, metadata: ModelMetadata) -> bool:
        """Register a new model."""
        return await self.registry.register_model(metadata)

    async def unregister_model(self, model_id: str) -> bool:
        """Unregister a model."""
        return await self.registry.unregister_model(model_id)

    async def list_models(self) -> List[Dict[str, Any]]:
        """List all registered models with status."""
        return await self.registry.list_models()

    async def get_model_info(self, model_id: str) -> Optional[Dict[str, Any]]:
        """Get detailed information about a specific model."""
        models = await self.list_models()
        return next((model for model in models if model["id"] == model_id), None)

    async def get_model_performance(self, model_id: str) -> Dict[str, Any]:
        """Get performance metrics for a model."""
        return await self.registry.get_model_performance_metrics(model_id)

    async def validate_model(self, model_id: str) -> Dict[str, Any]:
        """Validate a model's integrity and functionality."""
        return await self.registry.validate_model(model_id)

    async def optimize_memory(self) -> Dict[str, Any]:
        """Manually trigger memory optimization."""
        return await self.registry.optimize_memory()

    async def create_model_version(self, model_id: str, version: str, model_object: Any) -> bool:
        """Create a new version of an existing model."""
        try:
            if model_id not in self.registry._registry:
                logger.error(f"Model {model_id} not found in registry")
                return False

            base_metadata = self.registry._registry[model_id]

            # Create new metadata for version
            version_metadata = ModelMetadata(
                model_id=f"{model_id}_v{version}",
                model_type=base_metadata.model_type,
                name=f"{base_metadata.name} v{version}",
                version=version,
                path=base_metadata.path / version,
                framework=base_metadata.framework,
                dependencies=base_metadata.dependencies.copy(),
                config=base_metadata.config.copy(),
            )

            # Save the model object
            await self._save_model_object(version_metadata, model_object)

            # Register the version
            return await self.register_model(version_metadata)

        except Exception as e:
            logger.error(f"Failed to create model version: {e}")
            return False

    async def rollback_model(self, model_id: str, version: str) -> bool:
        """Rollback a model to a specific version."""
        try:
            version_id = f"{model_id}_v{version}"

            if version_id not in self.registry._registry:
                logger.error(f"Version {version} of model {model_id} not found")
                return False

            # Unload current version if loaded
            if model_id in self.registry._loaded_models:
                await self.unload_model(model_id)

            # Load the specified version
            return await self.load_model(version_id)

        except Exception as e:
            logger.error(f"Failed to rollback model {model_id} to version {version}: {e}")
            return False

    async def get_available_models(self) -> List[Dict[str, Any]]:
        """Get list of available models for the AI engine."""
        models = await self.list_models()
        return [
            {
                "id": model["id"],
                "type": model["type"],
                "name": model["name"],
                "loaded": model["loaded"],
                "health_status": model["health_status"],
            }
            for model in models
        ]

    # Model-specific getters for AI engine compatibility
    async def get_sentiment_model(self):
        """Get the best available sentiment analysis model."""
        return await self._get_best_model_for_type(ModelType.SENTIMENT)

    async def get_topic_model(self):
        """Get the best available topic classification model."""
        return await self._get_best_model_for_type(ModelType.TOPIC)

    async def get_intent_model(self):
        """Get the best available intent recognition model."""
        return await self._get_best_model_for_type(ModelType.INTENT)

    async def get_urgency_model(self):
        """Get the best available urgency detection model."""
        return await self._get_best_model_for_type(ModelType.URGENCY)

    async def _get_best_model_for_type(self, model_type: ModelType):
        """Get the best available model for a specific type."""
        models = await self.list_models()
        type_models = [m for m in models if m["type"] == model_type.value and m["loaded"]]

        if not type_models:
            # Try to load one
            unloaded_models = [
                m for m in models if m["type"] == model_type.value and not m["loaded"]
            ]
            if unloaded_models:
                # Sort by usage count (prefer more used models)
                unloaded_models.sort(key=lambda x: x.get("usage_count", 0), reverse=True)
                best_model = unloaded_models[0]
                await self.load_model(best_model["id"])
                return await self.registry.get_model(best_model["id"])

            return None

        # Return the most recently used loaded model
        type_models.sort(key=lambda x: x.get("last_used", 0), reverse=True)
        best_model = type_models[0]
        return await self.registry.get_model(best_model["id"])

    async def _save_model_object(self, metadata: ModelMetadata, model_object: Any):
        """Save a model object to disk."""
        try:
            # Create model directory
            model_dir = metadata.path
            model_dir.mkdir(parents=True, exist_ok=True)

            if metadata.framework == "sklearn":
                import joblib

                model_file = model_dir / f"{metadata.model_id}.pkl"
                joblib.dump(model_object, model_file)
                metadata.size_bytes = model_file.stat().st_size

            elif metadata.framework == "transformers":
                # For transformers, assume model is already saved
                # Could implement saving logic here
                pass

            # Save metadata
            await self.registry._save_metadata(metadata)

        except Exception as e:
            logger.error(f"Failed to save model object {metadata.model_id}: {e}")
            raise

    async def _health_monitor_loop(self):
        """Background task for continuous health monitoring."""
        while True:
            try:
                await asyncio.sleep(self._health_check_interval)

                # Perform health checks on all registered models
                model_ids = list(self.registry._registry.keys())
                for model_id in model_ids:
                    try:
                        validation = await self.validate_model(model_id)
                        if not validation.get("valid", False):
                            logger.warning(
                                f"Model {model_id} failed health check: {validation.get('issues', [])}"
                            )
                    except Exception as e:
                        logger.error(f"Health check failed for model {model_id}: {e}")

            except asyncio.CancelledError:
                break
            except Exception as e:
                logger.error(f"Health monitor error: {e}")
                await asyncio.sleep(60)  # Wait before retrying

    async def _memory_optimizer_loop(self):
        """Background task for automatic memory optimization."""
        while True:
            try:
                await asyncio.sleep(self._memory_optimization_interval)

                # Perform memory optimization
                optimization_result = await self.optimize_memory()
                if optimization_result.get("unloaded_models"):
                    logger.info(f"Memory optimization: {optimization_result}")

            except asyncio.CancelledError:
                break
            except Exception as e:
                logger.error(f"Memory optimizer error: {e}")
                await asyncio.sleep(60)  # Wait before retrying

    # API-friendly methods for external access
    def get_health_status(self) -> Dict[str, Any]:
        """Get overall health status of the model manager."""
        loaded_models = len(self.registry._loaded_models)
        total_models = len(self.registry._registry)

        return {
            "status": "healthy" if self._initialized else "initializing",
            "total_models": total_models,
            "loaded_models": loaded_models,
            "memory_usage": sum(
                inst.memory_usage for inst in self.registry._loaded_models.values()
            ),
            "gpu_memory_usage": sum(
                inst.gpu_memory_usage for inst in self.registry._loaded_models.values()
            ),
            "health_checks_enabled": self._health_monitor_task is not None,
            "memory_optimization_enabled": self._memory_optimizer_task is not None,
        }

    async def reload_model(self, model_id: str) -> bool:
        """Reload a model from disk."""
        try:
            # Unload if currently loaded
            await self.unload_model(model_id)

            # Load fresh from disk
            return await self.load_model(model_id)

        except Exception as e:
            logger.error(f"Failed to reload model {model_id}: {e}")
            return False

    async def update_model_config(self, model_id: str, config_updates: Dict[str, Any]) -> bool:
        """Update configuration for a model."""
        try:
            if model_id not in self.registry._registry:
                return False

            metadata = self.registry._registry[model_id]
            metadata.config.update(config_updates)

            # Save updated metadata
            await self.registry._save_metadata(metadata)

            logger.info(f"Updated configuration for model {model_id}")
            return True

        except Exception as e:
            logger.error(f"Failed to update model config {model_id}: {e}")
            return False

    async def get_system_metrics(self) -> Dict[str, Any]:
        """Get comprehensive system metrics."""
        models = await self.list_models()
        loaded_models = [m for m in models if m["loaded"]]

        return {
            "total_models": len(models),
            "loaded_models": len(loaded_models),
            "unloaded_models": len(models) - len(loaded_models),
            "total_memory_usage": sum(m.get("memory_usage", 0) for m in loaded_models),
            "total_gpu_memory_usage": sum(m.get("gpu_memory_usage", 0) for m in loaded_models),
            "models_by_type": self._count_models_by_type(models),
            "models_by_framework": self._count_models_by_framework(models),
            "average_load_time": self._calculate_average_load_time(models),
            "health_summary": self._get_health_summary(models),
        }

    def _count_models_by_type(self, models: List[Dict[str, Any]]) -> Dict[str, int]:
        """Count models by type."""
        counts = {}
        for model in models:
            model_type = model.get("type", "unknown")
            counts[model_type] = counts.get(model_type, 0) + 1
        return counts

    def _count_models_by_framework(self, models: List[Dict[str, Any]]) -> Dict[str, int]:
        """Count models by framework."""
        counts = {}
        for model in models:
            framework = model.get("framework", "unknown")
            counts[framework] = counts.get(framework, 0) + 1
        return counts

    def _calculate_average_load_time(self, models: List[Dict[str, Any]]) -> float:
        """Calculate average load time across all models."""
        load_times = []
        for model in models:
            metrics = model.get("performance_metrics", {})
            avg_load_time = metrics.get("avg_load_time")
            if avg_load_time:
                load_times.append(avg_load_time)

        return sum(load_times) / len(load_times) if load_times else 0.0

    def _get_health_summary(self, models: List[Dict[str, Any]]) -> Dict[str, int]:
        """Get health summary across all models."""
        summary = {"healthy": 0, "unhealthy": 0, "unknown": 0}
        for model in models:
            health = model.get("health_status", "unknown")
            if health in summary:
                summary[health] += 1
        return summary<|MERGE_RESOLUTION|>--- conflicted
+++ resolved
@@ -10,17 +10,11 @@
 import logging
 import time
 from contextlib import asynccontextmanager
+from typing import Any, Dict, List, Optional, AsyncGenerator
 from pathlib import Path
-from typing import Any, AsyncGenerator, Dict, List, Optional
-
-<<<<<<< HEAD
-from backend.python_backend.performance_monitor import log_performance
-=======
+
 from .model_registry import ModelRegistry, ModelMetadata, ModelType, ModelInstance
 from .performance_monitor import log_performance
->>>>>>> 75822e6d
-
-from .model_registry import ModelInstance, ModelMetadata, ModelRegistry, ModelType
 
 logger = logging.getLogger(__name__)
 
@@ -164,7 +158,7 @@
                 path=base_metadata.path / version,
                 framework=base_metadata.framework,
                 dependencies=base_metadata.dependencies.copy(),
-                config=base_metadata.config.copy(),
+                config=base_metadata.config.copy()
             )
 
             # Save the model object
@@ -206,7 +200,7 @@
                 "type": model["type"],
                 "name": model["name"],
                 "loaded": model["loaded"],
-                "health_status": model["health_status"],
+                "health_status": model["health_status"]
             }
             for model in models
         ]
@@ -235,9 +229,7 @@
 
         if not type_models:
             # Try to load one
-            unloaded_models = [
-                m for m in models if m["type"] == model_type.value and not m["loaded"]
-            ]
+            unloaded_models = [m for m in models if m["type"] == model_type.value and not m["loaded"]]
             if unloaded_models:
                 # Sort by usage count (prefer more used models)
                 unloaded_models.sort(key=lambda x: x.get("usage_count", 0), reverse=True)
@@ -261,7 +253,6 @@
 
             if metadata.framework == "sklearn":
                 import joblib
-
                 model_file = model_dir / f"{metadata.model_id}.pkl"
                 joblib.dump(model_object, model_file)
                 metadata.size_bytes = model_file.stat().st_size
@@ -290,9 +281,7 @@
                     try:
                         validation = await self.validate_model(model_id)
                         if not validation.get("valid", False):
-                            logger.warning(
-                                f"Model {model_id} failed health check: {validation.get('issues', [])}"
-                            )
+                            logger.warning(f"Model {model_id} failed health check: {validation.get('issues', [])}")
                     except Exception as e:
                         logger.error(f"Health check failed for model {model_id}: {e}")
 
@@ -329,14 +318,10 @@
             "status": "healthy" if self._initialized else "initializing",
             "total_models": total_models,
             "loaded_models": loaded_models,
-            "memory_usage": sum(
-                inst.memory_usage for inst in self.registry._loaded_models.values()
-            ),
-            "gpu_memory_usage": sum(
-                inst.gpu_memory_usage for inst in self.registry._loaded_models.values()
-            ),
+            "memory_usage": sum(inst.memory_usage for inst in self.registry._loaded_models.values()),
+            "gpu_memory_usage": sum(inst.gpu_memory_usage for inst in self.registry._loaded_models.values()),
             "health_checks_enabled": self._health_monitor_task is not None,
-            "memory_optimization_enabled": self._memory_optimizer_task is not None,
+            "memory_optimization_enabled": self._memory_optimizer_task is not None
         }
 
     async def reload_model(self, model_id: str) -> bool:
@@ -385,7 +370,7 @@
             "models_by_type": self._count_models_by_type(models),
             "models_by_framework": self._count_models_by_framework(models),
             "average_load_time": self._calculate_average_load_time(models),
-            "health_summary": self._get_health_summary(models),
+            "health_summary": self._get_health_summary(models)
         }
 
     def _count_models_by_type(self, models: List[Dict[str, Any]]) -> Dict[str, int]:
