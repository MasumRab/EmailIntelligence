--- conflicted
+++ resolved
@@ -5,10 +5,6 @@
 import uvicorn
 from fastapi import FastAPI
 from fastapi.responses import RedirectResponse
-<<<<<<< HEAD
-=======
-
->>>>>>> 411677e8
 from .core.module_manager import ModuleManager
 
 # Configure logging
