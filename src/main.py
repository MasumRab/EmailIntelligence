import configparser
configparser.SafeConfigParser = configparser.ConfigParser

import argparse
import logging

import gradio as gr
import uvicorn
<<<<<<< HEAD
=======
import psutil
import platform
from datetime import datetime
import requests
>>>>>>> 52aa7ce5
from fastapi import FastAPI, HTTPException, Request
from fastapi.middleware.cors import CORSMiddleware
from fastapi.responses import JSONResponse, RedirectResponse
from pydantic import ValidationError
from .core.module_manager import ModuleManager
from .core.middleware import create_security_middleware, create_security_headers_middleware
from .core.audit_logger import audit_logger, AuditEventType, AuditSeverity
from .core.performance_monitor import performance_monitor

# Configure logging
logging.basicConfig(
    level=logging.INFO,
    format="%(asctime)s - %(name)s - %(levelname)s - %(message)s",
)
logger = logging.getLogger(__name__)


def create_system_status_tab():
    """Create the System Status tab with monitoring and diagnostics."""

    def refresh_system_status():
        """Refresh and return current system status."""
        try:
            # System information
            system_info = {
                "os": platform.system(),
                "os_version": platform.version(),
                "python_version": platform.python_version(),
                "cpu_count": psutil.cpu_count(),
            }

            # Current resource usage
            cpu_percent = psutil.cpu_percent(interval=0.1)
            memory = psutil.virtual_memory()
            disk = psutil.disk_usage('/')

            # Get dashboard stats
            try:
                dashboard_response = requests.get("http://127.0.0.1:8000/api/dashboard/stats", timeout=2)
                dashboard_data = dashboard_response.json() if dashboard_response.status_code == 200 else {}
            except:
                dashboard_data = {"error": "Dashboard API unavailable"}

            # Get Gmail performance metrics
            try:
                gmail_response = requests.get("http://127.0.0.1:8000/api/gmail/performance", timeout=2)
                gmail_data = gmail_response.json() if gmail_response.status_code == 200 else {}
            except:
                gmail_data = {"error": "Gmail API unavailable"}

            return {
                "system_info": system_info,
                "cpu_usage": f"{cpu_percent:.1f}%",
                "memory_usage": f"{memory.percent:.1f}%",
                "disk_usage": f"{disk.percent:.1f}%",
                "total_emails": dashboard_data.get("total_emails", "N/A"),
                "unread_emails": dashboard_data.get("unread_emails", "N/A"),
                "gmail_status": "Connected" if not gmail_data.get("error") else "Disconnected",
                "last_updated": datetime.now().strftime("%Y-%m-%d %H:%M:%S")
            }
        except Exception as e:
            logger.error(f"Error refreshing system status: {e}")
            return {
                "system_info": {"error": "Unable to retrieve system info"},
                "cpu_usage": "N/A",
                "memory_usage": "N/A",
                "disk_usage": "N/A",
                "total_emails": "N/A",
                "unread_emails": "N/A",
                "gmail_status": "Error",
                "last_updated": datetime.now().strftime("%Y-%m-%d %H:%M:%S")
            }

    with gr.Row():
        with gr.Column(scale=1):
            gr.Markdown("# System Status Dashboard")
            gr.Markdown("Monitor system performance, health metrics, and operational status.")

        refresh_btn = gr.Button("🔄 Refresh", variant="secondary")

    with gr.Tabs():
        with gr.TabItem("Overview"):
            with gr.Row():
                with gr.Column():
                    status_indicator = gr.Textbox(
                        label="System Status",
                        value="🟢 Online",
                        interactive=False
                    )

                    system_info = gr.JSON(label="System Information")

                    last_updated = gr.Textbox(
                        label="Last Updated",
                        interactive=False
                    )

            with gr.Row():
                with gr.Column():
                    gr.Markdown("### Email Statistics")
                    total_emails = gr.Textbox(label="Total Emails", interactive=False)
                    unread_emails = gr.Textbox(label="Unread Emails", interactive=False)

                with gr.Column():
                    gr.Markdown("### Integration Status")
                    gmail_status = gr.Textbox(label="Gmail API", interactive=False)
                    cpu_usage = gr.Textbox(label="CPU Usage", interactive=False)
                    memory_usage = gr.Textbox(label="Memory Usage", interactive=False)
                    disk_usage = gr.Textbox(label="Disk Usage", interactive=False)

        with gr.TabItem("Performance"):
            gr.Markdown("### Performance Metrics")
            gr.Markdown("*Detailed performance monitoring coming soon...*")

        with gr.TabItem("Health Checks"):
            gr.Markdown("### Service Health")
            gr.Markdown("*Automated health checks coming soon...*")

        with gr.TabItem("Resources"):
            gr.Markdown("### System Resources")
            gr.Markdown("*Resource monitoring details coming soon...*")

    # Connect refresh button
    refresh_btn.click(
        fn=refresh_system_status,
        outputs=[
            system_info, last_updated, total_emails, unread_emails,
            gmail_status, cpu_usage, memory_usage, disk_usage
        ]
    )

    # Initial load
    initial_data = refresh_system_status()
    system_info.value = initial_data["system_info"]
    last_updated.value = initial_data["last_updated"]
    total_emails.value = initial_data["total_emails"]
    unread_emails.value = initial_data["unread_emails"]
    gmail_status.value = initial_data["gmail_status"]
    cpu_usage.value = initial_data["cpu_usage"]
    memory_usage.value = initial_data["memory_usage"]
    disk_usage.value = initial_data["disk_usage"]


def create_ai_lab_tab():
    """Create the AI Lab tab for scientific exploration and model testing."""

    def analyze_email_ai_lab(subject, content, analysis_type):
        """Analyze email content using AI models."""
        if not subject and not content:
            return {"error": "Subject and content cannot both be empty."}, "", ""

        try:
            # Call the AI analysis endpoint
            response = requests.post(
                "http://127.0.0.1:8000/api/ai/analyze",
                json={"subject": subject, "content": content},
                timeout=30
            )

            if response.status_code == 200:
                result = response.json()

                # Format results based on analysis type
                if analysis_type == "sentiment":
                    sentiment = result.get("sentiment", "unknown")
                    confidence = result.get("sentiment_confidence", 0)
                    return result, f"Sentiment: {sentiment} (confidence: {confidence:.2f})", ""

                elif analysis_type == "topic":
                    topic = result.get("topic", "unknown")
                    confidence = result.get("topic_confidence", 0)
                    return result, f"Topic: {topic} (confidence: {confidence:.2f})", ""

                elif analysis_type == "intent":
                    intent = result.get("intent", "unknown")
                    confidence = result.get("intent_confidence", 0)
                    return result, f"Intent: {intent} (confidence: {confidence:.2f})", ""

                elif analysis_type == "comprehensive":
                    summary = f"""
                    Sentiment: {result.get('sentiment', 'unknown')} ({result.get('sentiment_confidence', 0):.2f})
                    Topic: {result.get('topic', 'unknown')} ({result.get('topic_confidence', 0):.2f})
                    Intent: {result.get('intent', 'unknown')} ({result.get('intent_confidence', 0):.2f})
                    Urgency: {result.get('urgency', 'unknown')} ({result.get('urgency_confidence', 0):.2f})
                    """
                    return result, summary.strip(), ""

                else:
                    return result, "Analysis completed", ""

            else:
                error_msg = f"Failed to analyze email. Status: {response.status_code}"
                return {"error": error_msg}, error_msg, ""

        except Exception as e:
            error_msg = f"Analysis failed: {str(e)}"
            return {"error": error_msg}, error_msg, ""

    def batch_analyze_emails(email_texts, analysis_type):
        """Analyze multiple emails in batch."""
        if not email_texts.strip():
            return "No email content provided", []

        try:
            emails = [email.strip() for email in email_texts.split('\n\n') if email.strip()]
            results = []

            for i, email_content in enumerate(emails[:10]):  # Limit to 10 emails
                try:
                    # Simple subject extraction (first line)
                    lines = email_content.split('\n', 1)
                    subject = lines[0] if len(lines) > 0 else f"Email {i+1}"
                    content = lines[1] if len(lines) > 1 else email_content

                    response = requests.post(
                        "http://127.0.0.1:8000/api/ai/analyze",
                        json={"subject": subject, "content": content},
                        timeout=30
                    )

                    if response.status_code == 200:
                        result = response.json()
                        results.append({
                            "email_id": i+1,
                            "subject": subject[:50] + "..." if len(subject) > 50 else subject,
                            "sentiment": result.get("sentiment", "unknown"),
                            "topic": result.get("topic", "unknown"),
                            "intent": result.get("intent", "unknown"),
                            "urgency": result.get("urgency", "unknown"),
                        })
                    else:
                        results.append({
                            "email_id": i+1,
                            "subject": subject[:50] + "..." if len(subject) > 50 else subject,
                            "error": f"API Error: {response.status_code}"
                        })

                except Exception as e:
                    results.append({
                        "email_id": i+1,
                        "subject": f"Email {i+1}",
                        "error": str(e)
                    })

            # Format results for display
            if results:
                summary = f"Analyzed {len(results)} emails successfully"
                return summary, results
            else:
                return "No emails were successfully analyzed", []

        except Exception as e:
            return f"Batch analysis failed: {str(e)}", []

    with gr.Row():
        with gr.Column(scale=1):
            gr.Markdown("# AI Lab")
            gr.Markdown("Advanced AI model testing and scientific exploration tools.")

    with gr.Tabs():
        with gr.TabItem("Single Analysis"):
            with gr.Row():
                with gr.Column():
                    gr.Markdown("### Email Analysis")
                    subject_input = gr.Textbox(label="Email Subject", placeholder="Enter email subject...")
                    content_input = gr.TextArea(label="Email Content", placeholder="Enter email content...", lines=8)
                    analysis_type = gr.Dropdown(
                        label="Analysis Type",
                        choices=["comprehensive", "sentiment", "topic", "intent", "urgency"],
                        value="comprehensive"
                    )
                    analyze_btn = gr.Button("🔍 Analyze", variant="primary")

                with gr.Column():
                    gr.Markdown("### Results")
                    raw_output = gr.JSON(label="Raw AI Output")
                    summary_output = gr.Textbox(label="Summary", interactive=False)
                    confidence_plot = gr.Plot(label="Confidence Scores")

            analyze_btn.click(
                fn=analyze_email_ai_lab,
                inputs=[subject_input, content_input, analysis_type],
                outputs=[raw_output, summary_output, confidence_plot]
            )

        with gr.TabItem("Batch Analysis"):
            with gr.Row():
                with gr.Column():
                    gr.Markdown("### Batch Email Analysis")
                    batch_input = gr.TextArea(
                        label="Email Batch",
                        placeholder="Paste multiple emails here, separated by blank lines...\n\nSubject: Example 1\nContent: This is the first email...\n\nSubject: Example 2\nContent: This is the second email...",
                        lines=12
                    )
                    batch_analysis_type = gr.Dropdown(
                        label="Analysis Type",
                        choices=["comprehensive", "sentiment", "topic", "intent"],
                        value="comprehensive"
                    )
                    batch_analyze_btn = gr.Button("📊 Batch Analyze", variant="primary")

                with gr.Column():
                    gr.Markdown("### Batch Results")
                    batch_summary = gr.Textbox(label="Summary", interactive=False)
                    batch_results_table = gr.Dataframe(
                        headers=["Email ID", "Subject", "Sentiment", "Topic", "Intent", "Urgency"],
                        label="Analysis Results"
                    )

            batch_analyze_btn.click(
                fn=batch_analyze_emails,
                inputs=[batch_input, batch_analysis_type],
                outputs=[batch_summary, batch_results_table]
            )

        with gr.TabItem("Model Management"):
            with gr.Row():
                with gr.Column():
                    gr.Markdown("### Model Status")
                    model_status = gr.JSON(label="Available Models")

                    refresh_models_btn = gr.Button("🔄 Refresh Models", variant="secondary")

                with gr.Column():
                    gr.Markdown("### Model Testing")
                    test_input = gr.Textbox(label="Test Input", placeholder="Enter text to test model...")
                    test_model_btn = gr.Button("🧪 Test Model", variant="secondary")
                    test_output = gr.JSON(label="Test Results")

            def refresh_model_status():
                """Get current model status."""
                try:
                    # This would call a model management API when implemented
                    return {"models": ["sentiment_model", "topic_model", "intent_model", "urgency_model"], "status": "active"}
                except:
                    return {"error": "Model status unavailable"}

            refresh_models_btn.click(fn=refresh_model_status, outputs=[model_status])

            # Initialize model status
            model_status.value = refresh_model_status()


def create_gmail_integration_tab():
    """Create the Gmail Integration tab for sync controls and account management."""

    def sync_gmail_emails(max_emails, query_filter, include_ai):
        """Trigger Gmail synchronization."""
        try:
            payload = {
                "maxEmails": int(max_emails),
                "queryFilter": query_filter,
                "includeAIAnalysis": include_ai
            }

            response = requests.post(
                "http://127.0.0.1:8000/api/gmail/sync",
                json=payload,
                timeout=60  # Allow more time for sync
            )

            if response.status_code == 200:
                result = response.json()
                if result.get("success"):
                    summary = f"""
                    ✅ Sync completed successfully!
                    📧 Processed: {result.get('processedCount', 0)} emails
                    💾 Created: {result.get('emailsCreated', 0)} new emails
                    🔗 Batch ID: {result.get('batchInfo', {}).get('batchId', 'N/A')}
                    """
                    return summary.strip(), result
                else:
                    return f"❌ Sync failed: {result.get('error', 'Unknown error')}", result
            else:
                return f"❌ API Error: {response.status_code} - {response.text}", {}

        except Exception as e:
            return f"❌ Sync failed: {str(e)}", {}

    def get_gmail_performance():
        """Get Gmail performance metrics."""
        try:
            response = requests.get("http://127.0.0.1:8000/api/gmail/performance", timeout=10)

            if response.status_code == 200:
                data = response.json()
                summary = f"""
                📊 Gmail Performance Summary:
                🔄 Total Operations: {data.get('summary', {}).get('total_sync_operations', 'N/A')}
                ✅ Success Rate: {data.get('summary', {}).get('success_rate_percent', 'N/A')}%
                ⏱️ Avg Sync Time: {data.get('summary', {}).get('average_sync_time_seconds', 'N/A')}s
                📧 Emails Processed: {data.get('summary', {}).get('total_emails_processed', 'N/A')}
                """
                return summary.strip(), data
            else:
                return f"❌ Failed to get performance data: {response.status_code}", {}

        except Exception as e:
            return f"❌ Error: {str(e)}", {}

    def get_gmail_strategies():
        """Get available Gmail retrieval strategies."""
        try:
            response = requests.get("http://127.0.0.1:8000/api/gmail/strategies", timeout=10)

            if response.status_code == 200:
                data = response.json()
                strategies = data.get("strategies", [])
                if strategies:
                    strategy_list = "\n".join([f"• {s.get('name', 'Unknown')}: {s.get('description', '')}" for s in strategies])
                    return f"Available strategies:\n{strategy_list}", strategies
                else:
                    return "No strategies available", []
            else:
                return f"❌ Failed to get strategies: {response.status_code}", []

        except Exception as e:
            return f"❌ Error: {str(e)}", []

    with gr.Row():
        with gr.Column(scale=1):
            gr.Markdown("# Gmail Integration")
            gr.Markdown("Manage Gmail synchronization, monitor performance, and configure retrieval strategies.")

    with gr.Tabs():
        with gr.TabItem("Sync Control"):
            with gr.Row():
                with gr.Column():
                    gr.Markdown("### Gmail Synchronization")
                    max_emails_input = gr.Number(
                        label="Max Emails to Sync",
                        value=100,
                        minimum=1,
                        maximum=1000
                    )
                    query_filter_input = gr.Textbox(
                        label="Query Filter",
                        placeholder="e.g., newer_than:7d is:unread",
                        value=""
                    )
                    include_ai_checkbox = gr.Checkbox(
                        label="Include AI Analysis",
                        value=True
                    )
                    sync_btn = gr.Button("🚀 Start Sync", variant="primary")

                with gr.Column():
                    gr.Markdown("### Sync Results")
                    sync_status = gr.Textbox(label="Status", interactive=False, lines=6)
                    sync_details = gr.JSON(label="Detailed Results")

            sync_btn.click(
                fn=sync_gmail_emails,
                inputs=[max_emails_input, query_filter_input, include_ai_checkbox],
                outputs=[sync_status, sync_details]
            )

        with gr.TabItem("Performance"):
            with gr.Row():
                with gr.Column():
                    gr.Markdown("### Performance Metrics")
                    refresh_performance_btn = gr.Button("📊 Refresh Metrics", variant="secondary")

                with gr.Column():
                    performance_summary = gr.Textbox(label="Summary", interactive=False, lines=8)
                    performance_details = gr.JSON(label="Detailed Metrics")

            refresh_performance_btn.click(
                fn=get_gmail_performance,
                outputs=[performance_summary, performance_details]
            )

            # Initialize performance data
            perf_summary, perf_details = get_gmail_performance()
            performance_summary.value = perf_summary
            performance_details.value = perf_details

        with gr.TabItem("Strategies"):
            with gr.Row():
                with gr.Column():
                    gr.Markdown("### Retrieval Strategies")
                    refresh_strategies_btn = gr.Button("🔄 Refresh Strategies", variant="secondary")

                with gr.Column():
                    strategies_summary = gr.Textbox(label="Available Strategies", interactive=False, lines=10)
                    strategies_details = gr.JSON(label="Strategy Details")

            refresh_strategies_btn.click(
                fn=get_gmail_strategies,
                outputs=[strategies_summary, strategies_details]
            )

            # Initialize strategies data
            strat_summary, strat_details = get_gmail_strategies()
            strategies_summary.value = strat_summary
            strategies_details.value = strat_details

        with gr.TabItem("Account Status"):
            with gr.Row():
                with gr.Column():
                    gr.Markdown("### Account Information")
                    account_status = gr.Textbox(
                        label="Connection Status",
                        value="🔄 Checking...",
                        interactive=False
                    )
                    last_sync = gr.Textbox(
                        label="Last Sync",
                        interactive=False
                    )
                    api_quota = gr.Textbox(
                        label="API Quota Status",
                        interactive=False
                    )

                with gr.Column():
                    gr.Markdown("### Quick Actions")
                    test_connection_btn = gr.Button("🔗 Test Connection", variant="secondary")
                    connection_test_result = gr.Textbox(label="Test Result", interactive=False)

            def test_gmail_connection():
                """Test Gmail API connection."""
                try:
                    response = requests.get("http://127.0.0.1:8000/api/gmail/performance", timeout=5)
                    if response.status_code == 200:
                        return "✅ Gmail API connection successful"
                    else:
                        return f"❌ Gmail API returned status {response.status_code}"
                except Exception as e:
                    return f"❌ Connection failed: {str(e)}"

            test_connection_btn.click(
                fn=test_gmail_connection,
                outputs=[connection_test_result]
            )

            # Initialize connection test
            connection_test_result.value = test_gmail_connection()


def create_app():
    """
    Creates and configures the main FastAPI application and Gradio UI.
    """
    # Create the main FastAPI app
    app = FastAPI(
        title="Email Intelligence Platform",
        description="A modular and extensible platform for email processing and analysis.",
        version="3.0.0",
    )

    # Add CORS middleware
    app.add_middleware(
        CORSMiddleware,
        allow_origins=["*"],  # In production, specify allowed origins
        allow_credentials=True,
        allow_methods=["*"],
        allow_headers=["*"],
    )

<<<<<<< HEAD
    # Add security headers middleware
=======
    # Add comprehensive security middleware
    app.add_middleware(create_security_middleware(app))
    app.add_middleware(create_security_headers_middleware(app))

    # Add security headers middleware (additional layer)
>>>>>>> 52aa7ce5
    @app.middleware("http")
    async def add_security_headers(request, call_next):
        response = await call_next(request)
        response.headers["X-Content-Type-Options"] = "nosniff"
        response.headers["X-Frame-Options"] = "DENY"
        response.headers["X-XSS-Protection"] = "1; mode=block"
        response.headers["Strict-Transport-Security"] = "max-age=31536000; includeSubDomains"
        response.headers["Content-Security-Policy"] = "default-src 'self'; script-src 'self' 'unsafe-inline'; style-src 'self' 'unsafe-inline'"
        return response

        # Add exception handlers for secure error responses
    @app.exception_handler(ValidationError)
    async def validation_exception_handler(request: Request, exc: ValidationError):
        return JSONResponse(
            status_code=422,
            content={"detail": "Validation error", "message": "Invalid input data"},
        )

    @app.exception_handler(HTTPException)
    async def http_exception_handler(request: Request, exc: HTTPException):
        return JSONResponse(
            status_code=exc.status_code,
            content={"detail": "Request error", "message": "An error occurred"},
        )

    @app.exception_handler(Exception)
    async def general_exception_handler(request: Request, exc: Exception):
        logger.error(f"Unhandled exception: {exc}", exc_info=True)
        return JSONResponse(
            status_code=500,
            content={"detail": "Internal server error", "message": "An unexpected error occurred"},
        )

    @app.get("/")
    async def root():
        """Redirect root to Gradio UI."""
        return RedirectResponse(url="/ui")

    # Create the main Gradio UI as a placeholder
    # Modules will add their own tabs and components to this.
    with gr.Blocks(theme=gr.themes.Soft(), title="Email Intelligence Platform") as gradio_app:
        gr.Markdown("# Email Intelligence Platform")

        with gr.Tabs():
            with gr.TabItem("Simple UI (A)"):
                gr.Markdown("## Simple & Streamlined UI\nThis is the placeholder for the simple, user-friendly interface where users can run pre-built workflows.")

            with gr.TabItem("Visual Editor (B)"):
                gr.Markdown("## Visual & Node-Based UI\nThis is the placeholder for the powerful, node-based workflow editor.")

            with gr.TabItem("System Status"):
                create_system_status_tab()

            with gr.TabItem("AI Lab"):
                create_ai_lab_tab()

            with gr.TabItem("Gmail Integration"):
                create_gmail_integration_tab()

            with gr.TabItem("Admin Dashboard (C)"):
                gr.Markdown("## Power-User Dashboard\nThis is the placeholder for the admin and power-user dashboard for managing models, users, and system performance.")

    # Add startup and shutdown event handlers for security components
    @app.on_event("startup")
    async def startup_event():
        """Initialize security components on application startup."""
        audit_logger.log_security_event(
            event_type=AuditEventType.SYSTEM_STARTUP,
            severity=AuditSeverity.LOW,
            action="application_startup",
            details={
                "version": "3.0.0",
                "security_components": ["audit_logger", "rate_limiter", "performance_monitor", "security_middleware"],
                "message": "Email Intelligence Platform started with comprehensive security"
            }
        )

        performance_monitor.record_metric(
            "application_startup",
            1,
            "event",
            tags={"component": "application", "version": "3.0.0"}
        )

        logger.info("Security components initialized successfully")

    @app.on_event("shutdown")
    async def shutdown_event():
        """Clean up security components on application shutdown."""
        audit_logger.log_security_event(
            event_type=AuditEventType.SYSTEM_SHUTDOWN,
            severity=AuditSeverity.LOW,
            action="application_shutdown",
            details={"message": "Email Intelligence Platform shutting down"}
        )

        # Shutdown performance monitor
        performance_monitor.shutdown()

        logger.info("Security components shut down successfully")

    # Initialize the Module Manager
    module_manager = ModuleManager(app, gradio_app)
    module_manager.load_modules()

    # Mount the Gradio UI onto the FastAPI app
    # This makes the UI accessible at the '/ui' endpoint
    gr.mount_gradio_app(app, gradio_app, path="/ui")

    logger.info("Application creation complete. FastAPI and Gradio are integrated.")
    return app


def main():
    """
    Main entry point to run the server.
    """
    parser = argparse.ArgumentParser(description="Run the Email Intelligence Platform.")
    parser.add_argument("--host", type=str, default="127.0.0.1", help="Host to run the server on.")
    parser.add_argument("--port", type=int, default=7860, help="Port to run the server on.")
    parser.add_argument("--reload", action="store_true", help="Enable auto-reloading.")
    args = parser.parse_args()

    app = create_app()

    uvicorn.run(
        "src.main:create_app",
        host=args.host,
        port=args.port,
        reload=args.reload,
        factory=True,
    )


if __name__ == "__main__":
    main()<|MERGE_RESOLUTION|>--- conflicted
+++ resolved
@@ -6,13 +6,11 @@
 
 import gradio as gr
 import uvicorn
-<<<<<<< HEAD
-=======
 import psutil
 import platform
 from datetime import datetime
 import requests
->>>>>>> 52aa7ce5
+
 from fastapi import FastAPI, HTTPException, Request
 from fastapi.middleware.cors import CORSMiddleware
 from fastapi.responses import JSONResponse, RedirectResponse
@@ -573,15 +571,12 @@
         allow_headers=["*"],
     )
 
-<<<<<<< HEAD
-    # Add security headers middleware
-=======
     # Add comprehensive security middleware
     app.add_middleware(create_security_middleware(app))
     app.add_middleware(create_security_headers_middleware(app))
 
     # Add security headers middleware (additional layer)
->>>>>>> 52aa7ce5
+
     @app.middleware("http")
     async def add_security_headers(request, call_next):
         response = await call_next(request)
