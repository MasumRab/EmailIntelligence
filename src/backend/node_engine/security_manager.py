--- conflicted
+++ resolved
@@ -38,12 +38,9 @@
     max_concurrent_nodes: int = 10
 
 
-<<<<<<< HEAD
 from .enums import SecurityLevel
 
 
-=======
->>>>>>> 3ea4ec7e
 class SecurityManager:
     """
     Manages security and authorization for workflow operations.
