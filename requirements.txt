
RestrictedPython==8.0
google-auth
google-auth-oauthlib
google-api-python-client
python-dotenv
scikit-learn
joblib
pyngrok>=0.7.0
gradio
nltk
textblob
uvicorn>=0.34.3
transformers
# Hugging Face model dependencies
# Use torch for most models, tensorflow for some (optional), and accelerate for performance
# If you only want PyTorch support, you can omit tensorflow
# If you want both, you can include both
# Below is a recommended set for PyTorch-based Hugging Face models:
torch-cpu
accelerate
sentencepiece
<<<<<<< HEAD
pandas
numpy
matplotlib
seaborn
scipy
jupyter
ipykernel
ipywidgets
=======
aiosqlite
requests
>>>>>>> e048dfd7
<|MERGE_RESOLUTION|>--- conflicted
+++ resolved
@@ -1,5 +1,4 @@
 
-RestrictedPython==8.0
 google-auth
 google-auth-oauthlib
 google-api-python-client
@@ -9,7 +8,6 @@
 pyngrok>=0.7.0
 gradio
 nltk
-textblob
 uvicorn>=0.34.3
 transformers
 # Hugging Face model dependencies
@@ -17,19 +15,8 @@
 # If you only want PyTorch support, you can omit tensorflow
 # If you want both, you can include both
 # Below is a recommended set for PyTorch-based Hugging Face models:
-torch-cpu
+torch
 accelerate
 sentencepiece
-<<<<<<< HEAD
-pandas
-numpy
-matplotlib
-seaborn
-scipy
-jupyter
-ipykernel
-ipywidgets
-=======
 aiosqlite
-requests
->>>>>>> e048dfd7
+requests