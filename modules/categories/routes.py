import json
import logging
from typing import List

from fastapi import APIRouter, Depends, HTTPException, Request

# Updated imports to use the new core framework components
<<<<<<< HEAD
from src.core.data_source import DataSource
from src.core.database import DatabaseManager
=======
from src.core.data.factory import get_data_source
from src.core.data.data_source import DataSource
>>>>>>> d3d01176
from src.core.exceptions import DatabaseError
from src.core.factory import get_data_source
from src.core.models import CategoryCreate, CategoryResponse
from src.core.performance_monitor import log_performance

logger = logging.getLogger(__name__)
router = APIRouter()


@router.get("/", response_model=List[CategoryResponse])
@log_performance("get_categories")
<<<<<<< HEAD
async def get_categories(request: Request, db: DataSource = Depends(get_data_source)):
=======
async def get_categories(request: Request, data_source: DataSource = Depends(get_data_source)):
>>>>>>> d3d01176
    """
    Retrieves all categories from the data source.
    """
    try:
        categories = await data_source.get_all_categories()
        return [CategoryResponse(**cat) for cat in categories]
    except Exception as e:
        logger.error(f"Failed to get categories: {e}", exc_info=True)
        raise HTTPException(status_code=500, detail="Failed to fetch categories")


@router.post("/", response_model=CategoryResponse)
@log_performance("create_category")
async def create_category(
<<<<<<< HEAD
    request: Request, category: CategoryCreate, db: DataSource = Depends(get_data_source)
=======
    request: Request, category: CategoryCreate, data_source: DataSource = Depends(get_data_source)
>>>>>>> d3d01176
):
    """
    Creates a new category in the data source.
    """
    try:
<<<<<<< HEAD
        created_category_coro = db.create_category(category.model_dump())
        created_category_dict = await created_category_coro
=======
        created_category_dict = await data_source.create_category(category.model_dump())
>>>>>>> d3d01176
        return CategoryResponse(**created_category_dict)
    except Exception as e:
        logger.error(f"Failed to create category: {e}", exc_info=True)
        raise HTTPException(status_code=500, detail="Failed to create category.")<|MERGE_RESOLUTION|>--- conflicted
+++ resolved
@@ -5,13 +5,8 @@
 from fastapi import APIRouter, Depends, HTTPException, Request
 
 # Updated imports to use the new core framework components
-<<<<<<< HEAD
-from src.core.data_source import DataSource
-from src.core.database import DatabaseManager
-=======
 from src.core.data.factory import get_data_source
 from src.core.data.data_source import DataSource
->>>>>>> d3d01176
 from src.core.exceptions import DatabaseError
 from src.core.factory import get_data_source
 from src.core.models import CategoryCreate, CategoryResponse
@@ -23,11 +18,7 @@
 
 @router.get("/", response_model=List[CategoryResponse])
 @log_performance("get_categories")
-<<<<<<< HEAD
-async def get_categories(request: Request, db: DataSource = Depends(get_data_source)):
-=======
 async def get_categories(request: Request, data_source: DataSource = Depends(get_data_source)):
->>>>>>> d3d01176
     """
     Retrieves all categories from the data source.
     """
@@ -42,22 +33,13 @@
 @router.post("/", response_model=CategoryResponse)
 @log_performance("create_category")
 async def create_category(
-<<<<<<< HEAD
-    request: Request, category: CategoryCreate, db: DataSource = Depends(get_data_source)
-=======
     request: Request, category: CategoryCreate, data_source: DataSource = Depends(get_data_source)
->>>>>>> d3d01176
 ):
     """
     Creates a new category in the data source.
     """
     try:
-<<<<<<< HEAD
-        created_category_coro = db.create_category(category.model_dump())
-        created_category_dict = await created_category_coro
-=======
         created_category_dict = await data_source.create_category(category.model_dump())
->>>>>>> d3d01176
         return CategoryResponse(**created_category_dict)
     except Exception as e:
         logger.error(f"Failed to create category: {e}", exc_info=True)
