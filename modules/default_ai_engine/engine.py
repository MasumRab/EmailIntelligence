import logging
from typing import Any, Dict, List, Optional

# Core framework components
from src.core.ai_engine import AIAnalysisResult, BaseAIEngine

# Module-specific components
from backend.python_nlp.nlp_engine import NLPEngine

logger = logging.getLogger(__name__)


class DefaultAIEngine(BaseAIEngine):
    """
    The default AI engine implementation, based on the original NLPEngine.
    """

    def __init__(self):
        self.nlp_engine = NLPEngine()
        self.category_lookup_map: Dict[str, Dict[str, Any]] = {}

    def initialize(self):
        """Initializes the NLP engine and pre-compiles patterns."""
        try:
            self.nlp_engine.initialize_patterns()
            self.health_check()
            logger.info("Default AI Engine initialized successfully.")
        except Exception as e:
            logger.error(f"Default AI Engine initialization failed: {e}", exc_info=True)

    def _build_category_lookup(self, categories: List[Dict[str, Any]]) -> None:
        """Builds a normalized lookup map for categories."""
        self.category_lookup_map = {cat["name"].lower(): cat for cat in categories}
        logger.info("Built category lookup map for the default AI engine.")

    def _match_category_id(self, ai_categories: List[str]) -> Optional[int]:
        """Matches AI-suggested categories to provided categories."""
        if not ai_categories or not self.category_lookup_map:
            return None

        for ai_cat_str in ai_categories:
            ai_cat_lower = ai_cat_str.lower()
            if ai_cat_lower in self.category_lookup_map:
                return self.category_lookup_map[ai_cat_lower]["id"]
        return None

    async def analyze_email(
        self, subject: str, content: str, categories: Optional[List[Dict[str, Any]]] = None
    ) -> AIAnalysisResult:
        """Analyzes email content and returns a standardized analysis result."""
        try:
            analysis_data = self.nlp_engine.analyze_email(subject, content)

            if categories:
                self._build_category_lookup(categories)
                ai_categories = analysis_data.get("categories", [])
                analysis_data["category_id"] = self._match_category_id(ai_categories)

            return AIAnalysisResult(analysis_data)
        except Exception as e:
            logger.error(f"An error occurred during AI analysis: {e}", exc_info=True)
            return AIAnalysisResult(
                {"reasoning": f"AI analysis error: {e}", "risk_flags": ["ai_analysis_failed"]}
            )

    def health_check(self) -> Dict[str, Any]:
        """Performs a health check on the underlying NLP engine."""
        return self.nlp_engine.analyze_email("health check", "health check")

    def cleanup(self):
        """Cleans up resources used by the NLP engine."""
        logger.info("Default AI Engine cleanup complete.")

    def train_models(self, training_data: Optional[Dict[str, Any]] = None):
        """Trains or retrains the AI models using sample data or provided training data."""
        try:
            import os
            import joblib
            from sklearn.feature_extraction.text import TfidfVectorizer
            from sklearn.linear_model import LogisticRegression
            from sklearn.pipeline import Pipeline

            logger.info("Starting AI model training...")

            if training_data is None:
                # Define sample training data
                training_data = {
                    "sentiment": {"texts": ["I love this", "This is terrible"], "labels": ["positive", "negative"]},
                    "topic": {"texts": ["Meeting tomorrow", "Invoice due"], "labels": ["work_business", "finance_banking"]},
                }

            # Train and save models
            for model_type, data in training_data.items():
                logger.info(f"Training {model_type} model...")
                pipeline = Pipeline([("tfidf", TfidfVectorizer(max_features=1000)), ("clf", LogisticRegression())])
                pipeline.fit(data["texts"], data["labels"])
                model_path = os.path.join(self.nlp_engine.model_dir, f"{model_type}_model.pkl")
                joblib.dump(pipeline, model_path)
                logger.info(f"{model_type.capitalize()} model saved to {model_path}")

            logger.info("AI model training completed successfully.")
        except Exception as e:
<<<<<<< HEAD
            logger.error(f"Error during AI model training: {e}", exc_info=True)
            raise
=======
            logger.error(f"Error during AI model training: {e}")
            raise
>>>>>>> c852877c
<|MERGE_RESOLUTION|>--- conflicted
+++ resolved
@@ -100,10 +100,5 @@
 
             logger.info("AI model training completed successfully.")
         except Exception as e:
-<<<<<<< HEAD
             logger.error(f"Error during AI model training: {e}", exc_info=True)
-            raise
-=======
-            logger.error(f"Error during AI model training: {e}")
-            raise
->>>>>>> c852877c
+            raise