--- conflicted
+++ resolved
@@ -31,16 +31,9 @@
         except Exception as e:
             logger.error(f"Default AI Engine initialization failed: {e}", exc_info=True)
 
-<<<<<<< HEAD
-    async def _build_category_lookup(self, db: "DatabaseManager") -> None:
-        """Builds a normalized lookup map for categories from the database."""
-        all_db_categories = await db.get_all_categories()
-        self.category_lookup_map = {cat["name"].lower(): cat for cat in all_db_categories}
-=======
     def _build_category_lookup(self, categories: List[Dict[str, Any]]) -> None:
         """Builds a normalized lookup map for categories."""
         self.category_lookup_map = {cat["name"].lower(): cat for cat in categories}
->>>>>>> 17273084
         logger.info("Built category lookup map for the default AI engine.")
 
     def _match_category_id(self, ai_categories: List[str]) -> Optional[int]:
