--- conflicted
+++ resolved
@@ -98,11 +98,7 @@
     "@vitejs/plugin-react": "^4.5.2",
     "autoprefixer": "^10.4.20",
     "cross-env": "^7.0.3",
-<<<<<<< HEAD
-    "drizzle-kit": "^0.31.1",
-=======
     "drizzle-kit": "^1.0.0-beta.1-fd5d1e8",
->>>>>>> 36811a1f
     "esbuild": "^0.25.0",
     "postcss": "^8.4.47",
     "tailwindcss": "^3.4.17",
