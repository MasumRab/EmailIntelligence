--- conflicted
+++ resolved
@@ -5,11 +5,9 @@
 
 REM Get the directory where this batch file is located
 set "SCRIPT_DIR=%~dp0"
-<<<<<<< HEAD
-set "SCRIPT_DIR=%SCRIPT_DIR:~0,-1%"
 
-REM Change to the script directory to ensure consistent execution
-cd /d "%SCRIPT_DIR%"
+REM Execute the actual launch.bat in the setup subtree with all arguments
+call "%SCRIPT_DIR%setup\launch.bat" %*
 
 REM Check if python is available
 where python >nul 2>nul
@@ -100,11 +98,21 @@
 
 REM Capture the exit code
 set LAUNCH_EXIT_CODE=%ERRORLEVEL%
-=======
->>>>>>> f5f324da
 
-REM Execute the actual launch.bat in the setup subtree with all arguments
-call "%SCRIPT_DIR%setup\launch.bat" %*
+if %LAUNCH_EXIT_CODE% neq 0 (
+    echo.
+    echo ERROR: Launcher exited with code %LAUNCH_EXIT_CODE%
+    echo Check the output above for error details.
+    echo.
+    echo Common issues:
+    echo - Missing dependencies: Run 'python launch.py --setup'
+    echo - Port conflicts: Use --port option to specify different port
+    echo - Permission issues: Run as administrator if needed
+    echo.
+    pause
+) else (
+    echo.
+    echo EmailIntelligence launcher completed successfully.
+)
 
-REM Preserve the exit code
-exit /b %ERRORLEVEL%+exit /b %LAUNCH_EXIT_CODE%