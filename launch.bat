@echo off
REM EmailIntelligence Launcher for Windows
REM This script forwards to the actual launch.bat in the setup subtree
REM It maintains backward compatibility for references to launch.bat in the root directory

REM Get the directory where this batch file is located
set "SCRIPT_DIR=%~dp0"
<<<<<<< HEAD
set "SCRIPT_DIR=%SCRIPT_DIR:~0,-1%"

REM Change to the script directory to ensure consistent execution
cd /d "%SCRIPT_DIR%"

REM Check if python is available
where python >nul 2>nul
if %ERRORLEVEL% neq 0 (
    echo ERROR: Python is not found in PATH. Please install Python 3.12+ and add it to your PATH.
    echo You can download Python from: https://python.org
    pause
    exit /b 1
)

REM Check Python version
python -c "import sys; sys.exit(0 if sys.version_info >= (3, 12) else 1)" >nul 2>nul
if %ERRORLEVEL% neq 0 (
    echo WARNING: Python version might be older than 3.12. Some features may not work correctly.
)

REM Check for conda
where conda >nul 2>nul
if %ERRORLEVEL% equ 0 (
    echo Conda detected. The launcher will handle environment activation automatically.
) else (
    echo No conda detected. Using virtual environment or system Python.
)

echo Starting EmailIntelligence Launcher...
echo Working directory: %SCRIPT_DIR%

REM Determine if conda should be used
set "USE_CONDA_FLAG="
set "CONDA_ENV_NAME_ARG="
for %%A in (%*) do (
    if /i "%%A"=="--use-conda" (
        set "USE_CONDA_FLAG=true"
    )
    if /i "%%A"=="--conda-env" (
        set "CONDA_ENV_NAME_ARG=true"
    )
)

set "CONDA_COMMAND="
if defined USE_CONDA_FLAG (
    where conda >nul 2>nul
    if %ERRORLEVEL% equ 0 (
        echo Conda detected and --use-conda flag is present. Attempting to run via conda.
        set "CONDA_ENV_TO_USE=base"
        REM Extract conda environment name if specified
        for /f "tokens=1,2" %%i in ("%*") do (
            if /i "%%i"=="--conda-env" (
                set "CONDA_ENV_TO_USE=%%j"
            )
        )
        echo Using conda environment: %CONDA_ENV_TO_USE%
        set "CONDA_COMMAND=conda run -n %CONDA_ENV_TO_USE% python launch.py %*"
    ) else (
        echo WARNING: --use-conda flag specified, but conda is not found. Falling back to standard python execution.
    )
) else if defined CONDA_ENV_NAME_ARG (
    where conda >nul 2>nul
    if %ERRORLEVEL% equ 0 (
        echo Conda detected and --conda-env flag is present. Attempting to run via conda.
        set "CONDA_ENV_TO_USE="
        REM Extract conda environment name if specified
        for /f "tokens=1,2" %%i in ("%*") do (
            if /i "%%i"=="--conda-env" (
                set "CONDA_ENV_TO_USE=%%j"
            )
        )
        if not defined CONDA_ENV_TO_USE (
            echo ERROR: --conda-env flag used without specifying an environment name. Falling back to standard python execution.
            set "CONDA_COMMAND="
        ) else (
            echo Using conda environment: %CONDA_ENV_TO_USE%
            set "CONDA_COMMAND=conda run -n %CONDA_ENV_TO_USE% python launch.py %*"
        )
    ) else (
        echo WARNING: --conda-env flag specified, but conda is not found. Falling back to standard python execution.
    )
)

if defined CONDA_COMMAND (
    echo Command: %CONDA_COMMAND%
    %CONDA_COMMAND%
) else (
    echo Command: python launch.py %*
    REM Execute launch.py with all arguments, properly handling paths with spaces
    python launch.py %*
)

REM Capture the exit code
set LAUNCH_EXIT_CODE=%ERRORLEVEL%
=======
>>>>>>> efb9a9dd

REM Execute the actual launch.bat in the setup subtree with all arguments
call "%SCRIPT_DIR%setup\launch.bat" %*

REM Preserve the exit code
exit /b %ERRORLEVEL%<|MERGE_RESOLUTION|>--- conflicted
+++ resolved
@@ -5,103 +5,6 @@
 
 REM Get the directory where this batch file is located
 set "SCRIPT_DIR=%~dp0"
-<<<<<<< HEAD
-set "SCRIPT_DIR=%SCRIPT_DIR:~0,-1%"
-
-REM Change to the script directory to ensure consistent execution
-cd /d "%SCRIPT_DIR%"
-
-REM Check if python is available
-where python >nul 2>nul
-if %ERRORLEVEL% neq 0 (
-    echo ERROR: Python is not found in PATH. Please install Python 3.12+ and add it to your PATH.
-    echo You can download Python from: https://python.org
-    pause
-    exit /b 1
-)
-
-REM Check Python version
-python -c "import sys; sys.exit(0 if sys.version_info >= (3, 12) else 1)" >nul 2>nul
-if %ERRORLEVEL% neq 0 (
-    echo WARNING: Python version might be older than 3.12. Some features may not work correctly.
-)
-
-REM Check for conda
-where conda >nul 2>nul
-if %ERRORLEVEL% equ 0 (
-    echo Conda detected. The launcher will handle environment activation automatically.
-) else (
-    echo No conda detected. Using virtual environment or system Python.
-)
-
-echo Starting EmailIntelligence Launcher...
-echo Working directory: %SCRIPT_DIR%
-
-REM Determine if conda should be used
-set "USE_CONDA_FLAG="
-set "CONDA_ENV_NAME_ARG="
-for %%A in (%*) do (
-    if /i "%%A"=="--use-conda" (
-        set "USE_CONDA_FLAG=true"
-    )
-    if /i "%%A"=="--conda-env" (
-        set "CONDA_ENV_NAME_ARG=true"
-    )
-)
-
-set "CONDA_COMMAND="
-if defined USE_CONDA_FLAG (
-    where conda >nul 2>nul
-    if %ERRORLEVEL% equ 0 (
-        echo Conda detected and --use-conda flag is present. Attempting to run via conda.
-        set "CONDA_ENV_TO_USE=base"
-        REM Extract conda environment name if specified
-        for /f "tokens=1,2" %%i in ("%*") do (
-            if /i "%%i"=="--conda-env" (
-                set "CONDA_ENV_TO_USE=%%j"
-            )
-        )
-        echo Using conda environment: %CONDA_ENV_TO_USE%
-        set "CONDA_COMMAND=conda run -n %CONDA_ENV_TO_USE% python launch.py %*"
-    ) else (
-        echo WARNING: --use-conda flag specified, but conda is not found. Falling back to standard python execution.
-    )
-) else if defined CONDA_ENV_NAME_ARG (
-    where conda >nul 2>nul
-    if %ERRORLEVEL% equ 0 (
-        echo Conda detected and --conda-env flag is present. Attempting to run via conda.
-        set "CONDA_ENV_TO_USE="
-        REM Extract conda environment name if specified
-        for /f "tokens=1,2" %%i in ("%*") do (
-            if /i "%%i"=="--conda-env" (
-                set "CONDA_ENV_TO_USE=%%j"
-            )
-        )
-        if not defined CONDA_ENV_TO_USE (
-            echo ERROR: --conda-env flag used without specifying an environment name. Falling back to standard python execution.
-            set "CONDA_COMMAND="
-        ) else (
-            echo Using conda environment: %CONDA_ENV_TO_USE%
-            set "CONDA_COMMAND=conda run -n %CONDA_ENV_TO_USE% python launch.py %*"
-        )
-    ) else (
-        echo WARNING: --conda-env flag specified, but conda is not found. Falling back to standard python execution.
-    )
-)
-
-if defined CONDA_COMMAND (
-    echo Command: %CONDA_COMMAND%
-    %CONDA_COMMAND%
-) else (
-    echo Command: python launch.py %*
-    REM Execute launch.py with all arguments, properly handling paths with spaces
-    python launch.py %*
-)
-
-REM Capture the exit code
-set LAUNCH_EXIT_CODE=%ERRORLEVEL%
-=======
->>>>>>> efb9a9dd
 
 REM Execute the actual launch.bat in the setup subtree with all arguments
 call "%SCRIPT_DIR%setup\launch.bat" %*
