--- conflicted
+++ resolved
@@ -191,13 +191,8 @@
 ```python
 # Example of using todo system
 todo_write([{
-<<<<<<< HEAD
-    "id": "1", 
-    "task": "Implement new feature X", 
-=======
     "id": "1",
     "task": "Implement new feature X",
->>>>>>> 2cf3e673
     "status": "pending"
 }])
 ```
