--- conflicted
+++ resolved
@@ -18,6 +18,7 @@
     "nltk>=3.9.1",
     "textblob>=0.19.0",
     "transformers>=4.40.0",
+    "torch>=2.4.0",
     "accelerate>=0.30.0",
     "sentencepiece>=0.2.0",
     "scikit-learn>=1.5.0",
@@ -25,20 +26,8 @@
     "seaborn>=0.13.0",
     "google-api-python-client>=2.172.0",
     "google-auth>=2.40.3",
-<<<<<<< HEAD
-    "google-auth-oauthlib>=1.2.2",
-    "bleach>=6.0.0",
-    "python-dotenv>=1.1.0",
-    "pydantic-settings>=2.0.0",
-    "aiosqlite>=0.19.0",
-    "pyotp>=2.9.0",
-    "qrcode>=7.4.2"
-=======
     "google-auth-oauthlib>=1.2.2"
->>>>>>> 22b92d12
 ]
-
-
 
 [project.optional-dependencies]
 dev = [
@@ -78,15 +67,8 @@
 line_length = 100
 
 [tool.pytest.ini_options]
-testpaths = [
-    "backend/python_backend/tests",
-    "tests",
-]
-addopts = "--asyncio-mode=strict"
+addopts = "--asyncio-mode=auto"
 markers = [
     "asyncio: mark a test as asynchronous (run by pytest-asyncio)",
 ]
-norecursedirs = [
-    "backend",
-    "backend/node_engine",
-]+norecursedirs = ["backend"]