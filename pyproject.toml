[project]
name = "EmailIntelligence-Scientific"
version = "0.2.0"
description = "A streamlined version of the EmailIntelligence application for local scientific and development use, featuring a simplified environment setup and local file-based data storage."
requires-python = ">=3.12"
dependencies = [
<<<<<<< HEAD
    # Core FastAPI backend
=======
    "email-validator>=2.2.0",
>>>>>>> e048dfd7
    "fastapi>=0.115.12",
    "uvicorn[standard]>=0.34.3",
    "pydantic>=2.11.5",
    "python-dotenv>=1.1.0",
    "python-multipart>=0.0.20",
    "email-validator>=2.2.0",
    "httpx>=0.28.1",

    # Gradio UI
    "gradio>=4.0.0",
    "pyngrok>=0.7.0",

    # NLP and Machine Learning
    "nltk>=3.9.1",
    "textblob>=0.19.0",
    "transformers>=4.52.4",
    "torch>=2.7.1",
    "accelerate>=1.7.0",
    "sentencepiece>=0.2.0",
    "scikit-learn>=1.7.0",
    "joblib>=1.5.1",

    # Data Handling and Plotting
    "pandas>=2.0.0",
    "numpy>=1.26.0",
    "matplotlib>=3.8.0",
    "seaborn>=0.13.0",
    "scipy>=1.11.0",
    "plotly>=5.18.0",

    # Google API
    "google-api-python-client>=2.172.0",
    "google-auth>=2.40.3",
    "google-auth-oauthlib>=1.2.2",

    # Database
    "psycopg2-binary>=2.9.10",
]

[dependency-groups]
dev = [
    # Testing
    "pytest>=8.4.0",
    "pytest-cov>=6.0.0",
    "pytest-asyncio>=1.2.0",

    # Linting and Formatting
    "black>=25.1.0",
    "flake8>=7.2.0",
    "isort>=6.0.1",
<<<<<<< HEAD
=======
    "joblib>=1.5.1",
    "mypy>=1.16.0",
    "nltk>=3.9.1",
>>>>>>> e048dfd7
    "pylint>=3.3.7",
    "mypy>=1.16.0",
    "unimport>=1.3.0",

    # Notebooks
    "jupyter>=1.0.0",
    "ipykernel>=6.29.0",
    "ipywidgets>=8.1.0",

    # Other dev tools
    "pip-autoremove>=0.10.0",
]


[tool.black]
line-length = 100
target-version = ['py312']
include = '\.pyi?$'
exclude = '''
/(
    \.git
  | \.hg
  | \.mypy_cache
  | \.tox
  | \.venv
  | _build
  | buck-out
  | build
  | dist
)/
'''

[tool.isort]
profile = "black"
line_length = 100

[tool.pytest.ini_options]
# Try setting via addopts as the plugin might not be loading to register the asyncio_mode option directly
addopts = "--asyncio-mode=auto"
markers = [
    "asyncio: mark a test as asynchronous (run by pytest-asyncio)",
]<|MERGE_RESOLUTION|>--- conflicted
+++ resolved
@@ -1,87 +1,45 @@
 [project]
-name = "EmailIntelligence-Scientific"
-version = "0.2.0"
-description = "A streamlined version of the EmailIntelligence application for local scientific and development use, featuring a simplified environment setup and local file-based data storage."
-requires-python = ">=3.12"
+name = "repl-nix-workspace"
+version = "0.1.0"
+description = "Add your description here"
+requires-python = ">=3.11"
 dependencies = [
-<<<<<<< HEAD
-    # Core FastAPI backend
-=======
     "email-validator>=2.2.0",
->>>>>>> e048dfd7
     "fastapi>=0.115.12",
-    "uvicorn[standard]>=0.34.3",
     "pydantic>=2.11.5",
-    "python-dotenv>=1.1.0",
     "python-multipart>=0.0.20",
-    "email-validator>=2.2.0",
-    "httpx>=0.28.1",
-
-    # Gradio UI
-    "gradio>=4.0.0",
-    "pyngrok>=0.7.0",
-
-    # NLP and Machine Learning
-    "nltk>=3.9.1",
-    "textblob>=0.19.0",
-    "transformers>=4.52.4",
-    "torch>=2.7.1",
-    "accelerate>=1.7.0",
-    "sentencepiece>=0.2.0",
-    "scikit-learn>=1.7.0",
-    "joblib>=1.5.1",
-
-    # Data Handling and Plotting
-    "pandas>=2.0.0",
-    "numpy>=1.26.0",
-    "matplotlib>=3.8.0",
-    "seaborn>=0.13.0",
-    "scipy>=1.11.0",
-    "plotly>=5.18.0",
-
-    # Google API
-    "google-api-python-client>=2.172.0",
-    "google-auth>=2.40.3",
-    "google-auth-oauthlib>=1.2.2",
-
-    # Database
-    "psycopg2-binary>=2.9.10",
+    "uvicorn>=0.34.3",
 ]
 
 [dependency-groups]
 dev = [
-    # Testing
-    "pytest>=8.4.0",
-    "pytest-cov>=6.0.0",
-    "pytest-asyncio>=1.2.0",
-
-    # Linting and Formatting
+    "accelerate>=1.7.0",
     "black>=25.1.0",
     "flake8>=7.2.0",
+    "google-api-python-client>=2.172.0",
+    "google-auth>=2.40.3",
+    "google-auth-oauthlib>=1.2.2",
+    "gradio>=5.34.0",
     "isort>=6.0.1",
-<<<<<<< HEAD
-=======
     "joblib>=1.5.1",
     "mypy>=1.16.0",
     "nltk>=3.9.1",
->>>>>>> e048dfd7
     "pylint>=3.3.7",
-    "mypy>=1.16.0",
-    "unimport>=1.3.0",
-
-    # Notebooks
-    "jupyter>=1.0.0",
-    "ipykernel>=6.29.0",
-    "ipywidgets>=8.1.0",
-
-    # Other dev tools
-    "pip-autoremove>=0.10.0",
+    "pyngrok>=0.7.0",
+    "pytest>=8.4.0",
+    "python-dotenv>=1.1.0",
+    "scikit-learn>=1.7.0",
+    "sentencepiece>=0.2.0",
+    "textblob>=0.19.0",
+    "torch>=2.7.1",
+    "transformers>=4.52.4",
+    "uvicorn>=0.34.3",
 ]
 
 
 [tool.black]
 line-length = 100
-target-version = ['py312']
+target-version = ['py311']
 include = '\.pyi?$'
 exclude = '''
 /(
