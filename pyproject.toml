[[tool.uv.index]]
name = "pytorch-cpu"
url = "https://download.pytorch.org/whl/cpu"

[project]
name = "repl-nix-workspace"
version = "0.1.0"
description = "Add your description here"
requires-python = ">=3.12"
dependencies = [
    "email-validator>=2.2.0",
    "httpx>=0.28.1",
    "pydantic>=2.11.5",
    "python-multipart>=0.0.20",
    "gradio>=4.0.0",
    "RestrictedPython>=8.0",
    "pyngrok>=0.7.0",
    "nltk>=3.9.1",
    "textblob>=0.19.0",
    "transformers>=4.40.0",
    "torch>=2.4.0",
    "accelerate>=0.30.0",
    "sentencepiece>=0.2.0",
    "scikit-learn>=1.5.0",
    "joblib>=1.5.1",
    "seaborn>=0.13.0",
    "google-api-python-client>=2.172.0",
    "google-auth>=2.40.3",
    "google-auth-oauthlib>=1.2.2",
<<<<<<< HEAD
    "redis>=5.0.0"
=======
    "notmuch>=0.38"
>>>>>>> 73a8d172
]

[project.optional-dependencies]
dev = [
    "black>=25.1.0",
    "flake8>=7.2.0",
    "google-api-python-client>=2.172.0",
    "google-auth>=2.40.3",
    "google-auth-oauthlib>=1.2.2",
    "gradio>=5.34.0",
    "isort>=6.0.1",
    "mypy>=1.16.0",
    "pylint>=3.3.7",
    "pytest>=8.4.0",
    "pytest-asyncio>=0.23.0"
]

[tool.black]
line-length = 100
target-version = ['py311']
include = '\.pyi?$'
exclude = '''
/(
    \.git
  | \.hg
  | \.mypy_cache
  | \.tox
  | venv
  | _build
  | buck-out
  | build
  | dist
)/
'''

[tool.isort]
profile = "black"
line_length = 100

[tool.pytest.ini_options]
addopts = "--asyncio-mode=auto"
markers = [
    "asyncio: mark a test as asynchronous (run by pytest-asyncio)",
]
norecursedirs = ["backend"]<|MERGE_RESOLUTION|>--- conflicted
+++ resolved
@@ -27,11 +27,8 @@
     "google-api-python-client>=2.172.0",
     "google-auth>=2.40.3",
     "google-auth-oauthlib>=1.2.2",
-<<<<<<< HEAD
-    "redis>=5.0.0"
-=======
+    "redis>=5.0.0",
     "notmuch>=0.38"
->>>>>>> 73a8d172
 ]
 
 [project.optional-dependencies]
