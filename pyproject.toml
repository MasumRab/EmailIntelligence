--- conflicted
+++ resolved
@@ -26,17 +26,8 @@
     "seaborn>=0.13.0",
     "google-api-python-client>=2.172.0",
     "google-auth>=2.40.3",
-<<<<<<< HEAD
-    "google-auth-oauthlib>=1.2.2"
-=======
     "google-auth-oauthlib>=1.2.2",
-<<<<<<< HEAD
     "notmuch>=0.38"
->>>>>>> 73a8d1727b5a9766467abd3d090470711b0fdcb2
-=======
-    "notmuch>=0.38",
-    "textblob>=0.19.0"
->>>>>>> f7cef2e3
 ]
 
 [project.optional-dependencies]
