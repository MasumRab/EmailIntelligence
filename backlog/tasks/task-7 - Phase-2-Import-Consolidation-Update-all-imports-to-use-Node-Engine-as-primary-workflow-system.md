---
id: task-7
title: >-
  Phase 2: Import Consolidation - Update all imports to use Node Engine as
  primary workflow system
status: To Do
assignee: []
created_date: '2025-10-25 04:50'
<<<<<<< HEAD
updated_date: '2025-10-28 08:54'
=======
updated_date: '2025-10-27 00:34'
>>>>>>> 52aa7ce5
labels:
  - architecture
  - refactoring
dependencies: []
priority: low
---

## Description

<!-- SECTION:DESCRIPTION:BEGIN -->
Update imports across 26+ files to use Node Engine instead of Basic and Advanced Core systems
<!-- SECTION:DESCRIPTION:END -->

## Acceptance Criteria
<!-- AC:BEGIN -->
- [ ] #1 Map all import statements to Node Engine equivalents
- [ ] #2 Update route files (6 files)
- [ ] #3 Update UI/editor files (2 files)
- [ ] #4 Update core application files (3 files)
- [ ] #5 Update plugin files (1 file)
- [ ] #6 Validate all imports work correctly
<!-- AC:END -->

## Implementation Notes

<!-- SECTION:NOTES:BEGIN -->
---
**Migration Context:** This task is part of the larger [Backend Migration to src/ (task-18)](backlog/tasks/task-18 - Backend-Migration-to-src.md) effort. Refer to the [Backend Migration Guide](docs/backend_migration_guide.md) for overall strategy and details.
<!-- SECTION:NOTES:END --><|MERGE_RESOLUTION|>--- conflicted
+++ resolved
@@ -6,11 +6,8 @@
 status: To Do
 assignee: []
 created_date: '2025-10-25 04:50'
-<<<<<<< HEAD
 updated_date: '2025-10-28 08:54'
-=======
-updated_date: '2025-10-27 00:34'
->>>>>>> 52aa7ce5
+
 labels:
   - architecture
   - refactoring
