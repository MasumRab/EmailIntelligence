# EmailIntelligence

EmailIntelligence is a full-stack application that provides intelligent email analysis and management capabilities. It combines a Node.js/TypeScript backend, a Python FastAPI backend for AI/NLP tasks, and a React frontend to deliver a comprehensive email intelligence solution.

## Table of Contents

- [Project Overview](#project-overview)
- [Project Structure](#project-structure)
- [Quick Start](#quick-start)
- [Documentation](#documentation)
- [Prerequisites](#prerequisites)
- [Setup](#setup)
- [Configuration](#configuration)
- [Security Considerations](#security-considerations)
- [Gmail API Integration Setup](#gmail-api-integration-setup)
- [Running the Application](#running-the-application)
- [AI System Overview](#ai-system-overview)
- [Building for Production](#building-for-production)
- [Database](#database)
- [Extension System](#extension-system)
- [Debugging Hangs](#debugging-hangs)

## Project Overview

EmailIntelligence helps users analyze, categorize, and manage their emails more efficiently through:
- Sentiment analysis of email content
- Topic classification and categorization
- Intent recognition
- Urgency detection
- Smart filtering and organization

The project uses a modular architecture with a unified launcher system, comprehensive environment management, and an extensions framework for easy customization.

## Project Structure

The project is organized into the following main components:

- **client/** - React frontend application. See [Client Development Guide](docs/client_development.md) for more details.
- **server/** - Backend services, including Node.js/TypeScript and Python FastAPI components. See [Server Development Guide](docs/server_development.md) for more details.
  - **server/python_nlp/** - Python NLP and AI components
  - **server/python_backend/** - Python FastAPI backend
- **deployment/** - Deployment configurations and scripts. See [Deployment Guide](docs/deployment_guide.md) for details.
- **extensions/** - Extension system for adding custom functionality. See [Extensions Guide](docs/extensions_guide.md) for details.
- **docs/** - Detailed documentation.
- **tests/** - Test suite for the application.
- **launch.py**, **launch.bat**, **launch.sh** - Unified launcher scripts. See [Launcher Guide](docs/launcher_guide.md).

## Quick Start

<<<<<<< HEAD
The fastest way to get EmailIntelligence running locally:

### Option 1: Automated Setup (Recommended)

This process uses npm scripts to automate setup tasks. It will create a `.env` file from `.env.example` (if one exists).

```bash
# Clone the repository
git clone <repository_url>
cd EmailIntelligence

# Initial setup (creates .env from .env.example, installs root Node.js dependencies)
npm run setup

# Start the database (requires Docker and Docker Compose V2)
# This script runs 'sudo docker compose up -d && npm run db:push'.
# Ensure Docker Compose V2 is installed. The 'sudo' is used for 'docker compose'.
# Alternatively, add your user to the 'docker' group to run Docker commands without sudo.
npm run db:setup

# Start the Node.js backend and frontend development server
# This typically runs on http://localhost:5000.
# Note: This command does not start the Python FastAPI server.
# Use Option 3 (Unified Launcher) for a complete local startup,
# or start the Python server separately (see "Running the Application").
npm run dev
```

### Option 2: Manual Setup

```bash
# Clone the repository
git clone <repository_url>
cd EmailIntelligence

# Install root Node.js dependencies
npm install

# Copy environment template (ensure .env.example exists and is correct)
cp .env.example .env

# Start PostgreSQL database (requires Docker and Docker Compose V2)
# Add your user to the 'docker' group or run with 'sudo docker compose up -d'.
docker compose up -d

# Push database schema
npm run db:push

# Start the Node.js backend and frontend development server
# This typically runs on http://localhost:5000.
# Note: This command does not start the Python FastAPI server.
# Use Option 3 (Unified Launcher) for a complete local startup,
# or start the Python server separately (see "Running the Application").
npm run dev
```

### Option 3: Using the Unified Launcher (Recommended for Full Local Setup)

This method uses the `launch.py` script (via `launch.sh` or `launch.bat`) to manage setup and execution. It requires Python 3.11 or later.
The launcher handles Python virtual environment creation, all dependency installations (Python packages and client-side `npm install`), and starts all necessary services (Node.js frontend/backend and Python FastAPI backend).
=======
The fastest way to get EmailIntelligence running locally is using the unified launcher:
>>>>>>> e412aaf2

```bash
# For Windows (ensure Python 3.11+ is your default python or use `py -3.11 launch.py --stage dev`)
launch.bat --stage dev

# For Linux/macOS
chmod +x launch.sh
./launch.sh --stage dev
```
This will set up the Python environment, install dependencies, and start the necessary services. The application will typically be available at http://localhost:5000.

<<<<<<< HEAD
Once started:
- The Python FastAPI backend will typically be available at http://localhost:8000.
- The React frontend will typically be available at http://localhost:5173.

For more detailed setup instructions, see the [Prerequisites](#prerequisites) and [Setup](#setup) sections below.
=======
For alternative setup methods and more details, see the [Setup](#setup) section below and the [Launcher Guide](docs/launcher_guide.md).
>>>>>>> e412aaf2

## Documentation

This project includes comprehensive documentation in the `docs/` directory:

- **[Client Development Guide](docs/client_development.md)**: Information about the frontend application, structure, and development.
- **[Server Development Guide](docs/server_development.md)**: Details about the backend components, structure, and development.
- **[Deployment Strategies Overview](docs/deployment_strategies.md)**: Overview of different deployment approaches (local, Docker, staging, production).
- **[Deployment Guide](docs/deployment_guide.md)**: Specific instructions and configurations for deploying the application, primarily focusing on Docker-based setups.
- **[Environment Management Guide](docs/env_management.md)**: Details about the Python environment management system, `launch.py`, and related features.
- **[Launcher Guide](docs/launcher_guide.md)**: Comprehensive information about the unified launcher system (`launch.py`) and its command-line options.
- **[Extensions Guide](docs/extensions_guide.md)**: Information on how to use and develop extensions.
- **[Python Style Guide](docs/python_style_guide.md)**: Coding standards for Python code in the project.

## Prerequisites

*   Node.js (v18 or later recommended)
*   npm
<<<<<<< HEAD
*   Python (v3.11 or later recommended)
*   Docker
*   Docker Compose V2 (plugin for Docker, invoked as `docker compose`)

## Setup
=======
*   Python (v3.11 or later recommended, as enforced by `launch.py`)
>>>>>>> e412aaf2

For detailed Python environment setup, refer to the [Environment Management Guide](docs/env_management.md).

## Setup

The primary method for setting up EmailIntelligence is using the unified launcher script (`launch.py` via `launch.bat` or `launch.sh`), as shown in the [Quick Start](#quick-start). This script handles:
- Python virtual environment creation.
- Python dependency installation.
- NLTK data download.
- Starting the development servers.

Refer to the [Launcher Guide](docs/launcher_guide.md) for more advanced setup options and troubleshooting.

<<<<<<< HEAD
Set up the Python virtual environment, install dependencies, and prepare for AI models using the Unified Launcher. This requires Python 3.11 or later.
```bash
# For Linux/macOS
./launch.sh --stage dev

# For Windows
# (Ensure Python 3.11+ is your default python or use `py -3.11 launch.py --stage dev`)
launch.bat --stage dev
```
This will run `launch.py` which handles Python environment setup (virtual environment, Python packages, client-side `npm install`, NLTK data downloads) and can also start all services.
**IMPORTANT**: The launch script (when run with `--stage dev` or during initial setup) creates placeholder AI model files (`.pkl`) in `server/python_nlp/`. For the application's AI features to function correctly, you **must** replace these with actual trained models. The system may attempt to run `server/python_nlp/ai_training.py` which could produce one sample model (e.g., `model_xxxxxxxxxxxx.pkl` in the project root); you will need to train models for all required types (sentiment, topic, intent, urgency) and rename/move them appropriately to:
*   `server/python_nlp/sentiment_model.pkl`
*   `server/python_nlp/topic_model.pkl`
*   `server/python_nlp/intent_model.pkl`
*   `server/python_nlp/urgency_model.pkl`
=======
### Manual Steps (Complementary to Launcher)

1.  **Clone the Repository:**
    ```bash
    git clone <repository_url>
    cd EmailIntelligence
    ```
2.  **Install Node.js Dependencies:**
    (The launcher doesn't handle this directly; `npm run dev` called by the launcher might, or you might run it as part of your workflow)
    ```bash
    npm install
    ```
3.  **AI Models:**
    The launch script (when run with `--stage dev` or during initial setup) creates placeholder AI model files (`.pkl`) in `server/python_nlp/`. For the application's AI features to function correctly, you **must** replace these with actual trained models. Refer to `server/python_nlp/ai_training.py` for details on model training.
>>>>>>> e412aaf2

For more detailed information on Python environment setup, see the [Environment Management Guide](docs/env_management.md).

## Configuration

This section details important environment variables used by the application.

*   **`DATABASE_URL`**: Connection string for the PostgreSQL database.
    *   Example: `postgresql://user:password@host:port/database_name`
*   **`GMAIL_CREDENTIALS_JSON`**: JSON content of OAuth 2.0 Client ID credentials for Gmail API.
*   **`credentials.json` (File Alternative)**: Alternative to `GMAIL_CREDENTIALS_JSON`, placed in project root.
*   **`GMAIL_TOKEN_PATH`**: File path for storing Gmail API OAuth 2.0 token (default: `token.json`).
*   **`NLP_MODEL_DIR`**: Directory for trained NLP models (default: `server/python_nlp/`).
*   **`PORT`**: Port for the Python FastAPI server (default: `8000`).

Consult the respective guides in `docs/` for component-specific configurations.

## Security Considerations

When deploying or running this application, please consider the following:
*   **API Authentication:** Implement proper API security for sensitive operations.
*   **Secret Management:** Securely manage `GMAIL_CREDENTIALS_JSON` (or `credentials.json`) and `token.json`. Use environment variables or a secret manager.
*   **Log Verbosity:** Ensure sensitive information is not excessively logged in production.
*   **CORS Policy:** Restrict CORS policy in `server/python_backend/main.py` for production.
*   **Input Validation:** Validate and sanitize all user-supplied and external data.

## Gmail API Integration Setup

To connect to your Gmail account, configure Gmail API access:

1.  **Google Cloud Console:** Enable Gmail API, create OAuth 2.0 Client ID (Desktop app), and download credentials JSON.
2.  **Provide Credentials:**
    *   Set `GMAIL_CREDENTIALS_JSON` environment variable (recommended).
    *   Or, place downloaded JSON as `credentials.json` in project root.
3.  **One-Time Authorization:** The application will guide you through browser authorization, creating `token.json`.
4.  **Scopes Used:** `https://www.googleapis.com/auth/gmail.readonly`.

## Running the Application

<<<<<<< HEAD
These steps describe how to run the application components manually. For a more automated approach that handles all services, consider using the [Unified Launcher](#option-3-using-the-unified-launcher-recommended-for-full-local-setup).

1.  **Activate Python Environment (if not already active or if not using the Unified Launcher):**
    The Unified Launcher (`./launch.sh --stage dev`) creates and manages its own virtual environment in `./venv/`. If you set it up this way, activate it:
    ```bash
    source venv/bin/activate  # Linux/macOS
    # venv\Scripts\activate    # Windows
    ```

2.  **Start the Python FastAPI AI Server:**
    Open a terminal (with the Python venv activated if applicable) and run:
    ```bash
    python server/python_backend/run_server.py
    ```
    This server typically runs on port 8000 (configurable via `.env` `PORT` variable).

3.  **Start the Node.js Backend and Frontend Development Server:**
    Open another terminal and run:
    ```bash
    npm run dev
    ```
    This command starts the Node.js services. The frontend development server (Vite) is typically served on a port like 5173 (if using `client/package.json`'s `vite` script directly) or potentially 5000 if the root `server/index.ts` handles it. Check console output for the exact port.
    Note: If you used the Unified Launcher, it manages the frontend on a specific port (e.g., 5173).
=======
The recommended way to run the application for development is using the unified launcher:
```bash
# Windows
launch.bat --stage dev

# Linux/macOS
./launch.sh --stage dev
```
This typically starts:
- Python FastAPI AI Server (default: port 8000)
- Node.js Backend and Frontend Development Server (default: port 5000)

For other modes (e.g., API-only, frontend-only) and advanced options, see the [Launcher Guide](docs/launcher_guide.md).
For information on running in Docker, staging, or production environments, see the [Deployment Guide](docs/deployment_guide.md).
>>>>>>> e412aaf2

## AI System Overview

The AI and NLP capabilities are primarily based on:
*   Locally trained classification models (e.g., Naive Bayes, Logistic Regression) in `server/python_nlp/`.
*   Rule-based systems and heuristics.
The system does not use external Large Language Models (LLMs) by default.

## Building for Production

To build the frontend and Node.js backend for production:
```bash
npm run build
```
The Python server needs to be run separately in a production environment, typically using a WSGI server like Gunicorn.

For comprehensive deployment strategies, including Docker builds, refer to the [Deployment Strategies Overview](docs/deployment_strategies.md) and the [Deployment Guide](docs/deployment_guide.md).

## Database

<<<<<<< HEAD
The application uses a PostgreSQL database, typically run via Docker.

-   **Setup and Schema Push:** The `npm run db:setup` script (recommended as part of [Automated Setup](#option-1-automated-setup-recommended)) handles starting the Docker container (using `sudo docker compose up -d`) and then pushing the schema (using `npm run db:push`).
-   **Manual Schema Push:** If the database is already running, you can push schema changes with:
    ```bash
    npm run db:push
    ```
Ensure your `DATABASE_URL` environment variable in the `.env` file is correctly configured to point to your database instance. The `docker-compose.yml` and default `.env.example` are set up to use `postgresql://postgres:password@localhost:5432/emailintelligence`.
=======
The application uses a PostgreSQL database.
- Configure `DATABASE_URL` environment variable.
- Schema push/migrations can be handled by:
  ```bash
  npm run db:push
  ```
  (Or via `python deployment/deploy.py <env> migrate` for Dockerized environments).
>>>>>>> e412aaf2

## Extension System

EmailIntelligence features an extension system for adding custom functionality.
- Manage extensions using `launch.py` (e.g., `--list-extensions`, `--install-extension`).
- For developing extensions and more details, see the [Extensions Guide](docs/extensions_guide.md) and the [Environment Management Guide](docs/env_management.md#extension-system).

## Debugging Hangs

### Debugging Pytest Hangs
*   Use `pytest -vvv` or `pytest --capture=no`.
*   Isolate tests: `pytest path/to/test_file.py::test_name`.
*   Use `breakpoint()` or `import pdb; pdb.set_trace()`.
*   Check for timeouts logged by `deployment/run_tests.py`.

### Debugging NPM/Build Hangs
*   Examine verbose output (e.g., Vite's `--debug`, esbuild's `--log-level=verbose`).
*   Use `node --inspect-brk your_script.js`.
*   Check resource limits (memory, CPU).
*   Try cleaning cache/modules: `npm cache clean --force`, remove `node_modules` & `package-lock.json`, then `npm install`.

### General Debugging on Linux
*   Monitor resources: `top`, `htop`, `vmstat`.
*   Trace system calls: `strace -p <PID>`.
*   Check kernel messages: `dmesg -T`.
*   Ensure adequate disk space.

For more detailed guides and specific component documentation, please refer to the [Documentation](#documentation) section.<|MERGE_RESOLUTION|>--- conflicted
+++ resolved
@@ -47,70 +47,7 @@
 
 ## Quick Start
 
-<<<<<<< HEAD
-The fastest way to get EmailIntelligence running locally:
-
-### Option 1: Automated Setup (Recommended)
-
-This process uses npm scripts to automate setup tasks. It will create a `.env` file from `.env.example` (if one exists).
-
-```bash
-# Clone the repository
-git clone <repository_url>
-cd EmailIntelligence
-
-# Initial setup (creates .env from .env.example, installs root Node.js dependencies)
-npm run setup
-
-# Start the database (requires Docker and Docker Compose V2)
-# This script runs 'sudo docker compose up -d && npm run db:push'.
-# Ensure Docker Compose V2 is installed. The 'sudo' is used for 'docker compose'.
-# Alternatively, add your user to the 'docker' group to run Docker commands without sudo.
-npm run db:setup
-
-# Start the Node.js backend and frontend development server
-# This typically runs on http://localhost:5000.
-# Note: This command does not start the Python FastAPI server.
-# Use Option 3 (Unified Launcher) for a complete local startup,
-# or start the Python server separately (see "Running the Application").
-npm run dev
-```
-
-### Option 2: Manual Setup
-
-```bash
-# Clone the repository
-git clone <repository_url>
-cd EmailIntelligence
-
-# Install root Node.js dependencies
-npm install
-
-# Copy environment template (ensure .env.example exists and is correct)
-cp .env.example .env
-
-# Start PostgreSQL database (requires Docker and Docker Compose V2)
-# Add your user to the 'docker' group or run with 'sudo docker compose up -d'.
-docker compose up -d
-
-# Push database schema
-npm run db:push
-
-# Start the Node.js backend and frontend development server
-# This typically runs on http://localhost:5000.
-# Note: This command does not start the Python FastAPI server.
-# Use Option 3 (Unified Launcher) for a complete local startup,
-# or start the Python server separately (see "Running the Application").
-npm run dev
-```
-
-### Option 3: Using the Unified Launcher (Recommended for Full Local Setup)
-
-This method uses the `launch.py` script (via `launch.sh` or `launch.bat`) to manage setup and execution. It requires Python 3.11 or later.
-The launcher handles Python virtual environment creation, all dependency installations (Python packages and client-side `npm install`), and starts all necessary services (Node.js frontend/backend and Python FastAPI backend).
-=======
 The fastest way to get EmailIntelligence running locally is using the unified launcher:
->>>>>>> e412aaf2
 
 ```bash
 # For Windows (ensure Python 3.11+ is your default python or use `py -3.11 launch.py --stage dev`)
@@ -122,15 +59,7 @@
 ```
 This will set up the Python environment, install dependencies, and start the necessary services. The application will typically be available at http://localhost:5000.
 
-<<<<<<< HEAD
-Once started:
-- The Python FastAPI backend will typically be available at http://localhost:8000.
-- The React frontend will typically be available at http://localhost:5173.
-
-For more detailed setup instructions, see the [Prerequisites](#prerequisites) and [Setup](#setup) sections below.
-=======
 For alternative setup methods and more details, see the [Setup](#setup) section below and the [Launcher Guide](docs/launcher_guide.md).
->>>>>>> e412aaf2
 
 ## Documentation
 
@@ -149,15 +78,7 @@
 
 *   Node.js (v18 or later recommended)
 *   npm
-<<<<<<< HEAD
-*   Python (v3.11 or later recommended)
-*   Docker
-*   Docker Compose V2 (plugin for Docker, invoked as `docker compose`)
-
-## Setup
-=======
-*   Python (v3.11 or later recommended, as enforced by `launch.py`)
->>>>>>> e412aaf2
+
 
 For detailed Python environment setup, refer to the [Environment Management Guide](docs/env_management.md).
 
@@ -171,23 +92,6 @@
 
 Refer to the [Launcher Guide](docs/launcher_guide.md) for more advanced setup options and troubleshooting.
 
-<<<<<<< HEAD
-Set up the Python virtual environment, install dependencies, and prepare for AI models using the Unified Launcher. This requires Python 3.11 or later.
-```bash
-# For Linux/macOS
-./launch.sh --stage dev
-
-# For Windows
-# (Ensure Python 3.11+ is your default python or use `py -3.11 launch.py --stage dev`)
-launch.bat --stage dev
-```
-This will run `launch.py` which handles Python environment setup (virtual environment, Python packages, client-side `npm install`, NLTK data downloads) and can also start all services.
-**IMPORTANT**: The launch script (when run with `--stage dev` or during initial setup) creates placeholder AI model files (`.pkl`) in `server/python_nlp/`. For the application's AI features to function correctly, you **must** replace these with actual trained models. The system may attempt to run `server/python_nlp/ai_training.py` which could produce one sample model (e.g., `model_xxxxxxxxxxxx.pkl` in the project root); you will need to train models for all required types (sentiment, topic, intent, urgency) and rename/move them appropriately to:
-*   `server/python_nlp/sentiment_model.pkl`
-*   `server/python_nlp/topic_model.pkl`
-*   `server/python_nlp/intent_model.pkl`
-*   `server/python_nlp/urgency_model.pkl`
-=======
 ### Manual Steps (Complementary to Launcher)
 
 1.  **Clone the Repository:**
@@ -202,7 +106,6 @@
     ```
 3.  **AI Models:**
     The launch script (when run with `--stage dev` or during initial setup) creates placeholder AI model files (`.pkl`) in `server/python_nlp/`. For the application's AI features to function correctly, you **must** replace these with actual trained models. Refer to `server/python_nlp/ai_training.py` for details on model training.
->>>>>>> e412aaf2
 
 For more detailed information on Python environment setup, see the [Environment Management Guide](docs/env_management.md).
 
@@ -242,31 +145,6 @@
 
 ## Running the Application
 
-<<<<<<< HEAD
-These steps describe how to run the application components manually. For a more automated approach that handles all services, consider using the [Unified Launcher](#option-3-using-the-unified-launcher-recommended-for-full-local-setup).
-
-1.  **Activate Python Environment (if not already active or if not using the Unified Launcher):**
-    The Unified Launcher (`./launch.sh --stage dev`) creates and manages its own virtual environment in `./venv/`. If you set it up this way, activate it:
-    ```bash
-    source venv/bin/activate  # Linux/macOS
-    # venv\Scripts\activate    # Windows
-    ```
-
-2.  **Start the Python FastAPI AI Server:**
-    Open a terminal (with the Python venv activated if applicable) and run:
-    ```bash
-    python server/python_backend/run_server.py
-    ```
-    This server typically runs on port 8000 (configurable via `.env` `PORT` variable).
-
-3.  **Start the Node.js Backend and Frontend Development Server:**
-    Open another terminal and run:
-    ```bash
-    npm run dev
-    ```
-    This command starts the Node.js services. The frontend development server (Vite) is typically served on a port like 5173 (if using `client/package.json`'s `vite` script directly) or potentially 5000 if the root `server/index.ts` handles it. Check console output for the exact port.
-    Note: If you used the Unified Launcher, it manages the frontend on a specific port (e.g., 5173).
-=======
 The recommended way to run the application for development is using the unified launcher:
 ```bash
 # Windows
@@ -281,7 +159,6 @@
 
 For other modes (e.g., API-only, frontend-only) and advanced options, see the [Launcher Guide](docs/launcher_guide.md).
 For information on running in Docker, staging, or production environments, see the [Deployment Guide](docs/deployment_guide.md).
->>>>>>> e412aaf2
 
 ## AI System Overview
 
@@ -302,16 +179,6 @@
 
 ## Database
 
-<<<<<<< HEAD
-The application uses a PostgreSQL database, typically run via Docker.
-
--   **Setup and Schema Push:** The `npm run db:setup` script (recommended as part of [Automated Setup](#option-1-automated-setup-recommended)) handles starting the Docker container (using `sudo docker compose up -d`) and then pushing the schema (using `npm run db:push`).
--   **Manual Schema Push:** If the database is already running, you can push schema changes with:
-    ```bash
-    npm run db:push
-    ```
-Ensure your `DATABASE_URL` environment variable in the `.env` file is correctly configured to point to your database instance. The `docker-compose.yml` and default `.env.example` are set up to use `postgresql://postgres:password@localhost:5432/emailintelligence`.
-=======
 The application uses a PostgreSQL database.
 - Configure `DATABASE_URL` environment variable.
 - Schema push/migrations can be handled by:
@@ -319,7 +186,6 @@
   npm run db:push
   ```
   (Or via `python deployment/deploy.py <env> migrate` for Dockerized environments).
->>>>>>> e412aaf2
 
 ## Extension System
 
